---
name: "Release"
on:
  release:
    types: ["released"]

jobs:
  # Ensure CI has passed
  ci:
    uses: nautobot/nautobot/.github/workflows/ci_integration.yml@main

  # Publish to GitHub followed by pypi
  publish_python:
    needs:
      - "ci"
    name: "Publish Python Packages"
    runs-on: "ubuntu-20.04"
    steps:
      - name: "Check out repository code"
        uses: "actions/checkout@v2"
      - name: "Set up Python"
        uses: "actions/setup-python@v2"
        with:
          python-version: "3.11"
      - name: "Install Python Packages"
        run: "pip install poetry"
      - name: "Configure Poetry"
        run: "poetry config virtualenvs.create false && poetry config installer.parallel false"
      - name: "Install Dependencies (needed for mkdocs)"
        run: "poetry install --no-root"
      - name: "Build Documentation"
        run: "poetry run mkdocs build --no-directory-urls --strict"
      - name: "Run Poetry Build"
        run: "poetry build"
      - name: "Upload binaries to release"
        uses: "svenstaro/upload-release-action@v2"
        with:
          repo_token: "${{ secrets.GITHUB_TOKEN }}"
          file: "dist/*"
          tag: "${{ github.ref }}"
          overwrite: true
          file_glob: true
      - name: "Push to PyPI"
        uses: "pypa/gh-action-pypi-publish@release/v1"
        with:
          user: "__token__"
          password: "${{ secrets.PYPI_API_TOKEN }}"

  publish_containers:
    name: "Build & Publish Container Images"
    runs-on: "ubuntu-20.04"
    needs:
      - "ci"
    strategy:
      fail-fast: true
      matrix:
        python-version: [ "3.8", "3.9", "3.10", "3.11" ]
    env:
      INVOKE_NAUTOBOT_PYTHON_VER: "${{ matrix.python-version }}"
    steps:
      - name: "Check out repository code"
        uses: "actions/checkout@v2"
      - run: echo "##[set-output name=branch;]$(echo ${GITHUB_REF#refs/heads/})"
        id: "gitbranch"
      - name: "Set up QEMU"
        uses: "docker/setup-qemu-action@v1"
      - name: "Set up Docker Buildx"
        uses: "docker/setup-buildx-action@v1"
      - name: Login to GitHub Container Registry
        uses: docker/login-action@v1
        with:
          registry: ghcr.io
          username: ${{ github.actor }}
          password: ${{ secrets.GITHUB_TOKEN }}
      - name: Login to Docker
        uses: docker/login-action@v1
        with:
          username: ${{ secrets.DOCKERHUB_USERNAME }}
          password: ${{ secrets.DOCKERHUB_TOKEN }}
      - name: "Docker Metadata"
        id: "dockermeta"
        uses: "docker/metadata-action@v3"
        with:
          images: "networktocode/nautobot,ghcr.io/nautobot/nautobot"
          flavor: |
            latest=false
          tags: |
            type=semver,pattern={{version}}-py${{ matrix.python-version }}
<<<<<<< HEAD
            type=semver,pattern={{version}},enable=${{ matrix.python-version == 3.8 }}
            type=semver,pattern={{major}}.{{minor}}-py${{ matrix.python-version }}
            type=semver,pattern={{major}}.{{minor}},enable=${{ matrix.python-version == 3.8 }}
            type=raw,value=stable,enable=${{ matrix.python-version == 3.8 }}
=======
            type=semver,pattern={{version}},enable=${{ matrix.python-version == 3.11 }}
            type=semver,pattern={{major}}.{{minor}}-py${{ matrix.python-version }}
            type=semver,pattern={{major}}.{{minor}},enable=${{ matrix.python-version == 3.11 }}
            type=raw,value=stable,enable=${{ matrix.python-version == 3.11 }}
>>>>>>> 56bbb42a
            type=raw,value=stable-py${{ matrix.python-version }}
          labels: |
            org.opencontainers.image.title=Nautobot
      - name: "Build"
        uses: "docker/build-push-action@v2"
        with:
          push: true
          target: final
          file: "docker/Dockerfile"
          platforms: "linux/amd64,linux/arm64"
          tags: "${{ steps.dockermeta.outputs.tags }}"
          labels: "${{ steps.dockermeta.outputs.labels }}"
          cache-from: "type=gha,scope=nautobot-${{ steps.gitbranch.outputs.branch }}-${{ matrix.python-version }}"
          cache-to: "type=gha,mode=max,scope=nautobot-${{ steps.gitbranch.outputs.branch }}-${{ matrix.python-version }}"
          context: "."
          build-args: |
            PYTHON_VER=${{ matrix.python-version }}
            POETRY_PARALLEL=true
      - name: "Docker Dev Metadata"
        id: "dockerdevmeta"
        uses: "docker/metadata-action@v3"
        with:
          images: "networktocode/nautobot-dev,ghcr.io/nautobot/nautobot-dev"
          flavor: |
            latest=false
          tags: |
            type=semver,pattern={{version}}-py${{ matrix.python-version }}
<<<<<<< HEAD
            type=semver,pattern={{version}},enable=${{ matrix.python-version == 3.8 }}
            type=semver,pattern={{major}}.{{minor}}-py${{ matrix.python-version }}
            type=semver,pattern={{major}}.{{minor}},enable=${{ matrix.python-version == 3.8 }}
            type=raw,value=stable,enable=${{ matrix.python-version == 3.8 }}
=======
            type=semver,pattern={{version}},enable=${{ matrix.python-version == 3.11 }}
            type=semver,pattern={{major}}.{{minor}}-py${{ matrix.python-version }}
            type=semver,pattern={{major}}.{{minor}},enable=${{ matrix.python-version == 3.11 }}
            type=raw,value=stable,enable=${{ matrix.python-version == 3.11 }}
>>>>>>> 56bbb42a
            type=raw,value=stable-py${{ matrix.python-version }}
          labels: |
            org.opencontainers.image.title=Nautobot
      - name: "Build Dev Containers"
        uses: "docker/build-push-action@v2"
        with:
          push: true
          target: final-dev
          file: "docker/Dockerfile"
          platforms: "linux/amd64,linux/arm64"
          tags: "${{ steps.dockerdevmeta.outputs.tags }}"
          labels: "${{ steps.dockerdevmeta.outputs.labels }}"
          cache-from: "type=gha,scope=nautobot-${{ steps.gitbranch.outputs.branch }}-${{ matrix.python-version }}"
          cache-to: "type=gha,mode=max,scope=nautobot-${{ steps.gitbranch.outputs.branch }}-${{ matrix.python-version }}"
          context: "."
          build-args: |
            PYTHON_VER=${{ matrix.python-version }}
            POETRY_PARALLEL=true

  slack-notify:
    needs:
      - "publish_python"
      - "publish_containers"
    runs-on: "ubuntu-20.04"
    env:
      SLACK_WEBHOOK_URL: "${{ secrets.SLACK_WEBHOOK_URL }}"
      SLACK_MESSAGE: >-
        *NOTIFICATION: NEW-RELEASE-PUBLISHED*\n
        Repository: <${{ github.server_url }}/${{ github.repository }}|${{ github.repository }}>\n
        Release: <${{ github.server_url }}/${{ github.repository }}/releases/tag/${{ github.ref_name }}|${{ github.ref_name }}>\n
        Published by: <${{ github.server_url }}/${{ github.actor }}|${{ github.actor }}>
    steps:
      - name: "Send a notification to Slack"
        # ENVs cannot be used directly in job.if. This is a workaround to check
        # if SLACK_WEBHOOK_URL is present.
        if: "${{ env.SLACK_WEBHOOK_URL != '' }}"
        uses: "slackapi/slack-github-action@v1.17.0"
        with:
          payload: |
            {
              "text": "${{ env.SLACK_MESSAGE }}",
              "blocks": [
                {
                  "type": "section",
                  "text": {
                    "type": "mrkdwn",
                    "text": "${{ env.SLACK_MESSAGE }}"
                  }
                }
              ]
            }
        env:
          SLACK_WEBHOOK_URL: "${{ secrets.SLACK_WEBHOOK_URL }}"
          SLACK_WEBHOOK_TYPE: "INCOMING_WEBHOOK"<|MERGE_RESOLUTION|>--- conflicted
+++ resolved
@@ -86,17 +86,10 @@
             latest=false
           tags: |
             type=semver,pattern={{version}}-py${{ matrix.python-version }}
-<<<<<<< HEAD
-            type=semver,pattern={{version}},enable=${{ matrix.python-version == 3.8 }}
-            type=semver,pattern={{major}}.{{minor}}-py${{ matrix.python-version }}
-            type=semver,pattern={{major}}.{{minor}},enable=${{ matrix.python-version == 3.8 }}
-            type=raw,value=stable,enable=${{ matrix.python-version == 3.8 }}
-=======
             type=semver,pattern={{version}},enable=${{ matrix.python-version == 3.11 }}
             type=semver,pattern={{major}}.{{minor}}-py${{ matrix.python-version }}
             type=semver,pattern={{major}}.{{minor}},enable=${{ matrix.python-version == 3.11 }}
             type=raw,value=stable,enable=${{ matrix.python-version == 3.11 }}
->>>>>>> 56bbb42a
             type=raw,value=stable-py${{ matrix.python-version }}
           labels: |
             org.opencontainers.image.title=Nautobot
@@ -124,17 +117,10 @@
             latest=false
           tags: |
             type=semver,pattern={{version}}-py${{ matrix.python-version }}
-<<<<<<< HEAD
-            type=semver,pattern={{version}},enable=${{ matrix.python-version == 3.8 }}
-            type=semver,pattern={{major}}.{{minor}}-py${{ matrix.python-version }}
-            type=semver,pattern={{major}}.{{minor}},enable=${{ matrix.python-version == 3.8 }}
-            type=raw,value=stable,enable=${{ matrix.python-version == 3.8 }}
-=======
             type=semver,pattern={{version}},enable=${{ matrix.python-version == 3.11 }}
             type=semver,pattern={{major}}.{{minor}}-py${{ matrix.python-version }}
             type=semver,pattern={{major}}.{{minor}},enable=${{ matrix.python-version == 3.11 }}
             type=raw,value=stable,enable=${{ matrix.python-version == 3.11 }}
->>>>>>> 56bbb42a
             type=raw,value=stable-py${{ matrix.python-version }}
           labels: |
             org.opencontainers.image.title=Nautobot
