[tool.poetry]
name = "nautobot"
# Primary package version gets set here. This is used for publishing, and once
# installed, `nautobot.__version__` will have this version number.
<<<<<<< HEAD
version = "1.6.0-alpha.1"
=======
version = "1.5.25-beta.1"
>>>>>>> 5d19cbbe
description = "Source of truth and network automation platform."
authors = ["Network to Code <opensource@networktocode.com>"]
license = "Apache-2.0"
homepage = "https://nautobot.com"
repository = "https://github.com/nautobot/nautobot"
documentation = "https://docs.nautobot.com"
readme = "README.md"
keywords = ["Nautobot"]
classifiers = [
    "Intended Audience :: Developers",
    "Development Status :: 5 - Production/Stable",
    "Programming Language :: Python :: 3",
    "Programming Language :: Python :: 3.8",
    "Programming Language :: Python :: 3.9",
    "Programming Language :: Python :: 3.10",
    "Programming Language :: Python :: 3.11",
]
packages = [
    {include = "nautobot"}
]
include = [
    "CHANGELOG.md",
    "CONTRIBUTING.md",
    "LICENSE.txt",
    "NOTICE",
    # Poetry by default will exclude these files as they are in .gitignore
    "nautobot/project-static/docs/**/*",
]

[tool.poetry.dependencies]
python = ">=3.8,<3.12"
# Background task processing
celery = "~5.3.1"
# Fundamental web framework for Nautobot
Django = "~3.2.20"
# Adds AJAX capabilities to django-tables2
django-ajax-tables = "~1.1.1"
# LDAP Support
django-auth-ldap = {version = "~4.3.0", optional = true}
# Caching with Redis
# NOTE: django-cacheops 7.x is available but contains breaking changes; since we'll be dropping this entirely in 2.0
#       it's not worth the effort to update at this time.
django-cacheops = "~6.2"
# Base functionality for task scheduling with Celery
django-celery-beat = "~2.5.0"
# Management of app configuration via the Django admin UI
django-constance = {version = "~2.9.1", extras = ["database"]}
# Permit cross-domain API requests
django-cors-headers = "~4.2.0"
# Support for encrypted database fields
django-cryptography = "~1.1"
# Store files in the database for background tasks
django-db-file-storage = "~0.5.5"
# AutoSlugField and shell_plus
django-extensions = "~3.2.3"
# Advanced query filters
django-filter = "~23.1"
# Health check endpoint
django-health-check = "~3.17.0"
# Django Jinja - jinja2 backend for django, used to easily register custom jinja filters and render jinja.
django-jinja = "~2.10.2"
# Modified Pre-order Tree Traversal - tree structure for Region, RackGroup, etc.
django-mptt = "~0.14.0"
# Prometheus metrics for Django
django-prometheus = "~2.3.1"
# Redis cache for Django used for distributed locking
django-redis = "~5.3.0"
# RQ (Redis Queueing) for background handling of webhooks, jobs, etc.
# NOTE: django-rq 2.8 is available but since we don't use this any more ourselves we don't care about updating it.
django-rq = "~2.5.1"
# External Storage support (i.e. S3)
django-storages = {version = "~1.13.2", optional = true}
# Advanced HTML tables
django-tables2 = "~2.6.0"
# Tags
django-taggit = "~4.0.0"
# Represent time zones in Django
# NOTE: django-timezone-field 4.2.x is available but appears to break our initial migrations?
django-timezone-field = "~5.1"
# Tree database structures based on Common Table Expressions
django-tree-queries = "~0.15.0"
# Run production webservers such as uWSGI/gunicorn as a Django management command.
django-webserver = "~1.2.0"
# REST API framework
djangorestframework = "~3.14.0"
# OpenAPI 3.0 schema generation for the REST API
drf-spectacular = {version = "0.26.3", extras = ["sidecar"]}
# 2.0 TODO: no longer used, but retained for now to avoid breaking plugin expectations
drf-yasg = {version = "^1.20.0", extras = ["validation"]}
# Git integrations for Python
GitPython = "~3.1.32"
# GraphQL support
# NOTE: graphene-django 3.x is available but includes breaking changes. Will address in a future release.
graphene-django = "~2.16.0"
# Graphene Optimizer
# NOTE: graphene-django-optimizer 0.9 and later require Graphene v3
graphene-django-optimizer = "~0.8.0"
# Template rendering engine
Jinja2 = "~3.1.2"
# Optional data validation of config contexts - loose dependency since our usage is light but apps may be more specific
jsonschema = ">=4.7.0,<4.19.0"
# Rendering of markdown files to HTML
# NOTE: Markdown 3.4.x is available but mkdocs 1.4.3 isn't yet compatible with it.
Markdown = "~3.3.7"
# Escape text to use HTML and XML
MarkupSafe = "~2.1.3"
# MySQL database adapter
mysqlclient = {version = "~2.2.0", optional = true}
# NAPALM automation library
napalm = {version = "~4.1.0", optional = true}
# IP prefix and address handling
netaddr = "~0.8.0"
# Library of network related utilities including network driver mappings and Jinja Filters
# Note: netutils is limited in scope, dependencies, and observes semver, as such
#       we permit a looser (^) version constraint here.
netutils = "^1.5.0"
# Handling of version numbers
packaging = "~23.1"
# Image processing library
Pillow = "~10.0.0"
# Custom prometheus metrics
prometheus-client = "~0.17.1"
# PostgreSQL database adapter
# NOTE: psycopg3 is avaiable now and nominally replaces psycopg2
psycopg2-binary = "~2.9.6"
# The uWSGI WSGI HTTP server as a Python module
pyuwsgi = "~2.0.21"
# YAML parsing and rendering
PyYAML = "~6.0"
# Social authentication core
social-auth-core = {version = "~4.4.2", optional = true, extras = ["openidconnect", "saml"]}
# Social authentication/registration with support for many auth providers
social-auth-app-django = "~5.2.0"
# Rendering of SVG images (for rack elevations, etc.)
svgwrite = "~1.4.2"


[tool.poetry.extras]
all = ["django-auth-ldap", "django-storages", "mysqlclient", "napalm", "social-auth-core"]
ldap = ["django-auth-ldap"]
mysql = ["mysqlclient"]
napalm = ["napalm"]
# This is not currently possible, there is a feature request with Poetry https://github.com/python-poetry/poetry/issues/3913
# openid = ["social-auth-core[openidconnect]"]
remote_storage = ["django-storages"]
# This is not currently possible, there is a feature request with Poetry https://github.com/python-poetry/poetry/issues/3913
# saml = ["social-auth-core[saml]"]
sso = ["social-auth-core"]

[tool.poetry.group.dev.dependencies]
# Tool for debugging Django
django-debug-toolbar = "~4.1.0"
# Nautobot example plugin used for testing
example-plugin = {path = "examples/example_plugin", develop = true}
# Nautobot test plugin used for testing core view overrides
example-plugin-with-view-override = { path = "examples/example_plugin_with_view_override", develop = true }
# Random data generation
factory-boy = "~3.2.1"
# Alternative to Make, CLI based on `tasks.py`
invoke = "~2.2.0"
# Colorization and autoformatting of CLI output, used for Invoke tasks
rich = "~13.4.2"
# Change log management and generation
<<<<<<< HEAD
towncrier = "~23.6.0"
=======
towncrier = "~22.8.0"
# Store tests results in XML format
unittest-xml-reporting = "~3.2.0"
>>>>>>> 5d19cbbe
# Watch files for celery and mkdocs reload
watchdog = "~3.0.0"

[tool.poetry.group.docs.dependencies]
# Helper for parsing docstrings
griffe = "~0.31.0"
# Rendering docs to HTML
mkdocs = "~1.4.3"
# Automatically generate some files as part of mkdocs build
mkdocs-gen-files = "~0.5.0"
# Allow Markdown files to include other files
mkdocs-include-markdown-plugin = "~4.0.4"
# Material for mkdocs theme
mkdocs-material = "~9.1.18"
# Render custom markdown for version added/changed/remove notes
mkdocs-version-annotations = "~1.0.0"
# Automatic documentation from sources, for MkDocs
mkdocstrings = "~0.22.0"
# Python-specific extension to mkdocstrings
mkdocstrings-python = "~1.2.0"

[tool.poetry.group.linting.dependencies]
# Code style enforcement
black = "~23.7.0"
# Code style checking and limited static analysis
flake8 = {version = "~6.0.0", python = "^3.8.1"}
# Code static analysis
pylint = "~2.17.4"
# Pylint extensions for Django
pylint-django = "~2.5.3"

[tool.poetry.group.testing.dependencies]
# Test code coverage measurement
coverage = "~7.2.7"
# DiscoverSlowestTestsRunner for running CI performance tests and benchmarking.
django-slowtests = "^1.1.1"
# Integration Tests
requests = ">=2.27.1,<2.32.0"
# Selenium web drivers for live integration testing
# Selenium 4.10 is available but splinter is not yet compatible with it
# https://github.com/cobrateam/splinter/issues/1173
selenium = "~4.9.1"
# Abstraction layer for working with Selenium
splinter = "~0.18.1"

[tool.poetry.scripts]
nautobot-server = "nautobot.core.cli:main"

[build-system]
requires = ["poetry-core>=1.0.0"]
build-backend = "poetry.core.masonry.api"

[tool.black]
line-length = 120
target-version = ['py38', 'py39', 'py310', 'py311']
include = '\.pyi?$'
exclude = '''
(
  /(
      \.eggs         # exclude a few common directories in the
    | \.git          # root of the project
    | \.hg
    | \.mypy_cache
    | \.tox
    | \.venv
    | _build
    | buck-out
    | build
    | dist
  )/
)
'''

[tool.pylint.master]
load-plugins = "pylint_django"
py-version = "3.8"
ignore-paths = [
    ".*third_party.*"
]

[tool.pylint.basic]
# No docstrings required yet for private functions, or for test_* functions, or for inner Meta classes.
no-docstring-rgx="^(_|test_|Meta$)"
# Don't complain about "pk" as a variable name
good-names = """_,i,j,k,pk"""

[tool.pylint.message_control]
# TODO: re-enable and fix these as time permits
# unused-import is already covered by flake8
disable=""",
    abstract-method,
    arguments-renamed,
    attribute-defined-outside-init,
    broad-except,
    consider-iterating-dictionary,
    consider-using-from-import,
    consider-using-in,
    consider-using-generator,
    cyclic-import,
    duplicate-code,
    empty-docstring,
    exec-used,
    fixme,
    global-statement,
    global-variable-not-assigned,
    hard-coded-auth-user,
    import-outside-toplevel,
    invalid-name,
    keyword-arg-before-vararg,
    line-too-long,
    logging-format-interpolation,
    logging-fstring-interpolation,
    missing-class-docstring,
    missing-function-docstring,
    missing-module-docstring,
    modelform-uses-exclude,
    no-else-raise,
    no-else-return,
    no-member,
    not-callable,
    pointless-statement,
    pointless-string-statement,
    protected-access,
    raise-missing-from,
    self-assigning-variable,
    signature-differs,
    super-init-not-called,
    super-with-arguments,
    superfluous-parens,
    too-few-public-methods,
    too-many-ancestors,
    too-many-arguments,
    too-many-boolean-expressions,
    too-many-branches,
    too-many-instance-attributes,
    too-many-lines,
    too-many-locals,
    too-many-nested-blocks,
    too-many-public-methods,
    too-many-return-statements,
    too-many-statements,
    ungrouped-imports,
    unnecessary-dunder-call,
    unspecified-encoding,
    unused-argument,
    unused-import,
    unused-wildcard-import,
    use-maxsplit-arg,
    wildcard-import,
    wrong-import-order,
    wrong-import-position,
    """

[tool.pylint.miscellaneous]
# We don't want to fail on "TODO" comments as there are plenty of those in our code for good reason
notes = """,
    FIXME,
    XXX,
    """

[tool.pylint.typecheck]
# @patch changes the signature of a function it's applied to; don't raise "no-value-for-parameter" here
signature-mutators=["unittest.mock.patch"]

[tool.towncrier]
package = "nautobot"
directory = "changes"
filename = "nautobot/docs/release-notes/version-1.6.md"
template = "development/towncrier_template.j2"
start_string = "<!-- towncrier release notes start -->"
issue_format = "[#{issue}](https://github.com/nautobot/nautobot/issues/{issue})"

[tool.towncrier.fragment.added]
[tool.towncrier.fragment.changed]
[tool.towncrier.fragment.dependencies]
[tool.towncrier.fragment.deprecated]
[tool.towncrier.fragment.fixed]
[tool.towncrier.fragment.removed]
[tool.towncrier.fragment.security]<|MERGE_RESOLUTION|>--- conflicted
+++ resolved
@@ -2,11 +2,7 @@
 name = "nautobot"
 # Primary package version gets set here. This is used for publishing, and once
 # installed, `nautobot.__version__` will have this version number.
-<<<<<<< HEAD
 version = "1.6.0-alpha.1"
-=======
-version = "1.5.25-beta.1"
->>>>>>> 5d19cbbe
 description = "Source of truth and network automation platform."
 authors = ["Network to Code <opensource@networktocode.com>"]
 license = "Apache-2.0"
@@ -170,13 +166,9 @@
 # Colorization and autoformatting of CLI output, used for Invoke tasks
 rich = "~13.4.2"
 # Change log management and generation
-<<<<<<< HEAD
 towncrier = "~23.6.0"
-=======
-towncrier = "~22.8.0"
 # Store tests results in XML format
 unittest-xml-reporting = "~3.2.0"
->>>>>>> 5d19cbbe
 # Watch files for celery and mkdocs reload
 watchdog = "~3.0.0"
 
