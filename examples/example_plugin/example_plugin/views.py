from django.shortcuts import HttpResponse, render
from django.views.generic import View

from nautobot.apps import views
from nautobot.circuits.models import Circuit
from nautobot.dcim.models import Device

from example_plugin.models import AnotherExampleModel, ExampleModel
from example_plugin import filters, forms, tables
from example_plugin.api import serializers


class CircuitDetailPluginTabView(views.ObjectView):
    """
    This view's template extends the circuit detail template,
    making it suitable to show as a tab on the circuit detail page.

    Views that are intended to be for an object detail tab's content rendering must
    always inherit from nautobot.core.views.generic.ObjectView.
    """

    queryset = Circuit.objects.all()
    template_name = "example_plugin/tab_circuit_detail.html"


class DeviceDetailPluginTabOneView(views.ObjectView):
    """
    This view's template extends the device detail template,
    making it suitable to show as a tab on the device detail page.

    Views that are intended to be for an object detail tab's content rendering must
    always inherit from nautobot.core.views.generic.ObjectView.
    """

    queryset = Device.objects.all()
    template_name = "example_plugin/tab_device_detail_1.html"


class DeviceDetailPluginTabTwoView(views.ObjectView):
    """
    Same as DeviceDetailPluginTabOneView view above but using a different template.
    """

    queryset = Device.objects.all()
    template_name = "example_plugin/tab_device_detail_2.html"


class ExamplePluginHomeView(View):
    def get(self, request):
        return render(request, "example_plugin/home.html")


class ExamplePluginConfigView(View):
    def get(self, request):
        """Render the configuration page for this plugin.

        Just an example - in reality you'd want to use real config data here as appropriate to your plugin, if any.
        """
        form = forms.ExamplePluginConfigForm({"magic_word": "frobozz", "maximum_velocity": 300000})
        return render(request, "example_plugin/config.html", {"form": form})

    def post(self, request):
        """Handle configuration changes for this plugin.

        Not actually implemented here.
        """
        form = forms.ExamplePluginConfigForm({"magic_word": "frobozz", "maximum_velocity": 300000})
        return render(request, "example_plugin/config.html", {"form": form})


class ExampleModelUIViewSet(views.NautobotUIViewSet):
    bulk_update_form_class = forms.ExampleModelBulkEditForm
    filterset_class = filters.ExampleModelFilterSet
    filterset_form_class = forms.ExampleModelFilterForm
    form_class = forms.ExampleModelForm
    queryset = ExampleModel.objects.all()
    serializer_class = serializers.ExampleModelSerializer
    table_class = tables.ExampleModelTable


# Example excluding the BulkUpdateViewSet
class AnotherExampleModelUIViewSet(
    views.ObjectBulkDestroyViewMixin,
    views.ObjectBulkUpdateViewMixin,
    views.ObjectChangeLogViewMixin,
    views.ObjectNotesViewMixin,
    views.ObjectDestroyViewMixin,
    views.ObjectDetailViewMixin,
    views.ObjectEditViewMixin,
    views.ObjectListViewMixin,
):
    action_buttons = ["add", "export"]
    bulk_update_form_class = forms.AnotherExampleModelBulkEditForm
    filterset_class = filters.AnotherExampleModelFilterSet
    filterset_form_class = forms.AnotherExampleModelFilterForm
<<<<<<< HEAD
    form_class = forms.AnotherExampleModelForm
=======
    create_form_class = forms.AnotherExampleModelCreateForm
    update_form_class = forms.AnotherExampleModelUpdateForm
    lookup_field = "pk"
>>>>>>> 56bbb42a
    queryset = AnotherExampleModel.objects.all()
    serializer_class = serializers.AnotherExampleModelSerializer
    table_class = tables.AnotherExampleModelTable


class ViewToBeOverridden(View):
    def get(self, request, *args, **kwargs):
        return HttpResponse("I am a view in the example plugin which will be overridden by another plugin.")<|MERGE_RESOLUTION|>--- conflicted
+++ resolved
@@ -93,13 +93,9 @@
     bulk_update_form_class = forms.AnotherExampleModelBulkEditForm
     filterset_class = filters.AnotherExampleModelFilterSet
     filterset_form_class = forms.AnotherExampleModelFilterForm
-<<<<<<< HEAD
-    form_class = forms.AnotherExampleModelForm
-=======
     create_form_class = forms.AnotherExampleModelCreateForm
     update_form_class = forms.AnotherExampleModelUpdateForm
     lookup_field = "pk"
->>>>>>> 56bbb42a
     queryset = AnotherExampleModel.objects.all()
     serializer_class = serializers.AnotherExampleModelSerializer
     table_class = tables.AnotherExampleModelTable
