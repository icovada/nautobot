<<<<<<< HEAD
=======
from __future__ import unicode_literals
import string

>>>>>>> 0c33af21
from Crypto.PublicKey import RSA
from django.conf import settings
from django.contrib.auth.models import User
from django.core.exceptions import ValidationError
from django.test import TestCase

from secrets.hashers import SecretValidationHasher
from secrets.models import UserKey, Secret, encrypt_master_key, decrypt_master_key, generate_random_key


class UserKeyTestCase(TestCase):

    def setUp(self):
        self.TEST_KEYS = {}
        key_size = getattr(settings, 'SECRETS_MIN_PUBKEY_SIZE', 2048)
        for username in ['alice', 'bob']:
            User.objects.create_user(username=username, password=username)
            key = RSA.generate(key_size)
            self.TEST_KEYS['{}_public'.format(username)] = key.publickey().exportKey('PEM')
            self.TEST_KEYS['{}_private'.format(username)] = key.exportKey('PEM')

    def test_01_fill(self):
        """
        Validate the filling of a UserKey with public key material.
        """
        alice_uk = UserKey(user=User.objects.get(username='alice'))
        self.assertFalse(alice_uk.is_filled(), "UserKey with empty public_key is_filled() did not return False")
        alice_uk.public_key = self.TEST_KEYS['alice_public']
        self.assertTrue(alice_uk.is_filled(), "UserKey with public key is_filled() did not return True")

    def test_02_activate(self):
        """
        Validate the activation of a UserKey.
        """
        master_key = generate_random_key()
        alice_uk = UserKey(user=User.objects.get(username='alice'), public_key=self.TEST_KEYS['alice_public'])
        self.assertFalse(alice_uk.is_active(), "Inactive UserKey is_active() did not return False")
        alice_uk.activate(master_key)
        self.assertTrue(alice_uk.is_active(), "ActiveUserKey is_active() did not return True")

    def test_03_key_sizes(self):
        """
        Ensure that RSA keys which are too small or too large are rejected.
        """
        rsa = RSA.generate(getattr(settings, 'SECRETS_MIN_PUBKEY_SIZE', 2048) - 256)
        small_key = rsa.publickey().exportKey('PEM')
        try:
            UserKey(public_key=small_key).clean()
            self.fail("UserKey.clean() did not fail with an undersized RSA key")
        except ValidationError:
            pass
        rsa = RSA.generate(4096 + 256)  # Max size is 4096 (enforced by master_key_cipher field size)
        big_key = rsa.publickey().exportKey('PEM')
        try:
            UserKey(public_key=big_key).clean()
            self.fail("UserKey.clean() did not fail with an oversized RSA key")
        except ValidationError:
            pass

    def test_04_master_key_retrieval(self):
        """
        Test the decryption of a master key using the user's private key.
        """
        master_key = generate_random_key()
        alice_uk = UserKey(user=User.objects.get(username='alice'), public_key=self.TEST_KEYS['alice_public'])
        alice_uk.activate(master_key)
        retrieved_master_key = alice_uk.get_master_key(self.TEST_KEYS['alice_private'])
        self.assertEqual(master_key, retrieved_master_key, "Master key retrieval failed with correct private key")

    def test_05_invalid_private_key(self):
        """
        Ensure that an exception is raised when attempting to retrieve a secret key using an invalid private key.
        """
        secret_key = generate_random_key()
        secret_key_cipher = encrypt_master_key(secret_key, self.TEST_KEYS['alice_public'])
        try:
            decrypted_secret_key = decrypt_master_key(secret_key_cipher, self.TEST_KEYS['bob_private'])
            self.fail("Decrypting secret key from Alice's UserKey using Bob's private key did not fail")
        except ValueError:
            pass


class SecretTestCase(TestCase):

    def test_01_encrypt_decrypt(self):
        """
        Test basic encryption and decryption functionality using a random master key.
        """
        plaintext = string.printable * 2
        secret_key = generate_random_key()
        s = Secret(plaintext=plaintext)
        s.encrypt(secret_key)

        # Ensure plaintext is deleted upon encryption
        self.assertIsNone(s.plaintext, "Plaintext must be None after encrypting.")

        # Enforce minimum ciphertext length
        self.assertGreaterEqual(len(s.ciphertext), 80, "Ciphertext must be at least 80 bytes (16B IV + 64B+ ciphertext")

        # Ensure proper hashing algorithm is used
        hasher, iterations, salt, sha256 = s.hash.split('$')
        self.assertEqual(hasher, 'pbkdf2_sha256', "Hashing algorithm has been modified to: {}".format(hasher))
        self.assertGreaterEqual(int(iterations), SecretValidationHasher.iterations, "Insufficient iteration count ({}) for hash".format(iterations))
        self.assertGreaterEqual(len(salt), 12, "Hash salt is too short ({} chars)".format(len(salt)))

        # Test hash validation
        self.assertTrue(s.validate(plaintext), "Plaintext does not validate against the generated hash")
        self.assertFalse(s.validate(""), "Empty plaintext validated against hash")
        self.assertFalse(s.validate("Invalid plaintext"), "Invalid plaintext validated against hash")

        # Test decryption
        s.decrypt(secret_key)
        self.assertEqual(plaintext, s.plaintext, "Decrypting Secret returned incorrect plaintext")

    def test_02_ciphertext_uniqueness(self):
        """
        Generate 50 Secrets using the same plaintext and check for duplicate IVs or payloads.
        """
        plaintext = "1234567890abcdef"
        secret_key = generate_random_key()
        ivs = []
        ciphertexts = []
        for i in range(1, 51):
            s = Secret(plaintext=plaintext)
            s.encrypt(secret_key)
            ivs.append(s.ciphertext[0:16])
            ciphertexts.append(s.ciphertext[16:32])
        duplicate_ivs = [i for i, x in enumerate(ivs) if ivs.count(x) > 1]
        self.assertEqual(duplicate_ivs, [], "One or more duplicate IVs found!")
        duplicate_ciphertexts = [i for i, x in enumerate(ciphertexts) if ciphertexts.count(x) > 1]
        self.assertEqual(duplicate_ciphertexts, [], "One or more duplicate ciphertexts (first blocks) found!")<|MERGE_RESOLUTION|>--- conflicted
+++ resolved
@@ -1,9 +1,5 @@
-<<<<<<< HEAD
-=======
-from __future__ import unicode_literals
 import string
 
->>>>>>> 0c33af21
 from Crypto.PublicKey import RSA
 from django.conf import settings
 from django.contrib.auth.models import User
