--- conflicted
+++ resolved
@@ -3049,21 +3049,25 @@
     name = models.CharField(
         max_length=50
     )
-    status = models.PositiveSmallIntegerField(
-        choices=POWERFEED_STATUS_CHOICES,
-        default=POWERFEED_STATUS_ACTIVE
-    )
-    type = models.PositiveSmallIntegerField(
-        choices=POWERFEED_TYPE_CHOICES,
-        default=POWERFEED_TYPE_PRIMARY
-    )
-    supply = models.PositiveSmallIntegerField(
-        choices=POWERFEED_SUPPLY_CHOICES,
-        default=POWERFEED_SUPPLY_AC
-    )
-    phase = models.PositiveSmallIntegerField(
-        choices=POWERFEED_PHASE_CHOICES,
-        default=POWERFEED_PHASE_SINGLE
+    status = models.CharField(
+        max_length=50,
+        choices=PowerFeedStatusChoices,
+        default=PowerFeedStatusChoices.STATUS_ACTIVE
+    )
+    type = models.CharField(
+        max_length=50,
+        choices=PowerFeedTypeChoices,
+        default=PowerFeedTypeChoices.TYPE_PRIMARY
+    )
+    supply = models.CharField(
+        max_length=50,
+        choices=PowerFeedSupplyChoices,
+        default=PowerFeedSupplyChoices.SUPPLY_AC
+    )
+    phase = models.CharField(
+        max_length=50,
+        choices=PowerFeedPhaseChoices,
+        default=PowerFeedPhaseChoices.PHASE_SINGLE
     )
     voltage = models.PositiveSmallIntegerField(
         validators=[MinValueValidator(1)],
@@ -3078,7 +3082,7 @@
         default=80,
         help_text="Maximum permissible draw (percentage)"
     )
-    available_power = models.PositiveSmallIntegerField(
+    available_power = models.PositiveIntegerField(
         default=0,
         editable=False
     )
@@ -3097,6 +3101,22 @@
         'site', 'panel_name', 'rack_group', 'rack_name', 'name', 'status', 'type', 'supply', 'phase', 'voltage',
         'amperage', 'max_utilization', 'comments',
     ]
+    clone_fields = [
+        'power_panel', 'rack', 'status', 'type', 'supply', 'phase', 'voltage', 'amperage', 'max_utilization',
+        'available_power',
+    ]
+
+    STATUS_CLASS_MAP = {
+        PowerFeedStatusChoices.STATUS_OFFLINE: 'warning',
+        PowerFeedStatusChoices.STATUS_ACTIVE: 'success',
+        PowerFeedStatusChoices.STATUS_PLANNED: 'info',
+        PowerFeedStatusChoices.STATUS_FAILED: 'danger',
+    }
+
+    TYPE_CLASS_MAP = {
+        PowerFeedTypeChoices.TYPE_PRIMARY: 'success',
+        PowerFeedTypeChoices.TYPE_REDUNDANT: 'info',
+    }
 
     class Meta:
         ordering = ['power_panel', 'name']
@@ -3137,7 +3157,7 @@
 
         # Cache the available_power property on the instance
         kva = self.voltage * self.amperage * (self.max_utilization / 100)
-        if self.phase == POWERFEED_PHASE_3PHASE:
+        if self.phase == PowerFeedPhaseChoices.PHASE_3PHASE:
             self.available_power = round(kva * 1.732)
         else:
             self.available_power = round(kva)
@@ -3145,10 +3165,10 @@
         super().save(*args, **kwargs)
 
     def get_type_class(self):
-        return STATUS_CLASSES[self.type]
+        return self.TYPE_CLASS_MAP.get(self.type)
 
     def get_status_class(self):
-        return STATUS_CLASSES[self.status]
+        return self.STATUS_CLASS_MAP.get(self.status)
 
 
 #
@@ -3404,209 +3424,4 @@
         a_endpoint = a_path[-1][2]
         b_endpoint = b_path[-1][2]
 
-<<<<<<< HEAD
-        return a_endpoint, b_endpoint, path_status
-
-
-#
-# Power
-#
-
-class PowerPanel(ChangeLoggedModel):
-    """
-    A distribution point for electrical power; e.g. a data center RPP.
-    """
-    site = models.ForeignKey(
-        to='Site',
-        on_delete=models.PROTECT
-    )
-    rack_group = models.ForeignKey(
-        to='RackGroup',
-        on_delete=models.PROTECT,
-        blank=True,
-        null=True
-    )
-    name = models.CharField(
-        max_length=50
-    )
-
-    csv_headers = ['site', 'rack_group_name', 'name']
-
-    class Meta:
-        ordering = ['site', 'name']
-        unique_together = ['site', 'name']
-
-    def __str__(self):
-        return self.name
-
-    def get_absolute_url(self):
-        return reverse('dcim:powerpanel', args=[self.pk])
-
-    def to_csv(self):
-        return (
-            self.site.name,
-            self.rack_group.name if self.rack_group else None,
-            self.name,
-        )
-
-    def clean(self):
-
-        # RackGroup must belong to assigned Site
-        if self.rack_group and self.rack_group.site != self.site:
-            raise ValidationError("Rack group {} ({}) is in a different site than {}".format(
-                self.rack_group, self.rack_group.site, self.site
-            ))
-
-
-class PowerFeed(ChangeLoggedModel, CableTermination, CustomFieldModel):
-    """
-    An electrical circuit delivered from a PowerPanel.
-    """
-    power_panel = models.ForeignKey(
-        to='PowerPanel',
-        on_delete=models.PROTECT,
-        related_name='powerfeeds'
-    )
-    rack = models.ForeignKey(
-        to='Rack',
-        on_delete=models.PROTECT,
-        blank=True,
-        null=True
-    )
-    connected_endpoint = models.OneToOneField(
-        to='dcim.PowerPort',
-        on_delete=models.SET_NULL,
-        related_name='+',
-        blank=True,
-        null=True
-    )
-    connection_status = models.NullBooleanField(
-        choices=CONNECTION_STATUS_CHOICES,
-        blank=True
-    )
-    name = models.CharField(
-        max_length=50
-    )
-    status = models.CharField(
-        max_length=50,
-        choices=PowerFeedStatusChoices,
-        default=PowerFeedStatusChoices.STATUS_ACTIVE
-    )
-    type = models.CharField(
-        max_length=50,
-        choices=PowerFeedTypeChoices,
-        default=PowerFeedTypeChoices.TYPE_PRIMARY
-    )
-    supply = models.CharField(
-        max_length=50,
-        choices=PowerFeedSupplyChoices,
-        default=PowerFeedSupplyChoices.SUPPLY_AC
-    )
-    phase = models.CharField(
-        max_length=50,
-        choices=PowerFeedPhaseChoices,
-        default=PowerFeedPhaseChoices.PHASE_SINGLE
-    )
-    voltage = models.PositiveSmallIntegerField(
-        validators=[MinValueValidator(1)],
-        default=120
-    )
-    amperage = models.PositiveSmallIntegerField(
-        validators=[MinValueValidator(1)],
-        default=20
-    )
-    max_utilization = models.PositiveSmallIntegerField(
-        validators=[MinValueValidator(1), MaxValueValidator(100)],
-        default=80,
-        help_text="Maximum permissible draw (percentage)"
-    )
-    available_power = models.PositiveIntegerField(
-        default=0,
-        editable=False
-    )
-    comments = models.TextField(
-        blank=True
-    )
-    custom_field_values = GenericRelation(
-        to='extras.CustomFieldValue',
-        content_type_field='obj_type',
-        object_id_field='obj_id'
-    )
-
-    tags = TaggableManager(through=TaggedItem)
-
-    csv_headers = [
-        'site', 'panel_name', 'rack_group', 'rack_name', 'name', 'status', 'type', 'supply', 'phase', 'voltage',
-        'amperage', 'max_utilization', 'comments',
-    ]
-    clone_fields = [
-        'power_panel', 'rack', 'status', 'type', 'supply', 'phase', 'voltage', 'amperage', 'max_utilization',
-        'available_power',
-    ]
-
-    STATUS_CLASS_MAP = {
-        PowerFeedStatusChoices.STATUS_OFFLINE: 'warning',
-        PowerFeedStatusChoices.STATUS_ACTIVE: 'success',
-        PowerFeedStatusChoices.STATUS_PLANNED: 'info',
-        PowerFeedStatusChoices.STATUS_FAILED: 'danger',
-    }
-
-    TYPE_CLASS_MAP = {
-        PowerFeedTypeChoices.TYPE_PRIMARY: 'success',
-        PowerFeedTypeChoices.TYPE_REDUNDANT: 'info',
-    }
-
-    class Meta:
-        ordering = ['power_panel', 'name']
-        unique_together = ['power_panel', 'name']
-
-    def __str__(self):
-        return self.name
-
-    def get_absolute_url(self):
-        return reverse('dcim:powerfeed', args=[self.pk])
-
-    def to_csv(self):
-        return (
-            self.power_panel.site.name,
-            self.power_panel.name,
-            self.rack.group.name if self.rack and self.rack.group else None,
-            self.rack.name if self.rack else None,
-            self.name,
-            self.get_status_display(),
-            self.get_type_display(),
-            self.get_supply_display(),
-            self.get_phase_display(),
-            self.voltage,
-            self.amperage,
-            self.max_utilization,
-            self.comments,
-        )
-
-    def clean(self):
-
-        # Rack must belong to same Site as PowerPanel
-        if self.rack and self.rack.site != self.power_panel.site:
-            raise ValidationError("Rack {} ({}) and power panel {} ({}) are in different sites".format(
-                self.rack, self.rack.site, self.power_panel, self.power_panel.site
-            ))
-
-    def save(self, *args, **kwargs):
-
-        # Cache the available_power property on the instance
-        kva = self.voltage * self.amperage * (self.max_utilization / 100)
-        if self.phase == PowerFeedPhaseChoices.PHASE_3PHASE:
-            self.available_power = round(kva * 1.732)
-        else:
-            self.available_power = round(kva)
-
-        super().save(*args, **kwargs)
-
-    def get_type_class(self):
-        return self.TYPE_CLASS_MAP.get(self.type)
-
-    def get_status_class(self):
-        return self.STATUS_CLASS_MAP.get(self.status)
-=======
-        return a_endpoint, b_endpoint, path_status
->>>>>>> 60192603
+        return a_endpoint, b_endpoint, path_status