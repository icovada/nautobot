from collections import OrderedDict

from django.conf import settings
from django.contrib import messages
from django.contrib.contenttypes.models import ContentType
from django.core.paginator import EmptyPage, PageNotAnInteger
from django.db import transaction
from django.db.models import Count, F, Prefetch
from django.forms import ModelMultipleChoiceField, MultipleHiddenInput, modelformset_factory
from django.shortcuts import get_object_or_404, redirect, render
from django.urls import reverse
from django.utils.html import escape
from django.utils.safestring import mark_safe
from django.views.generic import View

from circuits.models import Circuit
from extras.views import ObjectConfigContextView
from ipam.models import IPAddress, Prefix, Service, VLAN
from ipam.tables import InterfaceIPAddressTable, InterfaceVLANTable
from secrets.models import Secret
from utilities.forms import ConfirmationForm
from utilities.paginator import EnhancedPaginator
from utilities.permissions import get_permission_for_model
from utilities.utils import csv_format, get_subquery
from utilities.views import (
    BulkComponentCreateView, BulkDeleteView, BulkEditView, BulkImportView, BulkRenameView, ComponentCreateView,
    GetReturnURLMixin, ObjectView, ObjectImportView, ObjectDeleteView, ObjectEditView, ObjectListView,
    ObjectPermissionRequiredMixin,
)
from virtualization.models import VirtualMachine
from . import filters, forms, tables
from .choices import DeviceFaceChoices
from .constants import NONCONNECTABLE_IFACE_TYPES
from .models import (
    Cable, ConsolePort, ConsolePortTemplate, ConsoleServerPort, ConsoleServerPortTemplate, Device, DeviceBay,
    DeviceBayTemplate, DeviceRole, DeviceType, FrontPort, FrontPortTemplate, Interface, InterfaceTemplate,
    InventoryItem, Manufacturer, Platform, PowerFeed, PowerOutlet, PowerOutletTemplate, PowerPanel, PowerPort,
    PowerPortTemplate, Rack, RackGroup, RackReservation, RackRole, RearPort, RearPortTemplate, Region, Site,
    VirtualChassis,
)


class BulkDisconnectView(GetReturnURLMixin, ObjectPermissionRequiredMixin, View):
    """
    An extendable view for disconnection console/power/interface components in bulk.
    """
    queryset = None
    template_name = 'dcim/bulk_disconnect.html'

    def __init__(self, *args, **kwargs):
        super().__init__(*args, **kwargs)

        # Create a new Form class from ConfirmationForm
        class _Form(ConfirmationForm):
            pk = ModelMultipleChoiceField(
                queryset=self.queryset,
                widget=MultipleHiddenInput()
            )

        self.form = _Form

    def get_required_permission(self):
        return get_permission_for_model(self.queryset.model, 'change')

    def post(self, request):

        selected_objects = []
        return_url = self.get_return_url(request)

        if '_confirm' in request.POST:
            form = self.form(request.POST)

            if form.is_valid():

                with transaction.atomic():

                    count = 0
                    for obj in self.queryset.filter(pk__in=form.cleaned_data['pk']):
                        if obj.cable is None:
                            continue
                        obj.cable.delete()
                        count += 1

                messages.success(request, "Disconnected {} {}".format(
                    count, self.queryset.model._meta.verbose_name_plural
                ))

                return redirect(return_url)

        else:
            form = self.form(initial={'pk': request.POST.getlist('pk')})
            selected_objects = self.queryset.filter(pk__in=form.initial['pk'])

        return render(request, self.template_name, {
            'form': form,
            'obj_type_plural': self.queryset.model._meta.verbose_name_plural,
            'selected_objects': selected_objects,
            'return_url': return_url,
        })


#
# Regions
#

class RegionListView(ObjectListView):
    queryset = Region.objects.add_related_count(
        Region.objects.all(),
        Site,
        'region',
        'site_count',
        cumulative=True
    )
    filterset = filters.RegionFilterSet
    filterset_form = forms.RegionFilterForm
    table = tables.RegionTable


class RegionEditView(ObjectEditView):
    queryset = Region.objects.all()
    model_form = forms.RegionForm


class RegionDeleteView(ObjectDeleteView):
    queryset = Region.objects.all()


class RegionBulkImportView(BulkImportView):
    queryset = Region.objects.all()
    model_form = forms.RegionCSVForm
    table = tables.RegionTable


class RegionBulkDeleteView(BulkDeleteView):
    queryset = Region.objects.add_related_count(
        Region.objects.all(),
        Site,
        'region',
        'site_count',
        cumulative=True
    )
    filterset = filters.RegionFilterSet
    table = tables.RegionTable


#
# Sites
#

class SiteListView(ObjectListView):
    queryset = Site.objects.prefetch_related('region', 'tenant')
    filterset = filters.SiteFilterSet
    filterset_form = forms.SiteFilterForm
    table = tables.SiteTable


class SiteView(ObjectView):
    queryset = Site.objects.prefetch_related('region', 'tenant__group')

    def get(self, request, slug):

        site = get_object_or_404(self.queryset, slug=slug)
        stats = {
            'rack_count': Rack.objects.restrict(request.user, 'view').filter(site=site).count(),
            'device_count': Device.objects.restrict(request.user, 'view').filter(site=site).count(),
            'prefix_count': Prefix.objects.restrict(request.user, 'view').filter(site=site).count(),
            'vlan_count': VLAN.objects.restrict(request.user, 'view').filter(site=site).count(),
            'circuit_count': Circuit.objects.restrict(request.user, 'view').filter(terminations__site=site).count(),
            'vm_count': VirtualMachine.objects.restrict(request.user, 'view').filter(cluster__site=site).count(),
        }
<<<<<<< HEAD
        rack_groups = RackGroup.objects.restrict(request.user, 'view').filter(site=site).annotate(
            rack_count=Count('racks')
        )
=======
        rack_groups = RackGroup.objects.add_related_count(
            RackGroup.objects.all(),
            Rack,
            'group',
            'rack_count',
            cumulative=True
        ).restrict(request.user, 'view').filter(site=site)
        show_graphs = Graph.objects.filter(type__model='site').exists()
>>>>>>> d30874e0

        return render(request, 'dcim/site.html', {
            'site': site,
            'stats': stats,
            'rack_groups': rack_groups,
        })


class SiteEditView(ObjectEditView):
    queryset = Site.objects.all()
    model_form = forms.SiteForm
    template_name = 'dcim/site_edit.html'


class SiteDeleteView(ObjectDeleteView):
    queryset = Site.objects.all()


class SiteBulkImportView(BulkImportView):
    queryset = Site.objects.all()
    model_form = forms.SiteCSVForm
    table = tables.SiteTable


class SiteBulkEditView(BulkEditView):
    queryset = Site.objects.prefetch_related('region', 'tenant')
    filterset = filters.SiteFilterSet
    table = tables.SiteTable
    form = forms.SiteBulkEditForm


class SiteBulkDeleteView(BulkDeleteView):
    queryset = Site.objects.prefetch_related('region', 'tenant')
    filterset = filters.SiteFilterSet
    table = tables.SiteTable


#
# Rack groups
#

class RackGroupListView(ObjectListView):
    queryset = RackGroup.objects.add_related_count(
        RackGroup.objects.all(),
        Rack,
        'group',
        'rack_count',
        cumulative=True
    ).prefetch_related('site')
    filterset = filters.RackGroupFilterSet
    filterset_form = forms.RackGroupFilterForm
    table = tables.RackGroupTable


class RackGroupEditView(ObjectEditView):
    queryset = RackGroup.objects.all()
    model_form = forms.RackGroupForm


class RackGroupDeleteView(ObjectDeleteView):
    queryset = RackGroup.objects.all()


class RackGroupBulkImportView(BulkImportView):
    queryset = RackGroup.objects.all()
    model_form = forms.RackGroupCSVForm
    table = tables.RackGroupTable


class RackGroupBulkDeleteView(BulkDeleteView):
    queryset = RackGroup.objects.add_related_count(
        RackGroup.objects.all(),
        Rack,
        'group',
        'rack_count',
        cumulative=True
    ).prefetch_related('site')
    filterset = filters.RackGroupFilterSet
    table = tables.RackGroupTable


#
# Rack roles
#

class RackRoleListView(ObjectListView):
    queryset = RackRole.objects.annotate(rack_count=Count('racks')).order_by(*RackRole._meta.ordering)
    table = tables.RackRoleTable


class RackRoleEditView(ObjectEditView):
    queryset = RackRole.objects.all()
    model_form = forms.RackRoleForm


class RackRoleDeleteView(ObjectDeleteView):
    queryset = RackRole.objects.all()


class RackRoleBulkImportView(BulkImportView):
    queryset = RackRole.objects.all()
    model_form = forms.RackRoleCSVForm
    table = tables.RackRoleTable


class RackRoleBulkDeleteView(BulkDeleteView):
    queryset = RackRole.objects.annotate(rack_count=Count('racks')).order_by(*RackRole._meta.ordering)
    table = tables.RackRoleTable


#
# Racks
#

class RackListView(ObjectListView):
    queryset = Rack.objects.prefetch_related(
        'site', 'group', 'tenant', 'role', 'devices__device_type'
    ).annotate(
        device_count=Count('devices')
    ).order_by(*Rack._meta.ordering)
    filterset = filters.RackFilterSet
    filterset_form = forms.RackFilterForm
    table = tables.RackDetailTable


class RackElevationListView(ObjectListView):
    """
    Display a set of rack elevations side-by-side.
    """
    queryset = Rack.objects.prefetch_related('role')

    def get(self, request):

        racks = filters.RackFilterSet(request.GET, self.queryset).qs
        total_count = racks.count()

        # Determine ordering
        reverse = bool(request.GET.get('reverse', False))
        if reverse:
            racks = racks.reverse()

        # Pagination
        per_page = request.GET.get('per_page', settings.PAGINATE_COUNT)
        page_number = request.GET.get('page', 1)
        paginator = EnhancedPaginator(racks, per_page)
        try:
            page = paginator.page(page_number)
        except PageNotAnInteger:
            page = paginator.page(1)
        except EmptyPage:
            page = paginator.page(paginator.num_pages)

        # Determine rack face
        rack_face = request.GET.get('face', DeviceFaceChoices.FACE_FRONT)
        if rack_face not in DeviceFaceChoices.values():
            rack_face = DeviceFaceChoices.FACE_FRONT

        return render(request, 'dcim/rack_elevation_list.html', {
            'paginator': paginator,
            'page': page,
            'total_count': total_count,
            'reverse': reverse,
            'rack_face': rack_face,
            'filter_form': forms.RackElevationFilterForm(request.GET),
        })


class RackView(ObjectView):
    queryset = Rack.objects.prefetch_related('site__region', 'tenant__group', 'group', 'role')

    def get(self, request, pk):
        rack = get_object_or_404(self.queryset, pk=pk)

        # Get 0U and child devices located within the rack
        nonracked_devices = Device.objects.filter(
            rack=rack,
            position__isnull=True
        ).prefetch_related('device_type__manufacturer')

        peer_racks = Rack.objects.restrict(request.user, 'view').filter(site=rack.site)

        if rack.group:
            peer_racks = peer_racks.filter(group=rack.group)
        else:
            peer_racks = peer_racks.filter(group__isnull=True)
        next_rack = peer_racks.filter(name__gt=rack.name).order_by('name').first()
        prev_rack = peer_racks.filter(name__lt=rack.name).order_by('-name').first()

        reservations = RackReservation.objects.restrict(request.user, 'view').filter(rack=rack)
        power_feeds = PowerFeed.objects.restrict(request.user, 'view').filter(rack=rack).prefetch_related('power_panel')

        return render(request, 'dcim/rack.html', {
            'rack': rack,
            'device_count': Device.objects.restrict(request.user, 'view').filter(rack=rack).count(),
            'reservations': reservations,
            'power_feeds': power_feeds,
            'nonracked_devices': nonracked_devices,
            'next_rack': next_rack,
            'prev_rack': prev_rack,
        })


class RackEditView(ObjectEditView):
    queryset = Rack.objects.all()
    model_form = forms.RackForm
    template_name = 'dcim/rack_edit.html'


class RackDeleteView(ObjectDeleteView):
    queryset = Rack.objects.all()


class RackBulkImportView(BulkImportView):
    queryset = Rack.objects.all()
    model_form = forms.RackCSVForm
    table = tables.RackTable


class RackBulkEditView(BulkEditView):
    queryset = Rack.objects.prefetch_related('site', 'group', 'tenant', 'role')
    filterset = filters.RackFilterSet
    table = tables.RackTable
    form = forms.RackBulkEditForm


class RackBulkDeleteView(BulkDeleteView):
    queryset = Rack.objects.prefetch_related('site', 'group', 'tenant', 'role')
    filterset = filters.RackFilterSet
    table = tables.RackTable


#
# Rack reservations
#

class RackReservationListView(ObjectListView):
    queryset = RackReservation.objects.prefetch_related('rack__site')
    filterset = filters.RackReservationFilterSet
    filterset_form = forms.RackReservationFilterForm
    table = tables.RackReservationTable


class RackReservationView(ObjectView):
    queryset = RackReservation.objects.prefetch_related('rack')

    def get(self, request, pk):

        rackreservation = get_object_or_404(self.queryset, pk=pk)

        return render(request, 'dcim/rackreservation.html', {
            'rackreservation': rackreservation,
        })


class RackReservationEditView(ObjectEditView):
    queryset = RackReservation.objects.all()
    model_form = forms.RackReservationForm
    template_name = 'dcim/rackreservation_edit.html'

    def alter_obj(self, obj, request, args, kwargs):
        if not obj.pk:
            if 'rack' in request.GET:
                obj.rack = get_object_or_404(Rack, pk=request.GET.get('rack'))
            obj.user = request.user
        return obj


class RackReservationDeleteView(ObjectDeleteView):
    queryset = RackReservation.objects.all()


class RackReservationImportView(BulkImportView):
    queryset = RackReservation.objects.all()
    model_form = forms.RackReservationCSVForm
    table = tables.RackReservationTable

    def _save_obj(self, obj_form, request):
        """
        Assign the currently authenticated user to the RackReservation.
        """
        instance = obj_form.save(commit=False)
        instance.user = request.user
        instance.save()

        return instance


class RackReservationBulkEditView(BulkEditView):
    queryset = RackReservation.objects.prefetch_related('rack', 'user')
    filterset = filters.RackReservationFilterSet
    table = tables.RackReservationTable
    form = forms.RackReservationBulkEditForm


class RackReservationBulkDeleteView(BulkDeleteView):
    queryset = RackReservation.objects.prefetch_related('rack', 'user')
    filterset = filters.RackReservationFilterSet
    table = tables.RackReservationTable


#
# Manufacturers
#

class ManufacturerListView(ObjectListView):
    queryset = Manufacturer.objects.annotate(
        devicetype_count=get_subquery(DeviceType, 'manufacturer'),
        inventoryitem_count=get_subquery(InventoryItem, 'manufacturer'),
        platform_count=get_subquery(Platform, 'manufacturer')
    )
    table = tables.ManufacturerTable


class ManufacturerEditView(ObjectEditView):
    queryset = Manufacturer.objects.all()
    model_form = forms.ManufacturerForm


class ManufacturerDeleteView(ObjectDeleteView):
    queryset = Manufacturer.objects.all()


class ManufacturerBulkImportView(BulkImportView):
    queryset = Manufacturer.objects.all()
    model_form = forms.ManufacturerCSVForm
    table = tables.ManufacturerTable


class ManufacturerBulkDeleteView(BulkDeleteView):
    queryset = Manufacturer.objects.annotate(
        devicetype_count=Count('device_types')
    ).order_by(*Manufacturer._meta.ordering)
    table = tables.ManufacturerTable


#
# Device types
#

class DeviceTypeListView(ObjectListView):
    queryset = DeviceType.objects.prefetch_related('manufacturer').annotate(
        instance_count=Count('instances')
    ).order_by(*DeviceType._meta.ordering)
    filterset = filters.DeviceTypeFilterSet
    filterset_form = forms.DeviceTypeFilterForm
    table = tables.DeviceTypeTable


class DeviceTypeView(ObjectView):
    queryset = DeviceType.objects.prefetch_related('manufacturer')

    def get(self, request, pk):

        devicetype = get_object_or_404(self.queryset, pk=pk)
        instance_count = Device.objects.restrict(request.user).filter(device_type=devicetype).count()

        # Component tables
        consoleport_table = tables.ConsolePortTemplateTable(
            ConsolePortTemplate.objects.restrict(request.user, 'view').filter(device_type=devicetype),
            orderable=False
        )
        consoleserverport_table = tables.ConsoleServerPortTemplateTable(
            ConsoleServerPortTemplate.objects.restrict(request.user, 'view').filter(device_type=devicetype),
            orderable=False
        )
        powerport_table = tables.PowerPortTemplateTable(
            PowerPortTemplate.objects.restrict(request.user, 'view').filter(device_type=devicetype),
            orderable=False
        )
        poweroutlet_table = tables.PowerOutletTemplateTable(
            PowerOutletTemplate.objects.restrict(request.user, 'view').filter(device_type=devicetype),
            orderable=False
        )
        interface_table = tables.InterfaceTemplateTable(
            list(InterfaceTemplate.objects.restrict(request.user, 'view').filter(device_type=devicetype)),
            orderable=False
        )
        front_port_table = tables.FrontPortTemplateTable(
            FrontPortTemplate.objects.restrict(request.user, 'view').filter(device_type=devicetype),
            orderable=False
        )
        rear_port_table = tables.RearPortTemplateTable(
            RearPortTemplate.objects.restrict(request.user, 'view').filter(device_type=devicetype),
            orderable=False
        )
        devicebay_table = tables.DeviceBayTemplateTable(
            DeviceBayTemplate.objects.restrict(request.user, 'view').filter(device_type=devicetype),
            orderable=False
        )
        if request.user.has_perm('dcim.change_devicetype'):
            consoleport_table.columns.show('pk')
            consoleserverport_table.columns.show('pk')
            powerport_table.columns.show('pk')
            poweroutlet_table.columns.show('pk')
            interface_table.columns.show('pk')
            front_port_table.columns.show('pk')
            rear_port_table.columns.show('pk')
            devicebay_table.columns.show('pk')

        return render(request, 'dcim/devicetype.html', {
            'devicetype': devicetype,
            'instance_count': instance_count,
            'consoleport_table': consoleport_table,
            'consoleserverport_table': consoleserverport_table,
            'powerport_table': powerport_table,
            'poweroutlet_table': poweroutlet_table,
            'interface_table': interface_table,
            'front_port_table': front_port_table,
            'rear_port_table': rear_port_table,
            'devicebay_table': devicebay_table,
        })


class DeviceTypeEditView(ObjectEditView):
    queryset = DeviceType.objects.all()
    model_form = forms.DeviceTypeForm
    template_name = 'dcim/devicetype_edit.html'


class DeviceTypeDeleteView(ObjectDeleteView):
    queryset = DeviceType.objects.all()


class DeviceTypeImportView(ObjectImportView):
    additional_permissions = [
        'dcim.add_devicetype',
        'dcim.add_consoleporttemplate',
        'dcim.add_consoleserverporttemplate',
        'dcim.add_powerporttemplate',
        'dcim.add_poweroutlettemplate',
        'dcim.add_interfacetemplate',
        'dcim.add_frontporttemplate',
        'dcim.add_rearporttemplate',
        'dcim.add_devicebaytemplate',
    ]
    queryset = DeviceType.objects.all()
    model_form = forms.DeviceTypeImportForm
    related_object_forms = OrderedDict((
        ('console-ports', forms.ConsolePortTemplateImportForm),
        ('console-server-ports', forms.ConsoleServerPortTemplateImportForm),
        ('power-ports', forms.PowerPortTemplateImportForm),
        ('power-outlets', forms.PowerOutletTemplateImportForm),
        ('interfaces', forms.InterfaceTemplateImportForm),
        ('rear-ports', forms.RearPortTemplateImportForm),
        ('front-ports', forms.FrontPortTemplateImportForm),
        ('device-bays', forms.DeviceBayTemplateImportForm),
    ))


class DeviceTypeBulkEditView(BulkEditView):
    queryset = DeviceType.objects.prefetch_related('manufacturer').annotate(
        instance_count=Count('instances')
    ).order_by(*DeviceType._meta.ordering)
    filterset = filters.DeviceTypeFilterSet
    table = tables.DeviceTypeTable
    form = forms.DeviceTypeBulkEditForm


class DeviceTypeBulkDeleteView(BulkDeleteView):
    queryset = DeviceType.objects.prefetch_related('manufacturer').annotate(
        instance_count=Count('instances')
    ).order_by(*DeviceType._meta.ordering)
    filterset = filters.DeviceTypeFilterSet
    table = tables.DeviceTypeTable


#
# Console port templates
#

class ConsolePortTemplateCreateView(ComponentCreateView):
    queryset = ConsolePortTemplate.objects.all()
    form = forms.ConsolePortTemplateCreateForm
    model_form = forms.ConsolePortTemplateForm
    template_name = 'dcim/device_component_add.html'


class ConsolePortTemplateEditView(ObjectEditView):
    queryset = ConsolePortTemplate.objects.all()
    model_form = forms.ConsolePortTemplateForm


class ConsolePortTemplateDeleteView(ObjectDeleteView):
    queryset = ConsolePortTemplate.objects.all()


class ConsolePortTemplateBulkEditView(BulkEditView):
    queryset = ConsolePortTemplate.objects.all()
    table = tables.ConsolePortTemplateTable
    form = forms.ConsolePortTemplateBulkEditForm


class ConsolePortTemplateBulkRenameView(BulkRenameView):
    queryset = ConsolePortTemplate.objects.all()


class ConsolePortTemplateBulkDeleteView(BulkDeleteView):
    queryset = ConsolePortTemplate.objects.all()
    table = tables.ConsolePortTemplateTable


#
# Console server port templates
#

class ConsoleServerPortTemplateCreateView(ComponentCreateView):
    queryset = ConsoleServerPortTemplate.objects.all()
    form = forms.ConsoleServerPortTemplateCreateForm
    model_form = forms.ConsoleServerPortTemplateForm
    template_name = 'dcim/device_component_add.html'


class ConsoleServerPortTemplateEditView(ObjectEditView):
    queryset = ConsoleServerPortTemplate.objects.all()
    model_form = forms.ConsoleServerPortTemplateForm


class ConsoleServerPortTemplateDeleteView(ObjectDeleteView):
    queryset = ConsoleServerPortTemplate.objects.all()


class ConsoleServerPortTemplateBulkEditView(BulkEditView):
    queryset = ConsoleServerPortTemplate.objects.all()
    table = tables.ConsoleServerPortTemplateTable
    form = forms.ConsoleServerPortTemplateBulkEditForm


class ConsoleServerPortTemplateBulkRenameView(BulkRenameView):
    queryset = ConsoleServerPortTemplate.objects.all()


class ConsoleServerPortTemplateBulkDeleteView(BulkDeleteView):
    queryset = ConsoleServerPortTemplate.objects.all()
    table = tables.ConsoleServerPortTemplateTable


#
# Power port templates
#

class PowerPortTemplateCreateView(ComponentCreateView):
    queryset = PowerPortTemplate.objects.all()
    form = forms.PowerPortTemplateCreateForm
    model_form = forms.PowerPortTemplateForm
    template_name = 'dcim/device_component_add.html'


class PowerPortTemplateEditView(ObjectEditView):
    queryset = PowerPortTemplate.objects.all()
    model_form = forms.PowerPortTemplateForm


class PowerPortTemplateDeleteView(ObjectDeleteView):
    queryset = PowerPortTemplate.objects.all()


class PowerPortTemplateBulkEditView(BulkEditView):
    queryset = PowerPortTemplate.objects.all()
    table = tables.PowerPortTemplateTable
    form = forms.PowerPortTemplateBulkEditForm


class PowerPortTemplateBulkRenameView(BulkRenameView):
    queryset = PowerPortTemplate.objects.all()


class PowerPortTemplateBulkDeleteView(BulkDeleteView):
    queryset = PowerPortTemplate.objects.all()
    table = tables.PowerPortTemplateTable


#
# Power outlet templates
#

class PowerOutletTemplateCreateView(ComponentCreateView):
    queryset = PowerOutletTemplate.objects.all()
    form = forms.PowerOutletTemplateCreateForm
    model_form = forms.PowerOutletTemplateForm
    template_name = 'dcim/device_component_add.html'


class PowerOutletTemplateEditView(ObjectEditView):
    queryset = PowerOutletTemplate.objects.all()
    model_form = forms.PowerOutletTemplateForm


class PowerOutletTemplateDeleteView(ObjectDeleteView):
    queryset = PowerOutletTemplate.objects.all()


class PowerOutletTemplateBulkEditView(BulkEditView):
    queryset = PowerOutletTemplate.objects.all()
    table = tables.PowerOutletTemplateTable
    form = forms.PowerOutletTemplateBulkEditForm


class PowerOutletTemplateBulkRenameView(BulkRenameView):
    queryset = PowerOutletTemplate.objects.all()


class PowerOutletTemplateBulkDeleteView(BulkDeleteView):
    queryset = PowerOutletTemplate.objects.all()
    table = tables.PowerOutletTemplateTable


#
# Interface templates
#

class InterfaceTemplateCreateView(ComponentCreateView):
    queryset = InterfaceTemplate.objects.all()
    form = forms.InterfaceTemplateCreateForm
    model_form = forms.InterfaceTemplateForm
    template_name = 'dcim/device_component_add.html'


class InterfaceTemplateEditView(ObjectEditView):
    queryset = InterfaceTemplate.objects.all()
    model_form = forms.InterfaceTemplateForm


class InterfaceTemplateDeleteView(ObjectDeleteView):
    queryset = InterfaceTemplate.objects.all()


class InterfaceTemplateBulkEditView(BulkEditView):
    queryset = InterfaceTemplate.objects.all()
    table = tables.InterfaceTemplateTable
    form = forms.InterfaceTemplateBulkEditForm


class InterfaceTemplateBulkRenameView(BulkRenameView):
    queryset = InterfaceTemplate.objects.all()


class InterfaceTemplateBulkDeleteView(BulkDeleteView):
    queryset = InterfaceTemplate.objects.all()
    table = tables.InterfaceTemplateTable


#
# Front port templates
#

class FrontPortTemplateCreateView(ComponentCreateView):
    queryset = FrontPortTemplate.objects.all()
    form = forms.FrontPortTemplateCreateForm
    model_form = forms.FrontPortTemplateForm
    template_name = 'dcim/device_component_add.html'


class FrontPortTemplateEditView(ObjectEditView):
    queryset = FrontPortTemplate.objects.all()
    model_form = forms.FrontPortTemplateForm


class FrontPortTemplateDeleteView(ObjectDeleteView):
    queryset = FrontPortTemplate.objects.all()


class FrontPortTemplateBulkEditView(BulkEditView):
    queryset = FrontPortTemplate.objects.all()
    table = tables.FrontPortTemplateTable
    form = forms.FrontPortTemplateBulkEditForm


class FrontPortTemplateBulkRenameView(BulkRenameView):
    queryset = FrontPortTemplate.objects.all()


class FrontPortTemplateBulkDeleteView(BulkDeleteView):
    queryset = FrontPortTemplate.objects.all()
    table = tables.FrontPortTemplateTable


#
# Rear port templates
#

class RearPortTemplateCreateView(ComponentCreateView):
    queryset = RearPortTemplate.objects.all()
    form = forms.RearPortTemplateCreateForm
    model_form = forms.RearPortTemplateForm
    template_name = 'dcim/device_component_add.html'


class RearPortTemplateEditView(ObjectEditView):
    queryset = RearPortTemplate.objects.all()
    model_form = forms.RearPortTemplateForm


class RearPortTemplateDeleteView(ObjectDeleteView):
    queryset = RearPortTemplate.objects.all()


class RearPortTemplateBulkEditView(BulkEditView):
    queryset = RearPortTemplate.objects.all()
    table = tables.RearPortTemplateTable
    form = forms.RearPortTemplateBulkEditForm


class RearPortTemplateBulkRenameView(BulkRenameView):
    queryset = RearPortTemplate.objects.all()


class RearPortTemplateBulkDeleteView(BulkDeleteView):
    queryset = RearPortTemplate.objects.all()
    table = tables.RearPortTemplateTable


#
# Device bay templates
#

class DeviceBayTemplateCreateView(ComponentCreateView):
    queryset = DeviceBayTemplate.objects.all()
    form = forms.DeviceBayTemplateCreateForm
    model_form = forms.DeviceBayTemplateForm
    template_name = 'dcim/device_component_add.html'


class DeviceBayTemplateEditView(ObjectEditView):
    queryset = DeviceBayTemplate.objects.all()
    model_form = forms.DeviceBayTemplateForm


class DeviceBayTemplateDeleteView(ObjectDeleteView):
    queryset = DeviceBayTemplate.objects.all()


class DeviceBayTemplateBulkEditView(BulkEditView):
    queryset = DeviceBayTemplate.objects.all()
    table = tables.DeviceBayTemplateTable
    form = forms.DeviceBayTemplateBulkEditForm


class DeviceBayTemplateBulkRenameView(BulkRenameView):
    queryset = DeviceBayTemplate.objects.all()


class DeviceBayTemplateBulkDeleteView(BulkDeleteView):
    queryset = DeviceBayTemplate.objects.all()
    table = tables.DeviceBayTemplateTable


#
# Device roles
#

class DeviceRoleListView(ObjectListView):
    queryset = DeviceRole.objects.annotate(
        device_count=get_subquery(Device, 'device_role'),
        vm_count=get_subquery(VirtualMachine, 'role')
    )
    table = tables.DeviceRoleTable


class DeviceRoleEditView(ObjectEditView):
    queryset = DeviceRole.objects.all()
    model_form = forms.DeviceRoleForm


class DeviceRoleDeleteView(ObjectDeleteView):
    queryset = DeviceRole.objects.all()


class DeviceRoleBulkImportView(BulkImportView):
    queryset = DeviceRole.objects.all()
    model_form = forms.DeviceRoleCSVForm
    table = tables.DeviceRoleTable


class DeviceRoleBulkDeleteView(BulkDeleteView):
    queryset = DeviceRole.objects.all()
    table = tables.DeviceRoleTable


#
# Platforms
#

class PlatformListView(ObjectListView):
    queryset = Platform.objects.annotate(
        device_count=get_subquery(Device, 'platform'),
        vm_count=get_subquery(VirtualMachine, 'platform')
    )
    table = tables.PlatformTable


class PlatformEditView(ObjectEditView):
    queryset = Platform.objects.all()
    model_form = forms.PlatformForm


class PlatformDeleteView(ObjectDeleteView):
    queryset = Platform.objects.all()


class PlatformBulkImportView(BulkImportView):
    queryset = Platform.objects.all()
    model_form = forms.PlatformCSVForm
    table = tables.PlatformTable


class PlatformBulkDeleteView(BulkDeleteView):
    queryset = Platform.objects.all()
    table = tables.PlatformTable


#
# Devices
#

class DeviceListView(ObjectListView):
    queryset = Device.objects.prefetch_related(
        'device_type__manufacturer', 'device_role', 'tenant', 'site', 'rack', 'primary_ip4', 'primary_ip6'
    )
    filterset = filters.DeviceFilterSet
    filterset_form = forms.DeviceFilterForm
    table = tables.DeviceTable
    template_name = 'dcim/device_list.html'


class DeviceView(ObjectView):
    queryset = Device.objects.prefetch_related(
        'site__region', 'rack__group', 'tenant__group', 'device_role', 'platform', 'primary_ip4', 'primary_ip6'
    )

    def get(self, request, pk):

        device = get_object_or_404(self.queryset, pk=pk)

        # VirtualChassis members
        if device.virtual_chassis is not None:
            vc_members = Device.objects.restrict(request.user, 'view').filter(
                virtual_chassis=device.virtual_chassis
            ).order_by('vc_position')
        else:
            vc_members = []

        # Console ports
        consoleports = ConsolePort.objects.restrict(request.user, 'view').filter(device=device).prefetch_related(
            'connected_endpoint__device', 'cable',
        )

        # Console server ports
        consoleserverports = ConsoleServerPort.objects.restrict(request.user, 'view').filter(
            device=device
        ).prefetch_related(
            'connected_endpoint__device', 'cable',
        )

        # Power ports
        powerports = PowerPort.objects.restrict(request.user, 'view').filter(device=device).prefetch_related(
            '_connected_poweroutlet__device', 'cable',
        )

        # Power outlets
        poweroutlets = PowerOutlet.objects.restrict(request.user, 'view').filter(device=device).prefetch_related(
            'connected_endpoint__device', 'cable', 'power_port',
        )

        # Interfaces
        interfaces = device.vc_interfaces.restrict(request.user, 'view').prefetch_related(
            Prefetch('ip_addresses', queryset=IPAddress.objects.restrict(request.user)),
            Prefetch('member_interfaces', queryset=Interface.objects.restrict(request.user)),
            'lag', '_connected_interface__device', '_connected_circuittermination__circuit', 'cable',
            'cable__termination_a', 'cable__termination_b', 'tags'
        )

        # Front ports
        frontports = FrontPort.objects.restrict(request.user, 'view').filter(device=device).prefetch_related(
            'rear_port', 'cable',
        )

        # Rear ports
        rearports = RearPort.objects.restrict(request.user, 'view').filter(device=device).prefetch_related('cable')

        # Device bays
        devicebays = DeviceBay.objects.restrict(request.user, 'view').filter(device=device).prefetch_related(
            'installed_device__device_type__manufacturer',
        )

        # Inventory items
        inventoryitems = InventoryItem.objects.restrict(request.user, 'view').filter(
            device=device
        ).prefetch_related('manufacturer')

        # Services
        services = Service.objects.restrict(request.user, 'view').filter(device=device)

        # Secrets
        secrets = Secret.objects.restrict(request.user, 'view').filter(device=device)

        # Find up to ten devices in the same site with the same functional role for quick reference.
        related_devices = Device.objects.restrict(request.user, 'view').filter(
            site=device.site, device_role=device.device_role
        ).exclude(
            pk=device.pk
        ).prefetch_related(
            'rack', 'device_type__manufacturer'
        )[:10]

        return render(request, 'dcim/device.html', {
            'device': device,
            'consoleports': consoleports,
            'consoleserverports': consoleserverports,
            'powerports': powerports,
            'poweroutlets': poweroutlets,
            'interfaces': interfaces,
            'frontports': frontports,
            'rearports': rearports,
            'devicebays': devicebays,
            'inventoryitems': inventoryitems,
            'services': services,
            'secrets': secrets,
            'vc_members': vc_members,
            'related_devices': related_devices,
        })


class DeviceStatusView(ObjectView):
    additional_permissions = ['dcim.napalm_read_device']
    queryset = Device.objects.all()

    def get(self, request, pk):

        device = get_object_or_404(self.queryset, pk=pk)

        return render(request, 'dcim/device_status.html', {
            'device': device,
            'active_tab': 'status',
        })


class DeviceLLDPNeighborsView(ObjectView):
    additional_permissions = ['dcim.napalm_read_device']
    queryset = Device.objects.all()

    def get(self, request, pk):

        device = get_object_or_404(self.queryset, pk=pk)
        interfaces = device.vc_interfaces.restrict(request.user, 'view').exclude(
            type__in=NONCONNECTABLE_IFACE_TYPES
        ).prefetch_related(
            '_connected_interface__device'
        )

        return render(request, 'dcim/device_lldp_neighbors.html', {
            'device': device,
            'interfaces': interfaces,
            'active_tab': 'lldp-neighbors',
        })


class DeviceConfigView(ObjectView):
    additional_permissions = ['dcim.napalm_read_device']
    queryset = Device.objects.all()

    def get(self, request, pk):

        device = get_object_or_404(self.queryset, pk=pk)

        return render(request, 'dcim/device_config.html', {
            'device': device,
            'active_tab': 'config',
        })


class DeviceConfigContextView(ObjectConfigContextView):
    queryset = Device.objects.all()
    base_template = 'dcim/device.html'


class DeviceEditView(ObjectEditView):
    queryset = Device.objects.all()
    model_form = forms.DeviceForm
    template_name = 'dcim/device_edit.html'


class DeviceDeleteView(ObjectDeleteView):
    queryset = Device.objects.all()


class DeviceBulkImportView(BulkImportView):
    queryset = Device.objects.all()
    model_form = forms.DeviceCSVForm
    table = tables.DeviceImportTable
    template_name = 'dcim/device_import.html'


class ChildDeviceBulkImportView(BulkImportView):
    queryset = Device.objects.all()
    model_form = forms.ChildDeviceCSVForm
    table = tables.DeviceImportTable
    template_name = 'dcim/device_import_child.html'

    def _save_obj(self, obj_form, request):

        obj = obj_form.save()

        # Save the reverse relation to the parent device bay
        device_bay = obj.parent_bay
        device_bay.installed_device = obj
        device_bay.save()

        return obj


class DeviceBulkEditView(BulkEditView):
    queryset = Device.objects.prefetch_related('tenant', 'site', 'rack', 'device_role', 'device_type__manufacturer')
    filterset = filters.DeviceFilterSet
    table = tables.DeviceTable
    form = forms.DeviceBulkEditForm


class DeviceBulkDeleteView(BulkDeleteView):
    queryset = Device.objects.prefetch_related('tenant', 'site', 'rack', 'device_role', 'device_type__manufacturer')
    filterset = filters.DeviceFilterSet
    table = tables.DeviceTable


#
# Console ports
#

class ConsolePortListView(ObjectListView):
    queryset = ConsolePort.objects.prefetch_related('device', 'cable')
    filterset = filters.ConsolePortFilterSet
    filterset_form = forms.ConsolePortFilterForm
    table = tables.ConsolePortTable
    action_buttons = ('import', 'export')


class ConsolePortView(ObjectView):
    queryset = ConsolePort.objects.all()


class ConsolePortCreateView(ComponentCreateView):
    queryset = ConsolePort.objects.all()
    form = forms.ConsolePortCreateForm
    model_form = forms.ConsolePortForm
    template_name = 'dcim/device_component_add.html'


class ConsolePortEditView(ObjectEditView):
    queryset = ConsolePort.objects.all()
    model_form = forms.ConsolePortForm
    template_name = 'dcim/device_component_edit.html'


class ConsolePortDeleteView(ObjectDeleteView):
    queryset = ConsolePort.objects.all()


class ConsolePortBulkImportView(BulkImportView):
    queryset = ConsolePort.objects.all()
    model_form = forms.ConsolePortCSVForm
    table = tables.ConsolePortTable


class ConsolePortBulkEditView(BulkEditView):
    queryset = ConsolePort.objects.all()
    filterset = filters.ConsolePortFilterSet
    table = tables.ConsolePortTable
    form = forms.ConsolePortBulkEditForm


class ConsolePortBulkRenameView(BulkRenameView):
    queryset = ConsolePort.objects.all()


class ConsolePortBulkDisconnectView(BulkDisconnectView):
    queryset = ConsolePort.objects.all()


class ConsolePortBulkDeleteView(BulkDeleteView):
    queryset = ConsolePort.objects.all()
    filterset = filters.ConsolePortFilterSet
    table = tables.ConsolePortTable


#
# Console server ports
#

class ConsoleServerPortListView(ObjectListView):
    queryset = ConsoleServerPort.objects.prefetch_related('device', 'cable')
    filterset = filters.ConsoleServerPortFilterSet
    filterset_form = forms.ConsoleServerPortFilterForm
    table = tables.ConsoleServerPortTable
    action_buttons = ('import', 'export')


class ConsoleServerPortView(ObjectView):
    queryset = ConsoleServerPort.objects.all()


class ConsoleServerPortCreateView(ComponentCreateView):
    queryset = ConsoleServerPort.objects.all()
    form = forms.ConsoleServerPortCreateForm
    model_form = forms.ConsoleServerPortForm
    template_name = 'dcim/device_component_add.html'


class ConsoleServerPortEditView(ObjectEditView):
    queryset = ConsoleServerPort.objects.all()
    model_form = forms.ConsoleServerPortForm
    template_name = 'dcim/device_component_edit.html'


class ConsoleServerPortDeleteView(ObjectDeleteView):
    queryset = ConsoleServerPort.objects.all()


class ConsoleServerPortBulkImportView(BulkImportView):
    queryset = ConsoleServerPort.objects.all()
    model_form = forms.ConsoleServerPortCSVForm
    table = tables.ConsoleServerPortTable


class ConsoleServerPortBulkEditView(BulkEditView):
    queryset = ConsoleServerPort.objects.all()
    filterset = filters.ConsoleServerPortFilterSet
    table = tables.ConsoleServerPortTable
    form = forms.ConsoleServerPortBulkEditForm


class ConsoleServerPortBulkRenameView(BulkRenameView):
    queryset = ConsoleServerPort.objects.all()


class ConsoleServerPortBulkDisconnectView(BulkDisconnectView):
    queryset = ConsoleServerPort.objects.all()


class ConsoleServerPortBulkDeleteView(BulkDeleteView):
    queryset = ConsoleServerPort.objects.all()
    filterset = filters.ConsoleServerPortFilterSet
    table = tables.ConsoleServerPortTable


#
# Power ports
#

class PowerPortListView(ObjectListView):
    queryset = PowerPort.objects.prefetch_related('device', 'cable')
    filterset = filters.PowerPortFilterSet
    filterset_form = forms.PowerPortFilterForm
    table = tables.PowerPortTable
    action_buttons = ('import', 'export')


class PowerPortView(ObjectView):
    queryset = PowerPort.objects.all()


class PowerPortCreateView(ComponentCreateView):
    queryset = PowerPort.objects.all()
    form = forms.PowerPortCreateForm
    model_form = forms.PowerPortForm
    template_name = 'dcim/device_component_add.html'


class PowerPortEditView(ObjectEditView):
    queryset = PowerPort.objects.all()
    model_form = forms.PowerPortForm
    template_name = 'dcim/device_component_edit.html'


class PowerPortDeleteView(ObjectDeleteView):
    queryset = PowerPort.objects.all()


class PowerPortBulkImportView(BulkImportView):
    queryset = PowerPort.objects.all()
    model_form = forms.PowerPortCSVForm
    table = tables.PowerPortTable


class PowerPortBulkEditView(BulkEditView):
    queryset = PowerPort.objects.all()
    filterset = filters.PowerPortFilterSet
    table = tables.PowerPortTable
    form = forms.PowerPortBulkEditForm


class PowerPortBulkRenameView(BulkRenameView):
    queryset = PowerPort.objects.all()


class PowerPortBulkDisconnectView(BulkDisconnectView):
    queryset = PowerPort.objects.all()


class PowerPortBulkDeleteView(BulkDeleteView):
    queryset = PowerPort.objects.all()
    filterset = filters.PowerPortFilterSet
    table = tables.PowerPortTable


#
# Power outlets
#

class PowerOutletListView(ObjectListView):
    queryset = PowerOutlet.objects.prefetch_related('device', 'cable')
    filterset = filters.PowerOutletFilterSet
    filterset_form = forms.PowerOutletFilterForm
    table = tables.PowerOutletTable
    action_buttons = ('import', 'export')


class PowerOutletView(ObjectView):
    queryset = PowerOutlet.objects.all()


class PowerOutletCreateView(ComponentCreateView):
    queryset = PowerOutlet.objects.all()
    form = forms.PowerOutletCreateForm
    model_form = forms.PowerOutletForm
    template_name = 'dcim/device_component_add.html'


class PowerOutletEditView(ObjectEditView):
    queryset = PowerOutlet.objects.all()
    model_form = forms.PowerOutletForm
    template_name = 'dcim/device_component_edit.html'


class PowerOutletDeleteView(ObjectDeleteView):
    queryset = PowerOutlet.objects.all()


class PowerOutletBulkImportView(BulkImportView):
    queryset = PowerOutlet.objects.all()
    model_form = forms.PowerOutletCSVForm
    table = tables.PowerOutletTable


class PowerOutletBulkEditView(BulkEditView):
    queryset = PowerOutlet.objects.all()
    filterset = filters.PowerOutletFilterSet
    table = tables.PowerOutletTable
    form = forms.PowerOutletBulkEditForm


class PowerOutletBulkRenameView(BulkRenameView):
    queryset = PowerOutlet.objects.all()


class PowerOutletBulkDisconnectView(BulkDisconnectView):
    queryset = PowerOutlet.objects.all()


class PowerOutletBulkDeleteView(BulkDeleteView):
    queryset = PowerOutlet.objects.all()
    filterset = filters.PowerOutletFilterSet
    table = tables.PowerOutletTable


#
# Interfaces
#

class InterfaceListView(ObjectListView):
    queryset = Interface.objects.prefetch_related('device', 'cable')
    filterset = filters.InterfaceFilterSet
    filterset_form = forms.InterfaceFilterForm
    table = tables.InterfaceTable
    action_buttons = ('import', 'export')


class InterfaceView(ObjectView):
    queryset = Interface.objects.all()

    def get(self, request, pk):

        interface = get_object_or_404(self.queryset, pk=pk)

        # Get assigned IP addresses
        ipaddress_table = InterfaceIPAddressTable(
            data=interface.ip_addresses.restrict(request.user, 'view').prefetch_related('vrf', 'tenant'),
            orderable=False
        )

        # Get assigned VLANs and annotate whether each is tagged or untagged
        vlans = []
        if interface.untagged_vlan is not None:
            vlans.append(interface.untagged_vlan)
            vlans[0].tagged = False
        for vlan in interface.tagged_vlans.restrict(request.user).prefetch_related('site', 'group', 'tenant', 'role'):
            vlan.tagged = True
            vlans.append(vlan)
        vlan_table = InterfaceVLANTable(
            interface=interface,
            data=vlans,
            orderable=False
        )

        return render(request, 'dcim/interface.html', {
            'instance': interface,
            'connected_interface': interface._connected_interface,
            'connected_circuittermination': interface._connected_circuittermination,
            'ipaddress_table': ipaddress_table,
            'vlan_table': vlan_table,
        })


class InterfaceCreateView(ComponentCreateView):
    queryset = Interface.objects.all()
    form = forms.InterfaceCreateForm
    model_form = forms.InterfaceForm
    template_name = 'dcim/device_component_add.html'


class InterfaceEditView(ObjectEditView):
    queryset = Interface.objects.all()
    model_form = forms.InterfaceForm
    template_name = 'dcim/interface_edit.html'


class InterfaceDeleteView(ObjectDeleteView):
    queryset = Interface.objects.all()


class InterfaceBulkImportView(BulkImportView):
    queryset = Interface.objects.all()
    model_form = forms.InterfaceCSVForm
    table = tables.InterfaceTable


class InterfaceBulkEditView(BulkEditView):
    queryset = Interface.objects.all()
    filterset = filters.InterfaceFilterSet
    table = tables.InterfaceTable
    form = forms.InterfaceBulkEditForm


class InterfaceBulkRenameView(BulkRenameView):
    queryset = Interface.objects.all()


class InterfaceBulkDisconnectView(BulkDisconnectView):
    queryset = Interface.objects.all()


class InterfaceBulkDeleteView(BulkDeleteView):
    queryset = Interface.objects.all()
    filterset = filters.InterfaceFilterSet
    table = tables.InterfaceTable


#
# Front ports
#

class FrontPortListView(ObjectListView):
    queryset = FrontPort.objects.prefetch_related('device', 'cable')
    filterset = filters.FrontPortFilterSet
    filterset_form = forms.FrontPortFilterForm
    table = tables.FrontPortTable
    action_buttons = ('import', 'export')


class FrontPortView(ObjectView):
    queryset = FrontPort.objects.all()


class FrontPortCreateView(ComponentCreateView):
    queryset = FrontPort.objects.all()
    form = forms.FrontPortCreateForm
    model_form = forms.FrontPortForm
    template_name = 'dcim/device_component_add.html'


class FrontPortEditView(ObjectEditView):
    queryset = FrontPort.objects.all()
    model_form = forms.FrontPortForm
    template_name = 'dcim/device_component_edit.html'


class FrontPortDeleteView(ObjectDeleteView):
    queryset = FrontPort.objects.all()


class FrontPortBulkImportView(BulkImportView):
    queryset = FrontPort.objects.all()
    model_form = forms.FrontPortCSVForm
    table = tables.FrontPortTable


class FrontPortBulkEditView(BulkEditView):
    queryset = FrontPort.objects.all()
    filterset = filters.FrontPortFilterSet
    table = tables.FrontPortTable
    form = forms.FrontPortBulkEditForm


class FrontPortBulkRenameView(BulkRenameView):
    queryset = FrontPort.objects.all()


class FrontPortBulkDisconnectView(BulkDisconnectView):
    queryset = FrontPort.objects.all()


class FrontPortBulkDeleteView(BulkDeleteView):
    queryset = FrontPort.objects.all()
    filterset = filters.FrontPortFilterSet
    table = tables.FrontPortTable


#
# Rear ports
#

class RearPortListView(ObjectListView):
    queryset = RearPort.objects.prefetch_related('device', 'cable')
    filterset = filters.RearPortFilterSet
    filterset_form = forms.RearPortFilterForm
    table = tables.RearPortTable
    action_buttons = ('import', 'export')


class RearPortView(ObjectView):
    queryset = RearPort.objects.all()


class RearPortCreateView(ComponentCreateView):
    queryset = RearPort.objects.all()
    form = forms.RearPortCreateForm
    model_form = forms.RearPortForm
    template_name = 'dcim/device_component_add.html'


class RearPortEditView(ObjectEditView):
    queryset = RearPort.objects.all()
    model_form = forms.RearPortForm
    template_name = 'dcim/device_component_edit.html'


class RearPortDeleteView(ObjectDeleteView):
    queryset = RearPort.objects.all()


class RearPortBulkImportView(BulkImportView):
    queryset = RearPort.objects.all()
    model_form = forms.RearPortCSVForm
    table = tables.RearPortTable


class RearPortBulkEditView(BulkEditView):
    queryset = RearPort.objects.all()
    filterset = filters.RearPortFilterSet
    table = tables.RearPortTable
    form = forms.RearPortBulkEditForm


class RearPortBulkRenameView(BulkRenameView):
    queryset = RearPort.objects.all()


class RearPortBulkDisconnectView(BulkDisconnectView):
    queryset = RearPort.objects.all()


class RearPortBulkDeleteView(BulkDeleteView):
    queryset = RearPort.objects.all()
    filterset = filters.RearPortFilterSet
    table = tables.RearPortTable


#
# Device bays
#

class DeviceBayListView(ObjectListView):
    queryset = DeviceBay.objects.prefetch_related('device', 'installed_device')
    filterset = filters.DeviceBayFilterSet
    filterset_form = forms.DeviceBayFilterForm
    table = tables.DeviceBayTable
    action_buttons = ('import', 'export')


class DeviceBayView(ObjectView):
    queryset = DeviceBay.objects.all()


class DeviceBayCreateView(ComponentCreateView):
    queryset = DeviceBay.objects.all()
    form = forms.DeviceBayCreateForm
    model_form = forms.DeviceBayForm
    template_name = 'dcim/device_component_add.html'


class DeviceBayEditView(ObjectEditView):
    queryset = DeviceBay.objects.all()
    model_form = forms.DeviceBayForm
    template_name = 'dcim/device_component_edit.html'


class DeviceBayDeleteView(ObjectDeleteView):
    queryset = DeviceBay.objects.all()


class DeviceBayPopulateView(ObjectEditView):
    queryset = DeviceBay.objects.all()

    def get(self, request, pk):
        device_bay = get_object_or_404(self.queryset, pk=pk)
        form = forms.PopulateDeviceBayForm(device_bay)

        return render(request, 'dcim/devicebay_populate.html', {
            'device_bay': device_bay,
            'form': form,
            'return_url': reverse('dcim:device', kwargs={'pk': device_bay.device.pk}),
        })

    def post(self, request, pk):
        device_bay = get_object_or_404(self.queryset, pk=pk)
        form = forms.PopulateDeviceBayForm(device_bay, request.POST)

        if form.is_valid():

            device_bay.installed_device = form.cleaned_data['installed_device']
            device_bay.save()
            messages.success(request, "Added {} to {}.".format(device_bay.installed_device, device_bay))

            return redirect('dcim:device', pk=device_bay.device.pk)

        return render(request, 'dcim/devicebay_populate.html', {
            'device_bay': device_bay,
            'form': form,
            'return_url': reverse('dcim:device', kwargs={'pk': device_bay.device.pk}),
        })


class DeviceBayDepopulateView(ObjectEditView):
    queryset = DeviceBay.objects.all()

    def get(self, request, pk):

        device_bay = get_object_or_404(self.queryset, pk=pk)
        form = ConfirmationForm()

        return render(request, 'dcim/devicebay_depopulate.html', {
            'device_bay': device_bay,
            'form': form,
            'return_url': reverse('dcim:device', kwargs={'pk': device_bay.device.pk}),
        })

    def post(self, request, pk):

        device_bay = get_object_or_404(self.queryset, pk=pk)
        form = ConfirmationForm(request.POST)

        if form.is_valid():

            removed_device = device_bay.installed_device
            device_bay.installed_device = None
            device_bay.save()
            messages.success(request, "{} has been removed from {}.".format(removed_device, device_bay))

            return redirect('dcim:device', pk=device_bay.device.pk)

        return render(request, 'dcim/devicebay_depopulate.html', {
            'device_bay': device_bay,
            'form': form,
            'return_url': reverse('dcim:device', kwargs={'pk': device_bay.device.pk}),
        })


class DeviceBayBulkImportView(BulkImportView):
    queryset = DeviceBay.objects.all()
    model_form = forms.DeviceBayCSVForm
    table = tables.DeviceBayTable


class DeviceBayBulkEditView(BulkEditView):
    queryset = DeviceBay.objects.all()
    filterset = filters.DeviceBayFilterSet
    table = tables.DeviceBayTable
    form = forms.DeviceBayBulkEditForm


class DeviceBayBulkRenameView(BulkRenameView):
    queryset = DeviceBay.objects.all()


class DeviceBayBulkDeleteView(BulkDeleteView):
    queryset = DeviceBay.objects.all()
    filterset = filters.DeviceBayFilterSet
    table = tables.DeviceBayTable


#
# Inventory items
#

class InventoryItemListView(ObjectListView):
    queryset = InventoryItem.objects.prefetch_related('device', 'manufacturer')
    filterset = filters.InventoryItemFilterSet
    filterset_form = forms.InventoryItemFilterForm
    table = tables.InventoryItemTable
    action_buttons = ('import', 'export')


class InventoryItemView(ObjectView):
    queryset = InventoryItem.objects.all()


class InventoryItemEditView(ObjectEditView):
    queryset = InventoryItem.objects.all()
    model_form = forms.InventoryItemForm


class InventoryItemCreateView(ComponentCreateView):
    queryset = InventoryItem.objects.all()
    form = forms.InventoryItemCreateForm
    model_form = forms.InventoryItemForm
    template_name = 'dcim/device_component_add.html'


class InventoryItemDeleteView(ObjectDeleteView):
    queryset = InventoryItem.objects.all()


class InventoryItemBulkImportView(BulkImportView):
    queryset = InventoryItem.objects.all()
    model_form = forms.InventoryItemCSVForm
    table = tables.InventoryItemTable


class InventoryItemBulkEditView(BulkEditView):
    queryset = InventoryItem.objects.prefetch_related('device', 'manufacturer')
    filterset = filters.InventoryItemFilterSet
    table = tables.InventoryItemTable
    form = forms.InventoryItemBulkEditForm


class InventoryItemBulkRenameView(BulkRenameView):
    queryset = InventoryItem.objects.all()


class InventoryItemBulkDeleteView(BulkDeleteView):
    queryset = InventoryItem.objects.prefetch_related('device', 'manufacturer')
    table = tables.InventoryItemTable
    template_name = 'dcim/inventoryitem_bulk_delete.html'


#
# Bulk Device component creation
#

class DeviceBulkAddConsolePortView(BulkComponentCreateView):
    parent_model = Device
    parent_field = 'device'
    form = forms.ConsolePortBulkCreateForm
    queryset = ConsolePort.objects.all()
    model_form = forms.ConsolePortForm
    filterset = filters.DeviceFilterSet
    table = tables.DeviceTable
    default_return_url = 'dcim:device_list'


class DeviceBulkAddConsoleServerPortView(BulkComponentCreateView):
    parent_model = Device
    parent_field = 'device'
    form = forms.ConsoleServerPortBulkCreateForm
    queryset = ConsoleServerPort.objects.all()
    model_form = forms.ConsoleServerPortForm
    filterset = filters.DeviceFilterSet
    table = tables.DeviceTable
    default_return_url = 'dcim:device_list'


class DeviceBulkAddPowerPortView(BulkComponentCreateView):
    parent_model = Device
    parent_field = 'device'
    form = forms.PowerPortBulkCreateForm
    queryset = PowerPort.objects.all()
    model_form = forms.PowerPortForm
    filterset = filters.DeviceFilterSet
    table = tables.DeviceTable
    default_return_url = 'dcim:device_list'


class DeviceBulkAddPowerOutletView(BulkComponentCreateView):
    parent_model = Device
    parent_field = 'device'
    form = forms.PowerOutletBulkCreateForm
    queryset = PowerOutlet.objects.all()
    model_form = forms.PowerOutletForm
    filterset = filters.DeviceFilterSet
    table = tables.DeviceTable
    default_return_url = 'dcim:device_list'


class DeviceBulkAddInterfaceView(BulkComponentCreateView):
    parent_model = Device
    parent_field = 'device'
    form = forms.InterfaceBulkCreateForm
    queryset = Interface.objects.all()
    model_form = forms.InterfaceForm
    filterset = filters.DeviceFilterSet
    table = tables.DeviceTable
    default_return_url = 'dcim:device_list'


# class DeviceBulkAddFrontPortView(BulkComponentCreateView):
#     parent_model = Device
#     parent_field = 'device'
#     form = forms.FrontPortBulkCreateForm
#     queryset = FrontPort.objects.all()
#     model_form = forms.FrontPortForm
#     filterset = filters.DeviceFilterSet
#     table = tables.DeviceTable
#     default_return_url = 'dcim:device_list'


class DeviceBulkAddRearPortView(BulkComponentCreateView):
    parent_model = Device
    parent_field = 'device'
    form = forms.RearPortBulkCreateForm
    queryset = RearPort.objects.all()
    model_form = forms.RearPortForm
    filterset = filters.DeviceFilterSet
    table = tables.DeviceTable
    default_return_url = 'dcim:device_list'


class DeviceBulkAddDeviceBayView(BulkComponentCreateView):
    parent_model = Device
    parent_field = 'device'
    form = forms.DeviceBayBulkCreateForm
    queryset = DeviceBay.objects.all()
    model_form = forms.DeviceBayForm
    filterset = filters.DeviceFilterSet
    table = tables.DeviceTable
    default_return_url = 'dcim:device_list'


class DeviceBulkAddInventoryItemView(BulkComponentCreateView):
    parent_model = Device
    parent_field = 'device'
    form = forms.InventoryItemBulkCreateForm
    queryset = InventoryItem.objects.all()
    model_form = forms.InventoryItemForm
    filterset = filters.DeviceFilterSet
    table = tables.DeviceTable
    default_return_url = 'dcim:device_list'


#
# Cables
#

class CableListView(ObjectListView):
    queryset = Cable.objects.prefetch_related(
        'termination_a', 'termination_b'
    )
    filterset = filters.CableFilterSet
    filterset_form = forms.CableFilterForm
    table = tables.CableTable
    action_buttons = ('import', 'export')


class CableView(ObjectView):
    queryset = Cable.objects.all()

    def get(self, request, pk):

        cable = get_object_or_404(self.queryset, pk=pk)

        return render(request, 'dcim/cable.html', {
            'cable': cable,
        })


class CableTraceView(ObjectView):
    """
    Trace a cable path beginning from the given termination.
    """
    additional_permissions = ['dcim.view_cable']

    def dispatch(self, request, *args, **kwargs):
        model = kwargs.pop('model')
        self.queryset = model.objects.all()

        return super().dispatch(request, *args, **kwargs)

    def get(self, request, pk):

        obj = get_object_or_404(self.queryset, pk=pk)
        path, split_ends, position_stack = obj.trace()
        total_length = sum(
            [entry[1]._abs_length for entry in path if entry[1] and entry[1]._abs_length]
        )

        return render(request, 'dcim/cable_trace.html', {
            'obj': obj,
            'trace': path,
            'split_ends': split_ends,
            'position_stack': position_stack,
            'total_length': total_length,
        })


class CableCreateView(ObjectEditView):
    queryset = Cable.objects.all()
    template_name = 'dcim/cable_connect.html'

    def dispatch(self, request, *args, **kwargs):

        # Set the model_form class based on the type of component being connected
        self.model_form = {
            'console-port': forms.ConnectCableToConsolePortForm,
            'console-server-port': forms.ConnectCableToConsoleServerPortForm,
            'power-port': forms.ConnectCableToPowerPortForm,
            'power-outlet': forms.ConnectCableToPowerOutletForm,
            'interface': forms.ConnectCableToInterfaceForm,
            'front-port': forms.ConnectCableToFrontPortForm,
            'rear-port': forms.ConnectCableToRearPortForm,
            'power-feed': forms.ConnectCableToPowerFeedForm,
            'circuit-termination': forms.ConnectCableToCircuitTerminationForm,
        }[kwargs.get('termination_b_type')]

        return super().dispatch(request, *args, **kwargs)

    def alter_obj(self, obj, request, url_args, url_kwargs):
        termination_a_type = url_kwargs.get('termination_a_type')
        termination_a_id = url_kwargs.get('termination_a_id')
        termination_b_type_name = url_kwargs.get('termination_b_type')
        self.termination_b_type = ContentType.objects.get(model=termination_b_type_name.replace('-', ''))

        # Initialize Cable termination attributes
        obj.termination_a = termination_a_type.objects.get(pk=termination_a_id)
        obj.termination_b_type = self.termination_b_type

        return obj

    def get(self, request, *args, **kwargs):
        obj = self.alter_obj(self.get_object(kwargs), request, args, kwargs)

        # Parse initial data manually to avoid setting field values as lists
        initial_data = {k: request.GET[k] for k in request.GET}

        # Set initial site and rack based on side A termination (if not already set)
        if 'termination_b_site' not in initial_data:
            initial_data['termination_b_site'] = getattr(obj.termination_a.parent, 'site', None)
        if 'termination_b_rack' not in initial_data:
            initial_data['termination_b_rack'] = getattr(obj.termination_a.parent, 'rack', None)

        form = self.model_form(instance=obj, initial=initial_data)

        return render(request, self.template_name, {
            'obj': obj,
            'obj_type': Cable._meta.verbose_name,
            'termination_b_type': self.termination_b_type.name,
            'form': form,
            'return_url': self.get_return_url(request, obj),
        })


class CableEditView(ObjectEditView):
    queryset = Cable.objects.all()
    model_form = forms.CableForm
    template_name = 'dcim/cable_edit.html'


class CableDeleteView(ObjectDeleteView):
    queryset = Cable.objects.all()


class CableBulkImportView(BulkImportView):
    queryset = Cable.objects.all()
    model_form = forms.CableCSVForm
    table = tables.CableTable


class CableBulkEditView(BulkEditView):
    queryset = Cable.objects.prefetch_related('termination_a', 'termination_b')
    filterset = filters.CableFilterSet
    table = tables.CableTable
    form = forms.CableBulkEditForm


class CableBulkDeleteView(BulkDeleteView):
    queryset = Cable.objects.prefetch_related('termination_a', 'termination_b')
    filterset = filters.CableFilterSet
    table = tables.CableTable


#
# Connections
#

class ConsoleConnectionsListView(ObjectListView):
    queryset = ConsolePort.objects.prefetch_related(
        'device', 'connected_endpoint__device'
    ).filter(
        connected_endpoint__isnull=False
    ).order_by(
        'cable', 'connected_endpoint__device__name', 'connected_endpoint__name'
    )
    filterset = filters.ConsoleConnectionFilterSet
    filterset_form = forms.ConsoleConnectionFilterForm
    table = tables.ConsoleConnectionTable
    template_name = 'dcim/console_connections_list.html'

    def queryset_to_csv(self):
        csv_data = [
            # Headers
            ','.join(['console_server', 'port', 'device', 'console_port', 'connection_status'])
        ]
        for obj in self.queryset:
            csv = csv_format([
                obj.connected_endpoint.device.identifier if obj.connected_endpoint else None,
                obj.connected_endpoint.name if obj.connected_endpoint else None,
                obj.device.identifier,
                obj.name,
                obj.get_connection_status_display(),
            ])
            csv_data.append(csv)

        return '\n'.join(csv_data)


class PowerConnectionsListView(ObjectListView):
    queryset = PowerPort.objects.prefetch_related(
        'device', '_connected_poweroutlet__device'
    ).filter(
        _connected_poweroutlet__isnull=False
    ).order_by(
        'cable', '_connected_poweroutlet__device__name', '_connected_poweroutlet__name'
    )
    filterset = filters.PowerConnectionFilterSet
    filterset_form = forms.PowerConnectionFilterForm
    table = tables.PowerConnectionTable
    template_name = 'dcim/power_connections_list.html'

    def queryset_to_csv(self):
        csv_data = [
            # Headers
            ','.join(['pdu', 'outlet', 'device', 'power_port', 'connection_status'])
        ]
        for obj in self.queryset:
            csv = csv_format([
                obj.connected_endpoint.device.identifier if obj.connected_endpoint else None,
                obj.connected_endpoint.name if obj.connected_endpoint else None,
                obj.device.identifier,
                obj.name,
                obj.get_connection_status_display(),
            ])
            csv_data.append(csv)

        return '\n'.join(csv_data)


class InterfaceConnectionsListView(ObjectListView):
    queryset = Interface.objects.prefetch_related(
        'device', 'cable', '_connected_interface__device'
    ).filter(
        # Avoid duplicate connections by only selecting the lower PK in a connected pair
        _connected_interface__isnull=False,
        pk__lt=F('_connected_interface')
    ).order_by(
        'device'
    )
    filterset = filters.InterfaceConnectionFilterSet
    filterset_form = forms.InterfaceConnectionFilterForm
    table = tables.InterfaceConnectionTable
    template_name = 'dcim/interface_connections_list.html'

    def queryset_to_csv(self):
        csv_data = [
            # Headers
            ','.join([
                'device_a', 'interface_a', 'device_b', 'interface_b', 'connection_status'
            ])
        ]
        for obj in self.queryset:
            csv = csv_format([
                obj.connected_endpoint.device.identifier if obj.connected_endpoint else None,
                obj.connected_endpoint.name if obj.connected_endpoint else None,
                obj.device.identifier,
                obj.name,
                obj.get_connection_status_display(),
            ])
            csv_data.append(csv)

        return '\n'.join(csv_data)


#
# Virtual chassis
#

class VirtualChassisListView(ObjectListView):
    queryset = VirtualChassis.objects.prefetch_related('master').annotate(
        member_count=Count('members', distinct=True)
    ).order_by(*VirtualChassis._meta.ordering)
    table = tables.VirtualChassisTable
    filterset = filters.VirtualChassisFilterSet
    filterset_form = forms.VirtualChassisFilterForm


class VirtualChassisView(ObjectView):
    queryset = VirtualChassis.objects.all()

    def get(self, request, pk):
        virtualchassis = get_object_or_404(self.queryset, pk=pk)
        members = Device.objects.restrict(request.user).filter(virtual_chassis=virtualchassis)

        return render(request, 'dcim/virtualchassis.html', {
            'virtualchassis': virtualchassis,
            'members': members,
        })


class VirtualChassisCreateView(ObjectEditView):
    queryset = VirtualChassis.objects.all()
    model_form = forms.VirtualChassisCreateForm
    template_name = 'dcim/virtualchassis_add.html'


class VirtualChassisEditView(ObjectPermissionRequiredMixin, GetReturnURLMixin, View):
    queryset = VirtualChassis.objects.all()

    def get_required_permission(self):
        return 'dcim.change_virtualchassis'

    def get(self, request, pk):

        virtual_chassis = get_object_or_404(self.queryset, pk=pk)
        VCMemberFormSet = modelformset_factory(
            model=Device,
            form=forms.DeviceVCMembershipForm,
            formset=forms.BaseVCMemberFormSet,
            extra=0
        )
        members_queryset = virtual_chassis.members.prefetch_related('rack').order_by('vc_position')

        vc_form = forms.VirtualChassisForm(instance=virtual_chassis)
        vc_form.fields['master'].queryset = members_queryset
        formset = VCMemberFormSet(queryset=members_queryset)

        return render(request, 'dcim/virtualchassis_edit.html', {
            'vc_form': vc_form,
            'formset': formset,
            'return_url': self.get_return_url(request, virtual_chassis),
        })

    def post(self, request, pk):

        virtual_chassis = get_object_or_404(self.queryset, pk=pk)
        VCMemberFormSet = modelformset_factory(
            model=Device,
            form=forms.DeviceVCMembershipForm,
            formset=forms.BaseVCMemberFormSet,
            extra=0
        )
        members_queryset = virtual_chassis.members.prefetch_related('rack').order_by('vc_position')

        vc_form = forms.VirtualChassisForm(request.POST, instance=virtual_chassis)
        vc_form.fields['master'].queryset = members_queryset
        formset = VCMemberFormSet(request.POST, queryset=members_queryset)

        if vc_form.is_valid() and formset.is_valid():

            with transaction.atomic():

                # Save the VirtualChassis
                vc_form.save()

                # Nullify the vc_position of each member first to allow reordering without raising an IntegrityError on
                # duplicate positions. Then save each member instance.
                members = formset.save(commit=False)
                devices = Device.objects.filter(pk__in=[m.pk for m in members])
                for device in devices:
                    device.vc_position = None
                    device.save()
                for member in members:
                    member.save()

            return redirect(virtual_chassis.get_absolute_url())

        return render(request, 'dcim/virtualchassis_edit.html', {
            'vc_form': vc_form,
            'formset': formset,
            'return_url': self.get_return_url(request, virtual_chassis),
        })


class VirtualChassisDeleteView(ObjectDeleteView):
    queryset = VirtualChassis.objects.all()


class VirtualChassisAddMemberView(ObjectPermissionRequiredMixin, GetReturnURLMixin, View):
    queryset = VirtualChassis.objects.all()

    def get_required_permission(self):
        return 'dcim.change_virtualchassis'

    def get(self, request, pk):

        virtual_chassis = get_object_or_404(self.queryset, pk=pk)

        initial_data = {k: request.GET[k] for k in request.GET}
        member_select_form = forms.VCMemberSelectForm(initial=initial_data)
        membership_form = forms.DeviceVCMembershipForm(initial=initial_data)

        return render(request, 'dcim/virtualchassis_add_member.html', {
            'virtual_chassis': virtual_chassis,
            'member_select_form': member_select_form,
            'membership_form': membership_form,
            'return_url': self.get_return_url(request, virtual_chassis),
        })

    def post(self, request, pk):

        virtual_chassis = get_object_or_404(self.queryset, pk=pk)

        member_select_form = forms.VCMemberSelectForm(request.POST)

        if member_select_form.is_valid():

            device = member_select_form.cleaned_data['device']
            device.virtual_chassis = virtual_chassis
            data = {k: request.POST[k] for k in ['vc_position', 'vc_priority']}
            membership_form = forms.DeviceVCMembershipForm(data=data, validate_vc_position=True, instance=device)

            if membership_form.is_valid():

                membership_form.save()
                msg = 'Added member <a href="{}">{}</a>'.format(device.get_absolute_url(), escape(device))
                messages.success(request, mark_safe(msg))

                if '_addanother' in request.POST:
                    return redirect(request.get_full_path())

                return redirect(self.get_return_url(request, device))

        else:

            membership_form = forms.DeviceVCMembershipForm(data=request.POST)

        return render(request, 'dcim/virtualchassis_add_member.html', {
            'virtual_chassis': virtual_chassis,
            'member_select_form': member_select_form,
            'membership_form': membership_form,
            'return_url': self.get_return_url(request, virtual_chassis),
        })


class VirtualChassisRemoveMemberView(ObjectPermissionRequiredMixin, GetReturnURLMixin, View):
    queryset = Device.objects.all()

    def get_required_permission(self):
        return 'dcim.change_device'

    def get(self, request, pk):

        device = get_object_or_404(self.queryset, pk=pk, virtual_chassis__isnull=False)
        form = ConfirmationForm(initial=request.GET)

        return render(request, 'dcim/virtualchassis_remove_member.html', {
            'device': device,
            'form': form,
            'return_url': self.get_return_url(request, device),
        })

    def post(self, request, pk):

        device = get_object_or_404(self.queryset, pk=pk, virtual_chassis__isnull=False)
        form = ConfirmationForm(request.POST)

        # Protect master device from being removed
        virtual_chassis = VirtualChassis.objects.filter(master=device).first()
        if virtual_chassis is not None:
            msg = 'Unable to remove master device {} from the virtual chassis.'.format(escape(device))
            messages.error(request, mark_safe(msg))
            return redirect(device.get_absolute_url())

        if form.is_valid():

            devices = Device.objects.filter(pk=device.pk)
            for device in devices:
                device.virtual_chassis = None
                device.vc_position = None
                device.vc_priority = None
                device.save()

            msg = 'Removed {} from virtual chassis {}'.format(device, device.virtual_chassis)
            messages.success(request, msg)

            return redirect(self.get_return_url(request, device))

        return render(request, 'dcim/virtualchassis_remove_member.html', {
            'device': device,
            'form': form,
            'return_url': self.get_return_url(request, device),
        })


class VirtualChassisBulkImportView(BulkImportView):
    queryset = VirtualChassis.objects.all()
    model_form = forms.VirtualChassisCSVForm
    table = tables.VirtualChassisTable


class VirtualChassisBulkEditView(BulkEditView):
    queryset = VirtualChassis.objects.all()
    filterset = filters.VirtualChassisFilterSet
    table = tables.VirtualChassisTable
    form = forms.VirtualChassisBulkEditForm


class VirtualChassisBulkDeleteView(BulkDeleteView):
    queryset = VirtualChassis.objects.all()
    filterset = filters.VirtualChassisFilterSet
    table = tables.VirtualChassisTable


#
# Power panels
#

class PowerPanelListView(ObjectListView):
    queryset = PowerPanel.objects.prefetch_related(
        'site', 'rack_group'
    ).annotate(
        powerfeed_count=Count('powerfeeds')
    ).order_by(*PowerPanel._meta.ordering)
    filterset = filters.PowerPanelFilterSet
    filterset_form = forms.PowerPanelFilterForm
    table = tables.PowerPanelTable


class PowerPanelView(ObjectView):
    queryset = PowerPanel.objects.prefetch_related('site', 'rack_group')

    def get(self, request, pk):

        powerpanel = get_object_or_404(self.queryset, pk=pk)
        power_feeds = PowerFeed.objects.restrict(request.user).filter(power_panel=powerpanel).prefetch_related('rack')
        powerfeed_table = tables.PowerFeedTable(
            data=power_feeds,
            orderable=False
        )
        powerfeed_table.exclude = ['power_panel']

        return render(request, 'dcim/powerpanel.html', {
            'powerpanel': powerpanel,
            'powerfeed_table': powerfeed_table,
        })


class PowerPanelEditView(ObjectEditView):
    queryset = PowerPanel.objects.all()
    model_form = forms.PowerPanelForm


class PowerPanelDeleteView(ObjectDeleteView):
    queryset = PowerPanel.objects.all()


class PowerPanelBulkImportView(BulkImportView):
    queryset = PowerPanel.objects.all()
    model_form = forms.PowerPanelCSVForm
    table = tables.PowerPanelTable


class PowerPanelBulkEditView(BulkEditView):
    queryset = PowerPanel.objects.prefetch_related('site', 'rack_group')
    filterset = filters.PowerPanelFilterSet
    table = tables.PowerPanelTable
    form = forms.PowerPanelBulkEditForm


class PowerPanelBulkDeleteView(BulkDeleteView):
    queryset = PowerPanel.objects.prefetch_related(
        'site', 'rack_group'
    ).annotate(
        rack_count=Count('powerfeeds')
    ).order_by(*PowerPanel._meta.ordering)
    filterset = filters.PowerPanelFilterSet
    table = tables.PowerPanelTable


#
# Power feeds
#

class PowerFeedListView(ObjectListView):
    queryset = PowerFeed.objects.prefetch_related(
        'power_panel', 'rack'
    )
    filterset = filters.PowerFeedFilterSet
    filterset_form = forms.PowerFeedFilterForm
    table = tables.PowerFeedTable


class PowerFeedView(ObjectView):
    queryset = PowerFeed.objects.prefetch_related('power_panel', 'rack')

    def get(self, request, pk):

        powerfeed = get_object_or_404(self.queryset, pk=pk)

        return render(request, 'dcim/powerfeed.html', {
            'powerfeed': powerfeed,
        })


class PowerFeedEditView(ObjectEditView):
    queryset = PowerFeed.objects.all()
    model_form = forms.PowerFeedForm
    template_name = 'dcim/powerfeed_edit.html'


class PowerFeedDeleteView(ObjectDeleteView):
    queryset = PowerFeed.objects.all()


class PowerFeedBulkImportView(BulkImportView):
    queryset = PowerFeed.objects.all()
    model_form = forms.PowerFeedCSVForm
    table = tables.PowerFeedTable


class PowerFeedBulkEditView(BulkEditView):
    queryset = PowerFeed.objects.prefetch_related('power_panel', 'rack')
    filterset = filters.PowerFeedFilterSet
    table = tables.PowerFeedTable
    form = forms.PowerFeedBulkEditForm


class PowerFeedBulkDeleteView(BulkDeleteView):
    queryset = PowerFeed.objects.prefetch_related('power_panel', 'rack')
    filterset = filters.PowerFeedFilterSet
    table = tables.PowerFeedTable<|MERGE_RESOLUTION|>--- conflicted
+++ resolved
@@ -168,11 +168,6 @@
             'circuit_count': Circuit.objects.restrict(request.user, 'view').filter(terminations__site=site).count(),
             'vm_count': VirtualMachine.objects.restrict(request.user, 'view').filter(cluster__site=site).count(),
         }
-<<<<<<< HEAD
-        rack_groups = RackGroup.objects.restrict(request.user, 'view').filter(site=site).annotate(
-            rack_count=Count('racks')
-        )
-=======
         rack_groups = RackGroup.objects.add_related_count(
             RackGroup.objects.all(),
             Rack,
@@ -180,8 +175,6 @@
             'rack_count',
             cumulative=True
         ).restrict(request.user, 'view').filter(site=site)
-        show_graphs = Graph.objects.filter(type__model='site').exists()
->>>>>>> d30874e0
 
         return render(request, 'dcim/site.html', {
             'site': site,
