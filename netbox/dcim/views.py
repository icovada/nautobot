from collections import OrderedDict

from django.contrib import messages
from django.contrib.contenttypes.models import ContentType
from django.core.paginator import EmptyPage, PageNotAnInteger
from django.db import transaction
from django.db.models import F, Prefetch
from django.forms import ModelMultipleChoiceField, MultipleHiddenInput, modelformset_factory
from django.shortcuts import get_object_or_404, redirect, render
from django.utils.html import escape
from django.utils.safestring import mark_safe
from django.views.generic import View

from circuits.models import Circuit
from extras.views import ObjectChangeLogView, ObjectConfigContextView
from ipam.models import IPAddress, Prefix, Service, VLAN
from ipam.tables import InterfaceIPAddressTable, InterfaceVLANTable
from netbox.views import generic
from secrets.models import Secret
from utilities.forms import ConfirmationForm
from utilities.paginator import EnhancedPaginator, get_paginate_count
from utilities.permissions import get_permission_for_model
from utilities.utils import csv_format, get_subquery
from utilities.views import GetReturnURLMixin, ObjectPermissionRequiredMixin
from virtualization.models import VirtualMachine
from . import filters, forms, tables
from .choices import DeviceFaceChoices
from .constants import NONCONNECTABLE_IFACE_TYPES
from .models import (
    Cable, CablePath, ConsolePort, ConsolePortTemplate, ConsoleServerPort, ConsoleServerPortTemplate, Device, DeviceBay,
    DeviceBayTemplate, DeviceRole, DeviceType, FrontPort, FrontPortTemplate, Interface, InterfaceTemplate,
    InventoryItem, Manufacturer, PathEndpoint, Platform, PowerFeed, PowerOutlet, PowerOutletTemplate, PowerPanel,
    PowerPort, PowerPortTemplate, Rack, RackGroup, RackReservation, RackRole, RearPort, RearPortTemplate, Region, Site,
    VirtualChassis,
)


class BulkDisconnectView(GetReturnURLMixin, ObjectPermissionRequiredMixin, View):
    """
    An extendable view for disconnection console/power/interface components in bulk.
    """
    queryset = None
    template_name = 'dcim/bulk_disconnect.html'

    def __init__(self, *args, **kwargs):
        super().__init__(*args, **kwargs)

        # Create a new Form class from ConfirmationForm
        class _Form(ConfirmationForm):
            pk = ModelMultipleChoiceField(
                queryset=self.queryset,
                widget=MultipleHiddenInput()
            )

        self.form = _Form

    def get_required_permission(self):
        return get_permission_for_model(self.queryset.model, 'change')

    def post(self, request):

        selected_objects = []
        return_url = self.get_return_url(request)

        if '_confirm' in request.POST:
            form = self.form(request.POST)

            if form.is_valid():

                with transaction.atomic():

                    count = 0
                    for obj in self.queryset.filter(pk__in=form.cleaned_data['pk']):
                        if obj.cable is None:
                            continue
                        obj.cable.delete()
                        count += 1

                messages.success(request, "Disconnected {} {}".format(
                    count, self.queryset.model._meta.verbose_name_plural
                ))

                return redirect(return_url)

        else:
            form = self.form(initial={'pk': request.POST.getlist('pk')})
            selected_objects = self.queryset.filter(pk__in=form.initial['pk'])

        return render(request, self.template_name, {
            'form': form,
            'obj_type_plural': self.queryset.model._meta.verbose_name_plural,
            'selected_objects': selected_objects,
            'return_url': return_url,
        })


#
# Regions
#

class RegionListView(generic.ObjectListView):
    queryset = Region.objects.add_related_count(
        Region.objects.all(),
        Site,
        'region',
        'site_count',
        cumulative=True
    )
    filterset = filters.RegionFilterSet
    filterset_form = forms.RegionFilterForm
    table = tables.RegionTable


class RegionEditView(generic.ObjectEditView):
    queryset = Region.objects.all()
    model_form = forms.RegionForm


class RegionDeleteView(generic.ObjectDeleteView):
    queryset = Region.objects.all()


class RegionBulkImportView(generic.BulkImportView):
    queryset = Region.objects.all()
    model_form = forms.RegionCSVForm
    table = tables.RegionTable


class RegionBulkDeleteView(generic.BulkDeleteView):
    queryset = Region.objects.add_related_count(
        Region.objects.all(),
        Site,
        'region',
        'site_count',
        cumulative=True
    )
    filterset = filters.RegionFilterSet
    table = tables.RegionTable


#
# Sites
#

class SiteListView(generic.ObjectListView):
    queryset = Site.objects.all()
    filterset = filters.SiteFilterSet
    filterset_form = forms.SiteFilterForm
    table = tables.SiteTable


class SiteView(generic.ObjectView):
    queryset = Site.objects.prefetch_related('region', 'tenant__group')

    def get_extra_context(self, request, instance):
        stats = {
            'rack_count': Rack.objects.restrict(request.user, 'view').filter(site=instance).count(),
            'device_count': Device.objects.restrict(request.user, 'view').filter(site=instance).count(),
            'prefix_count': Prefix.objects.restrict(request.user, 'view').filter(site=instance).count(),
            'vlan_count': VLAN.objects.restrict(request.user, 'view').filter(site=instance).count(),
            'circuit_count': Circuit.objects.restrict(request.user, 'view').filter(terminations__site=instance).count(),
            'vm_count': VirtualMachine.objects.restrict(request.user, 'view').filter(cluster__site=instance).count(),
        }
        rack_groups = RackGroup.objects.add_related_count(
            RackGroup.objects.all(),
            Rack,
            'group',
            'rack_count',
            cumulative=True
        ).restrict(request.user, 'view').filter(site=instance)

        return {
            'stats': stats,
            'rack_groups': rack_groups,
        }


class SiteEditView(generic.ObjectEditView):
    queryset = Site.objects.all()
    model_form = forms.SiteForm
    template_name = 'dcim/site_edit.html'


class SiteDeleteView(generic.ObjectDeleteView):
    queryset = Site.objects.all()


class SiteBulkImportView(generic.BulkImportView):
    queryset = Site.objects.all()
    model_form = forms.SiteCSVForm
    table = tables.SiteTable


class SiteBulkEditView(generic.BulkEditView):
    queryset = Site.objects.prefetch_related('region', 'tenant')
    filterset = filters.SiteFilterSet
    table = tables.SiteTable
    form = forms.SiteBulkEditForm


class SiteBulkDeleteView(generic.BulkDeleteView):
    queryset = Site.objects.prefetch_related('region', 'tenant')
    filterset = filters.SiteFilterSet
    table = tables.SiteTable


#
# Rack groups
#

class RackGroupListView(generic.ObjectListView):
    queryset = RackGroup.objects.add_related_count(
        RackGroup.objects.all(),
        Rack,
        'group',
        'rack_count',
        cumulative=True
    )
    filterset = filters.RackGroupFilterSet
    filterset_form = forms.RackGroupFilterForm
    table = tables.RackGroupTable


class RackGroupEditView(generic.ObjectEditView):
    queryset = RackGroup.objects.all()
    model_form = forms.RackGroupForm


class RackGroupDeleteView(generic.ObjectDeleteView):
    queryset = RackGroup.objects.all()


class RackGroupBulkImportView(generic.BulkImportView):
    queryset = RackGroup.objects.all()
    model_form = forms.RackGroupCSVForm
    table = tables.RackGroupTable


class RackGroupBulkDeleteView(generic.BulkDeleteView):
    queryset = RackGroup.objects.add_related_count(
        RackGroup.objects.all(),
        Rack,
        'group',
        'rack_count',
        cumulative=True
    ).prefetch_related('site')
    filterset = filters.RackGroupFilterSet
    table = tables.RackGroupTable


#
# Rack roles
#

<<<<<<< HEAD
class RackRoleListView(generic.ObjectListView):
    queryset = RackRole.objects.annotate(rack_count=Count('racks')).order_by(*RackRole._meta.ordering)
=======
class RackRoleListView(ObjectListView):
    queryset = RackRole.objects.annotate(
        rack_count=get_subquery(Rack, 'role')
    )
>>>>>>> f55e966c
    table = tables.RackRoleTable


class RackRoleEditView(generic.ObjectEditView):
    queryset = RackRole.objects.all()
    model_form = forms.RackRoleForm


class RackRoleDeleteView(generic.ObjectDeleteView):
    queryset = RackRole.objects.all()


class RackRoleBulkImportView(generic.BulkImportView):
    queryset = RackRole.objects.all()
    model_form = forms.RackRoleCSVForm
    table = tables.RackRoleTable


<<<<<<< HEAD
class RackRoleBulkDeleteView(generic.BulkDeleteView):
    queryset = RackRole.objects.annotate(rack_count=Count('racks')).order_by(*RackRole._meta.ordering)
=======
class RackRoleBulkDeleteView(BulkDeleteView):
    queryset = RackRole.objects.annotate(
        rack_count=get_subquery(Rack, 'role')
    )
>>>>>>> f55e966c
    table = tables.RackRoleTable


#
# Racks
#

<<<<<<< HEAD
class RackListView(generic.ObjectListView):
    queryset = Rack.objects.annotate(
        device_count=Count('devices')
    ).order_by(*Rack._meta.ordering)
=======
class RackListView(ObjectListView):
    queryset = Rack.objects.prefetch_related(
        'site', 'group', 'tenant', 'role', 'devices__device_type'
    ).annotate(
        device_count=get_subquery(Device, 'rack')
    )
>>>>>>> f55e966c
    filterset = filters.RackFilterSet
    filterset_form = forms.RackFilterForm
    table = tables.RackDetailTable


class RackElevationListView(generic.ObjectListView):
    """
    Display a set of rack elevations side-by-side.
    """
    queryset = Rack.objects.prefetch_related('role')

    def get(self, request):

        racks = filters.RackFilterSet(request.GET, self.queryset).qs
        total_count = racks.count()

        # Determine ordering
        reverse = bool(request.GET.get('reverse', False))
        if reverse:
            racks = racks.reverse()

        # Pagination
        per_page = get_paginate_count(request)
        page_number = request.GET.get('page', 1)
        paginator = EnhancedPaginator(racks, per_page)
        try:
            page = paginator.page(page_number)
        except PageNotAnInteger:
            page = paginator.page(1)
        except EmptyPage:
            page = paginator.page(paginator.num_pages)

        # Determine rack face
        rack_face = request.GET.get('face', DeviceFaceChoices.FACE_FRONT)
        if rack_face not in DeviceFaceChoices.values():
            rack_face = DeviceFaceChoices.FACE_FRONT

        return render(request, 'dcim/rack_elevation_list.html', {
            'paginator': paginator,
            'page': page,
            'total_count': total_count,
            'reverse': reverse,
            'rack_face': rack_face,
            'filter_form': forms.RackElevationFilterForm(request.GET),
        })


class RackView(generic.ObjectView):
    queryset = Rack.objects.prefetch_related('site__region', 'tenant__group', 'group', 'role')

    def get_extra_context(self, request, instance):
        # Get 0U and child devices located within the rack
        nonracked_devices = Device.objects.filter(
            rack=instance,
            position__isnull=True
        ).prefetch_related('device_type__manufacturer')

        peer_racks = Rack.objects.restrict(request.user, 'view').filter(site=instance.site)

        if instance.group:
            peer_racks = peer_racks.filter(group=instance.group)
        else:
            peer_racks = peer_racks.filter(group__isnull=True)
        next_rack = peer_racks.filter(name__gt=instance.name).order_by('name').first()
        prev_rack = peer_racks.filter(name__lt=instance.name).order_by('-name').first()

        reservations = RackReservation.objects.restrict(request.user, 'view').filter(rack=instance)
        power_feeds = PowerFeed.objects.restrict(request.user, 'view').filter(rack=instance).prefetch_related(
            'power_panel'
        )

        device_count = Device.objects.restrict(request.user, 'view').filter(rack=instance).count()

        return {
            'device_count': device_count,
            'reservations': reservations,
            'power_feeds': power_feeds,
            'nonracked_devices': nonracked_devices,
            'next_rack': next_rack,
            'prev_rack': prev_rack,
        }


class RackEditView(generic.ObjectEditView):
    queryset = Rack.objects.all()
    model_form = forms.RackForm
    template_name = 'dcim/rack_edit.html'


class RackDeleteView(generic.ObjectDeleteView):
    queryset = Rack.objects.all()


class RackBulkImportView(generic.BulkImportView):
    queryset = Rack.objects.all()
    model_form = forms.RackCSVForm
    table = tables.RackTable


class RackBulkEditView(generic.BulkEditView):
    queryset = Rack.objects.prefetch_related('site', 'group', 'tenant', 'role')
    filterset = filters.RackFilterSet
    table = tables.RackTable
    form = forms.RackBulkEditForm


class RackBulkDeleteView(generic.BulkDeleteView):
    queryset = Rack.objects.prefetch_related('site', 'group', 'tenant', 'role')
    filterset = filters.RackFilterSet
    table = tables.RackTable


#
# Rack reservations
#

class RackReservationListView(generic.ObjectListView):
    queryset = RackReservation.objects.all()
    filterset = filters.RackReservationFilterSet
    filterset_form = forms.RackReservationFilterForm
    table = tables.RackReservationTable


class RackReservationView(generic.ObjectView):
    queryset = RackReservation.objects.prefetch_related('rack')


class RackReservationEditView(generic.ObjectEditView):
    queryset = RackReservation.objects.all()
    model_form = forms.RackReservationForm
    template_name = 'dcim/rackreservation_edit.html'

    def alter_obj(self, obj, request, args, kwargs):
        if not obj.pk:
            if 'rack' in request.GET:
                obj.rack = get_object_or_404(Rack, pk=request.GET.get('rack'))
            obj.user = request.user
        return obj


class RackReservationDeleteView(generic.ObjectDeleteView):
    queryset = RackReservation.objects.all()


class RackReservationImportView(generic.BulkImportView):
    queryset = RackReservation.objects.all()
    model_form = forms.RackReservationCSVForm
    table = tables.RackReservationTable

    def _save_obj(self, obj_form, request):
        """
        Assign the currently authenticated user to the RackReservation.
        """
        instance = obj_form.save(commit=False)
        instance.user = request.user
        instance.save()

        return instance


class RackReservationBulkEditView(generic.BulkEditView):
    queryset = RackReservation.objects.prefetch_related('rack', 'user')
    filterset = filters.RackReservationFilterSet
    table = tables.RackReservationTable
    form = forms.RackReservationBulkEditForm


class RackReservationBulkDeleteView(generic.BulkDeleteView):
    queryset = RackReservation.objects.prefetch_related('rack', 'user')
    filterset = filters.RackReservationFilterSet
    table = tables.RackReservationTable


#
# Manufacturers
#

class ManufacturerListView(generic.ObjectListView):
    queryset = Manufacturer.objects.annotate(
        devicetype_count=get_subquery(DeviceType, 'manufacturer'),
        inventoryitem_count=get_subquery(InventoryItem, 'manufacturer'),
        platform_count=get_subquery(Platform, 'manufacturer')
    )
    table = tables.ManufacturerTable


class ManufacturerEditView(generic.ObjectEditView):
    queryset = Manufacturer.objects.all()
    model_form = forms.ManufacturerForm


class ManufacturerDeleteView(generic.ObjectDeleteView):
    queryset = Manufacturer.objects.all()


class ManufacturerBulkImportView(generic.BulkImportView):
    queryset = Manufacturer.objects.all()
    model_form = forms.ManufacturerCSVForm
    table = tables.ManufacturerTable


class ManufacturerBulkDeleteView(generic.BulkDeleteView):
    queryset = Manufacturer.objects.annotate(
        devicetype_count=get_subquery(DeviceType, 'manufacturer')
    )
    table = tables.ManufacturerTable


#
# Device types
#

<<<<<<< HEAD
class DeviceTypeListView(generic.ObjectListView):
    queryset = DeviceType.objects.annotate(
        instance_count=Count('instances')
    ).order_by(*DeviceType._meta.ordering)
=======
class DeviceTypeListView(ObjectListView):
    queryset = DeviceType.objects.prefetch_related('manufacturer').annotate(
        instance_count=get_subquery(Device, 'device_type')
    )
>>>>>>> f55e966c
    filterset = filters.DeviceTypeFilterSet
    filterset_form = forms.DeviceTypeFilterForm
    table = tables.DeviceTypeTable


class DeviceTypeView(generic.ObjectView):
    queryset = DeviceType.objects.prefetch_related('manufacturer')

    def get_extra_context(self, request, instance):
        instance_count = Device.objects.restrict(request.user).filter(device_type=instance).count()

        # Component tables
        consoleport_table = tables.ConsolePortTemplateTable(
            ConsolePortTemplate.objects.restrict(request.user, 'view').filter(device_type=instance),
            orderable=False
        )
        consoleserverport_table = tables.ConsoleServerPortTemplateTable(
            ConsoleServerPortTemplate.objects.restrict(request.user, 'view').filter(device_type=instance),
            orderable=False
        )
        powerport_table = tables.PowerPortTemplateTable(
            PowerPortTemplate.objects.restrict(request.user, 'view').filter(device_type=instance),
            orderable=False
        )
        poweroutlet_table = tables.PowerOutletTemplateTable(
            PowerOutletTemplate.objects.restrict(request.user, 'view').filter(device_type=instance),
            orderable=False
        )
        interface_table = tables.InterfaceTemplateTable(
            list(InterfaceTemplate.objects.restrict(request.user, 'view').filter(device_type=instance)),
            orderable=False
        )
        front_port_table = tables.FrontPortTemplateTable(
            FrontPortTemplate.objects.restrict(request.user, 'view').filter(device_type=instance),
            orderable=False
        )
        rear_port_table = tables.RearPortTemplateTable(
            RearPortTemplate.objects.restrict(request.user, 'view').filter(device_type=instance),
            orderable=False
        )
        devicebay_table = tables.DeviceBayTemplateTable(
            DeviceBayTemplate.objects.restrict(request.user, 'view').filter(device_type=instance),
            orderable=False
        )
        if request.user.has_perm('dcim.change_devicetype'):
            consoleport_table.columns.show('pk')
            consoleserverport_table.columns.show('pk')
            powerport_table.columns.show('pk')
            poweroutlet_table.columns.show('pk')
            interface_table.columns.show('pk')
            front_port_table.columns.show('pk')
            rear_port_table.columns.show('pk')
            devicebay_table.columns.show('pk')

        return {
            'instance_count': instance_count,
            'consoleport_table': consoleport_table,
            'consoleserverport_table': consoleserverport_table,
            'powerport_table': powerport_table,
            'poweroutlet_table': poweroutlet_table,
            'interface_table': interface_table,
            'front_port_table': front_port_table,
            'rear_port_table': rear_port_table,
            'devicebay_table': devicebay_table,
        }


class DeviceTypeEditView(generic.ObjectEditView):
    queryset = DeviceType.objects.all()
    model_form = forms.DeviceTypeForm
    template_name = 'dcim/devicetype_edit.html'


class DeviceTypeDeleteView(generic.ObjectDeleteView):
    queryset = DeviceType.objects.all()


class DeviceTypeImportView(generic.ObjectImportView):
    additional_permissions = [
        'dcim.add_devicetype',
        'dcim.add_consoleporttemplate',
        'dcim.add_consoleserverporttemplate',
        'dcim.add_powerporttemplate',
        'dcim.add_poweroutlettemplate',
        'dcim.add_interfacetemplate',
        'dcim.add_frontporttemplate',
        'dcim.add_rearporttemplate',
        'dcim.add_devicebaytemplate',
    ]
    queryset = DeviceType.objects.all()
    model_form = forms.DeviceTypeImportForm
    related_object_forms = OrderedDict((
        ('console-ports', forms.ConsolePortTemplateImportForm),
        ('console-server-ports', forms.ConsoleServerPortTemplateImportForm),
        ('power-ports', forms.PowerPortTemplateImportForm),
        ('power-outlets', forms.PowerOutletTemplateImportForm),
        ('interfaces', forms.InterfaceTemplateImportForm),
        ('rear-ports', forms.RearPortTemplateImportForm),
        ('front-ports', forms.FrontPortTemplateImportForm),
        ('device-bays', forms.DeviceBayTemplateImportForm),
    ))


class DeviceTypeBulkEditView(generic.BulkEditView):
    queryset = DeviceType.objects.prefetch_related('manufacturer').annotate(
        instance_count=get_subquery(Device, 'device_type')
    )
    filterset = filters.DeviceTypeFilterSet
    table = tables.DeviceTypeTable
    form = forms.DeviceTypeBulkEditForm


class DeviceTypeBulkDeleteView(generic.BulkDeleteView):
    queryset = DeviceType.objects.prefetch_related('manufacturer').annotate(
        instance_count=get_subquery(Device, 'device_type')
    )
    filterset = filters.DeviceTypeFilterSet
    table = tables.DeviceTypeTable


#
# Console port templates
#

class ConsolePortTemplateCreateView(generic.ComponentCreateView):
    queryset = ConsolePortTemplate.objects.all()
    form = forms.ConsolePortTemplateCreateForm
    model_form = forms.ConsolePortTemplateForm
    template_name = 'dcim/device_component_add.html'


class ConsolePortTemplateEditView(generic.ObjectEditView):
    queryset = ConsolePortTemplate.objects.all()
    model_form = forms.ConsolePortTemplateForm


class ConsolePortTemplateDeleteView(generic.ObjectDeleteView):
    queryset = ConsolePortTemplate.objects.all()


class ConsolePortTemplateBulkEditView(generic.BulkEditView):
    queryset = ConsolePortTemplate.objects.all()
    table = tables.ConsolePortTemplateTable
    form = forms.ConsolePortTemplateBulkEditForm


class ConsolePortTemplateBulkRenameView(generic.BulkRenameView):
    queryset = ConsolePortTemplate.objects.all()


class ConsolePortTemplateBulkDeleteView(generic.BulkDeleteView):
    queryset = ConsolePortTemplate.objects.all()
    table = tables.ConsolePortTemplateTable


#
# Console server port templates
#

class ConsoleServerPortTemplateCreateView(generic.ComponentCreateView):
    queryset = ConsoleServerPortTemplate.objects.all()
    form = forms.ConsoleServerPortTemplateCreateForm
    model_form = forms.ConsoleServerPortTemplateForm
    template_name = 'dcim/device_component_add.html'


class ConsoleServerPortTemplateEditView(generic.ObjectEditView):
    queryset = ConsoleServerPortTemplate.objects.all()
    model_form = forms.ConsoleServerPortTemplateForm


class ConsoleServerPortTemplateDeleteView(generic.ObjectDeleteView):
    queryset = ConsoleServerPortTemplate.objects.all()


class ConsoleServerPortTemplateBulkEditView(generic.BulkEditView):
    queryset = ConsoleServerPortTemplate.objects.all()
    table = tables.ConsoleServerPortTemplateTable
    form = forms.ConsoleServerPortTemplateBulkEditForm


class ConsoleServerPortTemplateBulkRenameView(generic.BulkRenameView):
    queryset = ConsoleServerPortTemplate.objects.all()


class ConsoleServerPortTemplateBulkDeleteView(generic.BulkDeleteView):
    queryset = ConsoleServerPortTemplate.objects.all()
    table = tables.ConsoleServerPortTemplateTable


#
# Power port templates
#

class PowerPortTemplateCreateView(generic.ComponentCreateView):
    queryset = PowerPortTemplate.objects.all()
    form = forms.PowerPortTemplateCreateForm
    model_form = forms.PowerPortTemplateForm
    template_name = 'dcim/device_component_add.html'


class PowerPortTemplateEditView(generic.ObjectEditView):
    queryset = PowerPortTemplate.objects.all()
    model_form = forms.PowerPortTemplateForm


class PowerPortTemplateDeleteView(generic.ObjectDeleteView):
    queryset = PowerPortTemplate.objects.all()


class PowerPortTemplateBulkEditView(generic.BulkEditView):
    queryset = PowerPortTemplate.objects.all()
    table = tables.PowerPortTemplateTable
    form = forms.PowerPortTemplateBulkEditForm


class PowerPortTemplateBulkRenameView(generic.BulkRenameView):
    queryset = PowerPortTemplate.objects.all()


class PowerPortTemplateBulkDeleteView(generic.BulkDeleteView):
    queryset = PowerPortTemplate.objects.all()
    table = tables.PowerPortTemplateTable


#
# Power outlet templates
#

class PowerOutletTemplateCreateView(generic.ComponentCreateView):
    queryset = PowerOutletTemplate.objects.all()
    form = forms.PowerOutletTemplateCreateForm
    model_form = forms.PowerOutletTemplateForm
    template_name = 'dcim/device_component_add.html'


class PowerOutletTemplateEditView(generic.ObjectEditView):
    queryset = PowerOutletTemplate.objects.all()
    model_form = forms.PowerOutletTemplateForm


class PowerOutletTemplateDeleteView(generic.ObjectDeleteView):
    queryset = PowerOutletTemplate.objects.all()


class PowerOutletTemplateBulkEditView(generic.BulkEditView):
    queryset = PowerOutletTemplate.objects.all()
    table = tables.PowerOutletTemplateTable
    form = forms.PowerOutletTemplateBulkEditForm


class PowerOutletTemplateBulkRenameView(generic.BulkRenameView):
    queryset = PowerOutletTemplate.objects.all()


class PowerOutletTemplateBulkDeleteView(generic.BulkDeleteView):
    queryset = PowerOutletTemplate.objects.all()
    table = tables.PowerOutletTemplateTable


#
# Interface templates
#

class InterfaceTemplateCreateView(generic.ComponentCreateView):
    queryset = InterfaceTemplate.objects.all()
    form = forms.InterfaceTemplateCreateForm
    model_form = forms.InterfaceTemplateForm
    template_name = 'dcim/device_component_add.html'


class InterfaceTemplateEditView(generic.ObjectEditView):
    queryset = InterfaceTemplate.objects.all()
    model_form = forms.InterfaceTemplateForm


class InterfaceTemplateDeleteView(generic.ObjectDeleteView):
    queryset = InterfaceTemplate.objects.all()


class InterfaceTemplateBulkEditView(generic.BulkEditView):
    queryset = InterfaceTemplate.objects.all()
    table = tables.InterfaceTemplateTable
    form = forms.InterfaceTemplateBulkEditForm


class InterfaceTemplateBulkRenameView(generic.BulkRenameView):
    queryset = InterfaceTemplate.objects.all()


class InterfaceTemplateBulkDeleteView(generic.BulkDeleteView):
    queryset = InterfaceTemplate.objects.all()
    table = tables.InterfaceTemplateTable


#
# Front port templates
#

class FrontPortTemplateCreateView(generic.ComponentCreateView):
    queryset = FrontPortTemplate.objects.all()
    form = forms.FrontPortTemplateCreateForm
    model_form = forms.FrontPortTemplateForm
    template_name = 'dcim/device_component_add.html'


class FrontPortTemplateEditView(generic.ObjectEditView):
    queryset = FrontPortTemplate.objects.all()
    model_form = forms.FrontPortTemplateForm


class FrontPortTemplateDeleteView(generic.ObjectDeleteView):
    queryset = FrontPortTemplate.objects.all()


class FrontPortTemplateBulkEditView(generic.BulkEditView):
    queryset = FrontPortTemplate.objects.all()
    table = tables.FrontPortTemplateTable
    form = forms.FrontPortTemplateBulkEditForm


class FrontPortTemplateBulkRenameView(generic.BulkRenameView):
    queryset = FrontPortTemplate.objects.all()


class FrontPortTemplateBulkDeleteView(generic.BulkDeleteView):
    queryset = FrontPortTemplate.objects.all()
    table = tables.FrontPortTemplateTable


#
# Rear port templates
#

class RearPortTemplateCreateView(generic.ComponentCreateView):
    queryset = RearPortTemplate.objects.all()
    form = forms.RearPortTemplateCreateForm
    model_form = forms.RearPortTemplateForm
    template_name = 'dcim/device_component_add.html'


class RearPortTemplateEditView(generic.ObjectEditView):
    queryset = RearPortTemplate.objects.all()
    model_form = forms.RearPortTemplateForm


class RearPortTemplateDeleteView(generic.ObjectDeleteView):
    queryset = RearPortTemplate.objects.all()


class RearPortTemplateBulkEditView(generic.BulkEditView):
    queryset = RearPortTemplate.objects.all()
    table = tables.RearPortTemplateTable
    form = forms.RearPortTemplateBulkEditForm


class RearPortTemplateBulkRenameView(generic.BulkRenameView):
    queryset = RearPortTemplate.objects.all()


class RearPortTemplateBulkDeleteView(generic.BulkDeleteView):
    queryset = RearPortTemplate.objects.all()
    table = tables.RearPortTemplateTable


#
# Device bay templates
#

class DeviceBayTemplateCreateView(generic.ComponentCreateView):
    queryset = DeviceBayTemplate.objects.all()
    form = forms.DeviceBayTemplateCreateForm
    model_form = forms.DeviceBayTemplateForm
    template_name = 'dcim/device_component_add.html'


class DeviceBayTemplateEditView(generic.ObjectEditView):
    queryset = DeviceBayTemplate.objects.all()
    model_form = forms.DeviceBayTemplateForm


class DeviceBayTemplateDeleteView(generic.ObjectDeleteView):
    queryset = DeviceBayTemplate.objects.all()


class DeviceBayTemplateBulkEditView(generic.BulkEditView):
    queryset = DeviceBayTemplate.objects.all()
    table = tables.DeviceBayTemplateTable
    form = forms.DeviceBayTemplateBulkEditForm


class DeviceBayTemplateBulkRenameView(generic.BulkRenameView):
    queryset = DeviceBayTemplate.objects.all()


class DeviceBayTemplateBulkDeleteView(generic.BulkDeleteView):
    queryset = DeviceBayTemplate.objects.all()
    table = tables.DeviceBayTemplateTable


#
# Device roles
#

class DeviceRoleListView(generic.ObjectListView):
    queryset = DeviceRole.objects.annotate(
        device_count=get_subquery(Device, 'device_role'),
        vm_count=get_subquery(VirtualMachine, 'role')
    )
    table = tables.DeviceRoleTable


class DeviceRoleEditView(generic.ObjectEditView):
    queryset = DeviceRole.objects.all()
    model_form = forms.DeviceRoleForm


class DeviceRoleDeleteView(generic.ObjectDeleteView):
    queryset = DeviceRole.objects.all()


class DeviceRoleBulkImportView(generic.BulkImportView):
    queryset = DeviceRole.objects.all()
    model_form = forms.DeviceRoleCSVForm
    table = tables.DeviceRoleTable


class DeviceRoleBulkDeleteView(generic.BulkDeleteView):
    queryset = DeviceRole.objects.all()
    table = tables.DeviceRoleTable


#
# Platforms
#

class PlatformListView(generic.ObjectListView):
    queryset = Platform.objects.annotate(
        device_count=get_subquery(Device, 'platform'),
        vm_count=get_subquery(VirtualMachine, 'platform')
    )
    table = tables.PlatformTable


class PlatformEditView(generic.ObjectEditView):
    queryset = Platform.objects.all()
    model_form = forms.PlatformForm


class PlatformDeleteView(generic.ObjectDeleteView):
    queryset = Platform.objects.all()


class PlatformBulkImportView(generic.BulkImportView):
    queryset = Platform.objects.all()
    model_form = forms.PlatformCSVForm
    table = tables.PlatformTable


class PlatformBulkDeleteView(generic.BulkDeleteView):
    queryset = Platform.objects.all()
    table = tables.PlatformTable


#
# Devices
#

class DeviceListView(generic.ObjectListView):
    queryset = Device.objects.all()
    filterset = filters.DeviceFilterSet
    filterset_form = forms.DeviceFilterForm
    table = tables.DeviceTable
    template_name = 'dcim/device_list.html'


class DeviceView(generic.ObjectView):
    queryset = Device.objects.prefetch_related(
        'site__region', 'rack__group', 'tenant__group', 'device_role', 'platform', 'primary_ip4', 'primary_ip6'
    )

    def get_extra_context(self, request, instance):
        # VirtualChassis members
        if instance.virtual_chassis is not None:
            vc_members = Device.objects.restrict(request.user, 'view').filter(
                virtual_chassis=instance.virtual_chassis
            ).order_by('vc_position')
        else:
            vc_members = []

        # Services
        services = Service.objects.restrict(request.user, 'view').filter(device=instance)

        # Secrets
        secrets = Secret.objects.restrict(request.user, 'view').filter(device=instance)

        # Find up to ten devices in the same site with the same functional role for quick reference.
        related_devices = Device.objects.restrict(request.user, 'view').filter(
            site=instance.site, device_role=instance.device_role
        ).exclude(
            pk=instance.pk
        ).prefetch_related(
            'rack', 'device_type__manufacturer'
        )[:10]

        return {
            'services': services,
            'secrets': secrets,
            'vc_members': vc_members,
            'related_devices': related_devices,
            'active_tab': 'device',
        }


class DeviceConsolePortsView(generic.ObjectView):
    queryset = Device.objects.all()
    template_name = 'dcim/device/consoleports.html'

    def get_extra_context(self, request, instance):
        consoleports = ConsolePort.objects.restrict(request.user, 'view').filter(device=instance).prefetch_related(
            'cable', '_path__destination',
        )
        consoleport_table = tables.DeviceConsolePortTable(
            data=consoleports,
            user=request.user,
            orderable=False
        )
        if request.user.has_perm('dcim.change_consoleport') or request.user.has_perm('dcim.delete_consoleport'):
            consoleport_table.columns.show('pk')

        return {
            'consoleport_table': consoleport_table,
            'active_tab': 'console-ports',
        }


class DeviceConsoleServerPortsView(generic.ObjectView):
    queryset = Device.objects.all()
    template_name = 'dcim/device/consoleserverports.html'

    def get_extra_context(self, request, instance):
        consoleserverports = ConsoleServerPort.objects.restrict(request.user, 'view').filter(
            device=instance
        ).prefetch_related(
            'cable', '_path__destination',
        )
        consoleserverport_table = tables.DeviceConsoleServerPortTable(
            data=consoleserverports,
            user=request.user,
            orderable=False
        )
        if request.user.has_perm('dcim.change_consoleserverport') or \
                request.user.has_perm('dcim.delete_consoleserverport'):
            consoleserverport_table.columns.show('pk')

        return {
            'consoleserverport_table': consoleserverport_table,
            'active_tab': 'console-server-ports',
        }


class DevicePowerPortsView(generic.ObjectView):
    queryset = Device.objects.all()
    template_name = 'dcim/device/powerports.html'

    def get_extra_context(self, request, instance):
        powerports = PowerPort.objects.restrict(request.user, 'view').filter(device=instance).prefetch_related(
            'cable', '_path__destination',
        )
        powerport_table = tables.DevicePowerPortTable(
            data=powerports,
            user=request.user,
            orderable=False
        )
        if request.user.has_perm('dcim.change_powerport') or request.user.has_perm('dcim.delete_powerport'):
            powerport_table.columns.show('pk')

        return {
            'powerport_table': powerport_table,
            'active_tab': 'power-ports',
        }


class DevicePowerOutletsView(generic.ObjectView):
    queryset = Device.objects.all()
    template_name = 'dcim/device/poweroutlets.html'

    def get_extra_context(self, request, instance):
        poweroutlets = PowerOutlet.objects.restrict(request.user, 'view').filter(device=instance).prefetch_related(
            'cable', 'power_port', '_path__destination',
        )
        poweroutlet_table = tables.DevicePowerOutletTable(
            data=poweroutlets,
            user=request.user,
            orderable=False
        )
        if request.user.has_perm('dcim.change_poweroutlet') or request.user.has_perm('dcim.delete_poweroutlet'):
            poweroutlet_table.columns.show('pk')

        return {
            'poweroutlet_table': poweroutlet_table,
            'active_tab': 'power-outlets',
        }


class DeviceInterfacesView(generic.ObjectView):
    queryset = Device.objects.all()
    template_name = 'dcim/device/interfaces.html'

    def get_extra_context(self, request, instance):
        interfaces = instance.vc_interfaces.restrict(request.user, 'view').prefetch_related(
            Prefetch('ip_addresses', queryset=IPAddress.objects.restrict(request.user)),
            Prefetch('member_interfaces', queryset=Interface.objects.restrict(request.user)),
            'lag', 'cable', '_path__destination', 'tags',
        )
        interface_table = tables.DeviceInterfaceTable(
            data=interfaces,
            user=request.user,
            orderable=False
        )
        if request.user.has_perm('dcim.change_interface') or request.user.has_perm('dcim.delete_interface'):
            interface_table.columns.show('pk')

        return {
            'interface_table': interface_table,
            'active_tab': 'interfaces',
        }


class DeviceFrontPortsView(generic.ObjectView):
    queryset = Device.objects.all()
    template_name = 'dcim/device/frontports.html'

    def get_extra_context(self, request, instance):
        frontports = FrontPort.objects.restrict(request.user, 'view').filter(device=instance).prefetch_related(
            'rear_port', 'cable',
        )
        frontport_table = tables.DeviceFrontPortTable(
            data=frontports,
            user=request.user,
            orderable=False
        )
        if request.user.has_perm('dcim.change_frontport') or request.user.has_perm('dcim.delete_frontport'):
            frontport_table.columns.show('pk')

        return {
            'frontport_table': frontport_table,
            'active_tab': 'front-ports',
        }


class DeviceRearPortsView(generic.ObjectView):
    queryset = Device.objects.all()
    template_name = 'dcim/device/rearports.html'

    def get_extra_context(self, request, instance):
        rearports = RearPort.objects.restrict(request.user, 'view').filter(device=instance).prefetch_related('cable')
        rearport_table = tables.DeviceRearPortTable(
            data=rearports,
            user=request.user,
            orderable=False
        )
        if request.user.has_perm('dcim.change_rearport') or request.user.has_perm('dcim.delete_rearport'):
            rearport_table.columns.show('pk')

        return {
            'rearport_table': rearport_table,
            'active_tab': 'rear-ports',
        }


class DeviceDeviceBaysView(generic.ObjectView):
    queryset = Device.objects.all()
    template_name = 'dcim/device/devicebays.html'

    def get_extra_context(self, request, instance):
        devicebays = DeviceBay.objects.restrict(request.user, 'view').filter(device=instance).prefetch_related(
            'installed_device__device_type__manufacturer',
        )
        devicebay_table = tables.DeviceDeviceBayTable(
            data=devicebays,
            user=request.user,
            orderable=False
        )
        if request.user.has_perm('dcim.change_devicebay') or request.user.has_perm('dcim.delete_devicebay'):
            devicebay_table.columns.show('pk')

        return {
            'devicebay_table': devicebay_table,
            'active_tab': 'device-bays',
        }


class DeviceInventoryView(generic.ObjectView):
    queryset = Device.objects.all()
    template_name = 'dcim/device/inventory.html'

    def get_extra_context(self, request, instance):
        inventoryitems = InventoryItem.objects.restrict(request.user, 'view').filter(
            device=instance
        ).prefetch_related('manufacturer')
        inventoryitem_table = tables.DeviceInventoryItemTable(
            data=inventoryitems,
            user=request.user,
            orderable=False
        )
        if request.user.has_perm('dcim.change_inventoryitem') or request.user.has_perm('dcim.delete_inventoryitem'):
            inventoryitem_table.columns.show('pk')

        return {
            'inventoryitem_table': inventoryitem_table,
            'active_tab': 'inventory',
        }


class DeviceStatusView(generic.ObjectView):
    additional_permissions = ['dcim.napalm_read_device']
    queryset = Device.objects.all()
    template_name = 'dcim/device/status.html'

    def get_extra_context(self, request, instance):
        return {
            'active_tab': 'status',
        }


class DeviceLLDPNeighborsView(generic.ObjectView):
    additional_permissions = ['dcim.napalm_read_device']
    queryset = Device.objects.all()
    template_name = 'dcim/device/lldp_neighbors.html'

    def get_extra_context(self, request, instance):
        interfaces = instance.vc_interfaces.restrict(request.user, 'view').prefetch_related(
            '_path__destination'
        ).exclude(
            type__in=NONCONNECTABLE_IFACE_TYPES
        )

        return {
            'interfaces': interfaces,
            'active_tab': 'lldp-neighbors',
        }


class DeviceConfigView(generic.ObjectView):
    additional_permissions = ['dcim.napalm_read_device']
    queryset = Device.objects.all()
    template_name = 'dcim/device/config.html'

    def get_extra_context(self, request, instance):
        return {
            'active_tab': 'config',
        }


class DeviceConfigContextView(ObjectConfigContextView):
    queryset = Device.objects.annotate_config_context_data()
    base_template = 'dcim/device/base.html'


class DeviceChangeLogView(ObjectChangeLogView):
    base_template = 'dcim/device/base.html'


class DeviceEditView(generic.ObjectEditView):
    queryset = Device.objects.all()
    model_form = forms.DeviceForm
    template_name = 'dcim/device_edit.html'


class DeviceDeleteView(generic.ObjectDeleteView):
    queryset = Device.objects.all()


class DeviceBulkImportView(generic.BulkImportView):
    queryset = Device.objects.all()
    model_form = forms.DeviceCSVForm
    table = tables.DeviceImportTable
    template_name = 'dcim/device_import.html'


class ChildDeviceBulkImportView(generic.BulkImportView):
    queryset = Device.objects.all()
    model_form = forms.ChildDeviceCSVForm
    table = tables.DeviceImportTable
    template_name = 'dcim/device_import_child.html'

    def _save_obj(self, obj_form, request):

        obj = obj_form.save()

        # Save the reverse relation to the parent device bay
        device_bay = obj.parent_bay
        device_bay.installed_device = obj
        device_bay.save()

        return obj


class DeviceBulkEditView(generic.BulkEditView):
    queryset = Device.objects.prefetch_related('tenant', 'site', 'rack', 'device_role', 'device_type__manufacturer')
    filterset = filters.DeviceFilterSet
    table = tables.DeviceTable
    form = forms.DeviceBulkEditForm


class DeviceBulkDeleteView(generic.BulkDeleteView):
    queryset = Device.objects.prefetch_related('tenant', 'site', 'rack', 'device_role', 'device_type__manufacturer')
    filterset = filters.DeviceFilterSet
    table = tables.DeviceTable


#
# Console ports
#

class ConsolePortListView(generic.ObjectListView):
    queryset = ConsolePort.objects.all()
    filterset = filters.ConsolePortFilterSet
    filterset_form = forms.ConsolePortFilterForm
    table = tables.ConsolePortTable
    action_buttons = ('import', 'export')


class ConsolePortView(generic.ObjectView):
    queryset = ConsolePort.objects.all()


class ConsolePortCreateView(generic.ComponentCreateView):
    queryset = ConsolePort.objects.all()
    form = forms.ConsolePortCreateForm
    model_form = forms.ConsolePortForm
    template_name = 'dcim/device_component_add.html'


class ConsolePortEditView(generic.ObjectEditView):
    queryset = ConsolePort.objects.all()
    model_form = forms.ConsolePortForm
    template_name = 'dcim/device_component_edit.html'


class ConsolePortDeleteView(generic.ObjectDeleteView):
    queryset = ConsolePort.objects.all()


class ConsolePortBulkImportView(generic.BulkImportView):
    queryset = ConsolePort.objects.all()
    model_form = forms.ConsolePortCSVForm
    table = tables.ConsolePortTable


class ConsolePortBulkEditView(generic.BulkEditView):
    queryset = ConsolePort.objects.all()
    filterset = filters.ConsolePortFilterSet
    table = tables.ConsolePortTable
    form = forms.ConsolePortBulkEditForm


class ConsolePortBulkRenameView(generic.BulkRenameView):
    queryset = ConsolePort.objects.all()


class ConsolePortBulkDisconnectView(BulkDisconnectView):
    queryset = ConsolePort.objects.all()


class ConsolePortBulkDeleteView(generic.BulkDeleteView):
    queryset = ConsolePort.objects.all()
    filterset = filters.ConsolePortFilterSet
    table = tables.ConsolePortTable


#
# Console server ports
#

class ConsoleServerPortListView(generic.ObjectListView):
    queryset = ConsoleServerPort.objects.all()
    filterset = filters.ConsoleServerPortFilterSet
    filterset_form = forms.ConsoleServerPortFilterForm
    table = tables.ConsoleServerPortTable
    action_buttons = ('import', 'export')


class ConsoleServerPortView(generic.ObjectView):
    queryset = ConsoleServerPort.objects.all()


class ConsoleServerPortCreateView(generic.ComponentCreateView):
    queryset = ConsoleServerPort.objects.all()
    form = forms.ConsoleServerPortCreateForm
    model_form = forms.ConsoleServerPortForm
    template_name = 'dcim/device_component_add.html'


class ConsoleServerPortEditView(generic.ObjectEditView):
    queryset = ConsoleServerPort.objects.all()
    model_form = forms.ConsoleServerPortForm
    template_name = 'dcim/device_component_edit.html'


class ConsoleServerPortDeleteView(generic.ObjectDeleteView):
    queryset = ConsoleServerPort.objects.all()


class ConsoleServerPortBulkImportView(generic.BulkImportView):
    queryset = ConsoleServerPort.objects.all()
    model_form = forms.ConsoleServerPortCSVForm
    table = tables.ConsoleServerPortTable


class ConsoleServerPortBulkEditView(generic.BulkEditView):
    queryset = ConsoleServerPort.objects.all()
    filterset = filters.ConsoleServerPortFilterSet
    table = tables.ConsoleServerPortTable
    form = forms.ConsoleServerPortBulkEditForm


class ConsoleServerPortBulkRenameView(generic.BulkRenameView):
    queryset = ConsoleServerPort.objects.all()


class ConsoleServerPortBulkDisconnectView(BulkDisconnectView):
    queryset = ConsoleServerPort.objects.all()


class ConsoleServerPortBulkDeleteView(generic.BulkDeleteView):
    queryset = ConsoleServerPort.objects.all()
    filterset = filters.ConsoleServerPortFilterSet
    table = tables.ConsoleServerPortTable


#
# Power ports
#

class PowerPortListView(generic.ObjectListView):
    queryset = PowerPort.objects.all()
    filterset = filters.PowerPortFilterSet
    filterset_form = forms.PowerPortFilterForm
    table = tables.PowerPortTable
    action_buttons = ('import', 'export')


class PowerPortView(generic.ObjectView):
    queryset = PowerPort.objects.all()


class PowerPortCreateView(generic.ComponentCreateView):
    queryset = PowerPort.objects.all()
    form = forms.PowerPortCreateForm
    model_form = forms.PowerPortForm
    template_name = 'dcim/device_component_add.html'


class PowerPortEditView(generic.ObjectEditView):
    queryset = PowerPort.objects.all()
    model_form = forms.PowerPortForm
    template_name = 'dcim/device_component_edit.html'


class PowerPortDeleteView(generic.ObjectDeleteView):
    queryset = PowerPort.objects.all()


class PowerPortBulkImportView(generic.BulkImportView):
    queryset = PowerPort.objects.all()
    model_form = forms.PowerPortCSVForm
    table = tables.PowerPortTable


class PowerPortBulkEditView(generic.BulkEditView):
    queryset = PowerPort.objects.all()
    filterset = filters.PowerPortFilterSet
    table = tables.PowerPortTable
    form = forms.PowerPortBulkEditForm


class PowerPortBulkRenameView(generic.BulkRenameView):
    queryset = PowerPort.objects.all()


class PowerPortBulkDisconnectView(BulkDisconnectView):
    queryset = PowerPort.objects.all()


class PowerPortBulkDeleteView(generic.BulkDeleteView):
    queryset = PowerPort.objects.all()
    filterset = filters.PowerPortFilterSet
    table = tables.PowerPortTable


#
# Power outlets
#

class PowerOutletListView(generic.ObjectListView):
    queryset = PowerOutlet.objects.all()
    filterset = filters.PowerOutletFilterSet
    filterset_form = forms.PowerOutletFilterForm
    table = tables.PowerOutletTable
    action_buttons = ('import', 'export')


class PowerOutletView(generic.ObjectView):
    queryset = PowerOutlet.objects.all()


class PowerOutletCreateView(generic.ComponentCreateView):
    queryset = PowerOutlet.objects.all()
    form = forms.PowerOutletCreateForm
    model_form = forms.PowerOutletForm
    template_name = 'dcim/device_component_add.html'


class PowerOutletEditView(generic.ObjectEditView):
    queryset = PowerOutlet.objects.all()
    model_form = forms.PowerOutletForm
    template_name = 'dcim/device_component_edit.html'


class PowerOutletDeleteView(generic.ObjectDeleteView):
    queryset = PowerOutlet.objects.all()


class PowerOutletBulkImportView(generic.BulkImportView):
    queryset = PowerOutlet.objects.all()
    model_form = forms.PowerOutletCSVForm
    table = tables.PowerOutletTable


class PowerOutletBulkEditView(generic.BulkEditView):
    queryset = PowerOutlet.objects.all()
    filterset = filters.PowerOutletFilterSet
    table = tables.PowerOutletTable
    form = forms.PowerOutletBulkEditForm


class PowerOutletBulkRenameView(generic.BulkRenameView):
    queryset = PowerOutlet.objects.all()


class PowerOutletBulkDisconnectView(BulkDisconnectView):
    queryset = PowerOutlet.objects.all()


class PowerOutletBulkDeleteView(generic.BulkDeleteView):
    queryset = PowerOutlet.objects.all()
    filterset = filters.PowerOutletFilterSet
    table = tables.PowerOutletTable


#
# Interfaces
#

class InterfaceListView(generic.ObjectListView):
    queryset = Interface.objects.all()
    filterset = filters.InterfaceFilterSet
    filterset_form = forms.InterfaceFilterForm
    table = tables.InterfaceTable
    action_buttons = ('import', 'export')


class InterfaceView(generic.ObjectView):
    queryset = Interface.objects.all()

    def get_extra_context(self, request, instance):
        # Get assigned IP addresses
        ipaddress_table = InterfaceIPAddressTable(
            data=instance.ip_addresses.restrict(request.user, 'view').prefetch_related('vrf', 'tenant'),
            orderable=False
        )

        # Get assigned VLANs and annotate whether each is tagged or untagged
        vlans = []
        if instance.untagged_vlan is not None:
            vlans.append(instance.untagged_vlan)
            vlans[0].tagged = False
        for vlan in instance.tagged_vlans.restrict(request.user).prefetch_related('site', 'group', 'tenant', 'role'):
            vlan.tagged = True
            vlans.append(vlan)
        vlan_table = InterfaceVLANTable(
            interface=instance,
            data=vlans,
            orderable=False
        )

        return {
            'ipaddress_table': ipaddress_table,
            'vlan_table': vlan_table,
        }


class InterfaceCreateView(generic.ComponentCreateView):
    queryset = Interface.objects.all()
    form = forms.InterfaceCreateForm
    model_form = forms.InterfaceForm
    template_name = 'dcim/device_component_add.html'


class InterfaceEditView(generic.ObjectEditView):
    queryset = Interface.objects.all()
    model_form = forms.InterfaceForm
    template_name = 'dcim/interface_edit.html'


class InterfaceDeleteView(generic.ObjectDeleteView):
    queryset = Interface.objects.all()


class InterfaceBulkImportView(generic.BulkImportView):
    queryset = Interface.objects.all()
    model_form = forms.InterfaceCSVForm
    table = tables.InterfaceTable


class InterfaceBulkEditView(generic.BulkEditView):
    queryset = Interface.objects.all()
    filterset = filters.InterfaceFilterSet
    table = tables.InterfaceTable
    form = forms.InterfaceBulkEditForm


class InterfaceBulkRenameView(generic.BulkRenameView):
    queryset = Interface.objects.all()


class InterfaceBulkDisconnectView(BulkDisconnectView):
    queryset = Interface.objects.all()


class InterfaceBulkDeleteView(generic.BulkDeleteView):
    queryset = Interface.objects.all()
    filterset = filters.InterfaceFilterSet
    table = tables.InterfaceTable


#
# Front ports
#

class FrontPortListView(generic.ObjectListView):
    queryset = FrontPort.objects.all()
    filterset = filters.FrontPortFilterSet
    filterset_form = forms.FrontPortFilterForm
    table = tables.FrontPortTable
    action_buttons = ('import', 'export')


class FrontPortView(generic.ObjectView):
    queryset = FrontPort.objects.all()


class FrontPortCreateView(generic.ComponentCreateView):
    queryset = FrontPort.objects.all()
    form = forms.FrontPortCreateForm
    model_form = forms.FrontPortForm
    template_name = 'dcim/device_component_add.html'


class FrontPortEditView(generic.ObjectEditView):
    queryset = FrontPort.objects.all()
    model_form = forms.FrontPortForm
    template_name = 'dcim/device_component_edit.html'


class FrontPortDeleteView(generic.ObjectDeleteView):
    queryset = FrontPort.objects.all()


class FrontPortBulkImportView(generic.BulkImportView):
    queryset = FrontPort.objects.all()
    model_form = forms.FrontPortCSVForm
    table = tables.FrontPortTable


class FrontPortBulkEditView(generic.BulkEditView):
    queryset = FrontPort.objects.all()
    filterset = filters.FrontPortFilterSet
    table = tables.FrontPortTable
    form = forms.FrontPortBulkEditForm


class FrontPortBulkRenameView(generic.BulkRenameView):
    queryset = FrontPort.objects.all()


class FrontPortBulkDisconnectView(BulkDisconnectView):
    queryset = FrontPort.objects.all()


class FrontPortBulkDeleteView(generic.BulkDeleteView):
    queryset = FrontPort.objects.all()
    filterset = filters.FrontPortFilterSet
    table = tables.FrontPortTable


#
# Rear ports
#

class RearPortListView(generic.ObjectListView):
    queryset = RearPort.objects.all()
    filterset = filters.RearPortFilterSet
    filterset_form = forms.RearPortFilterForm
    table = tables.RearPortTable
    action_buttons = ('import', 'export')


class RearPortView(generic.ObjectView):
    queryset = RearPort.objects.all()


class RearPortCreateView(generic.ComponentCreateView):
    queryset = RearPort.objects.all()
    form = forms.RearPortCreateForm
    model_form = forms.RearPortForm
    template_name = 'dcim/device_component_add.html'


class RearPortEditView(generic.ObjectEditView):
    queryset = RearPort.objects.all()
    model_form = forms.RearPortForm
    template_name = 'dcim/device_component_edit.html'


class RearPortDeleteView(generic.ObjectDeleteView):
    queryset = RearPort.objects.all()


class RearPortBulkImportView(generic.BulkImportView):
    queryset = RearPort.objects.all()
    model_form = forms.RearPortCSVForm
    table = tables.RearPortTable


class RearPortBulkEditView(generic.BulkEditView):
    queryset = RearPort.objects.all()
    filterset = filters.RearPortFilterSet
    table = tables.RearPortTable
    form = forms.RearPortBulkEditForm


class RearPortBulkRenameView(generic.BulkRenameView):
    queryset = RearPort.objects.all()


class RearPortBulkDisconnectView(BulkDisconnectView):
    queryset = RearPort.objects.all()


class RearPortBulkDeleteView(generic.BulkDeleteView):
    queryset = RearPort.objects.all()
    filterset = filters.RearPortFilterSet
    table = tables.RearPortTable


#
# Device bays
#

class DeviceBayListView(generic.ObjectListView):
    queryset = DeviceBay.objects.all()
    filterset = filters.DeviceBayFilterSet
    filterset_form = forms.DeviceBayFilterForm
    table = tables.DeviceBayTable
    action_buttons = ('import', 'export')


class DeviceBayView(generic.ObjectView):
    queryset = DeviceBay.objects.all()


class DeviceBayCreateView(generic.ComponentCreateView):
    queryset = DeviceBay.objects.all()
    form = forms.DeviceBayCreateForm
    model_form = forms.DeviceBayForm
    template_name = 'dcim/device_component_add.html'


class DeviceBayEditView(generic.ObjectEditView):
    queryset = DeviceBay.objects.all()
    model_form = forms.DeviceBayForm
    template_name = 'dcim/device_component_edit.html'


class DeviceBayDeleteView(generic.ObjectDeleteView):
    queryset = DeviceBay.objects.all()


class DeviceBayPopulateView(generic.ObjectEditView):
    queryset = DeviceBay.objects.all()

    def get(self, request, pk):
        device_bay = get_object_or_404(self.queryset, pk=pk)
        form = forms.PopulateDeviceBayForm(device_bay)

        return render(request, 'dcim/devicebay_populate.html', {
            'device_bay': device_bay,
            'form': form,
            'return_url': self.get_return_url(request, device_bay),
        })

    def post(self, request, pk):
        device_bay = get_object_or_404(self.queryset, pk=pk)
        form = forms.PopulateDeviceBayForm(device_bay, request.POST)

        if form.is_valid():

            device_bay.installed_device = form.cleaned_data['installed_device']
            device_bay.save()
            messages.success(request, "Added {} to {}.".format(device_bay.installed_device, device_bay))

            return redirect('dcim:device', pk=device_bay.device.pk)

        return render(request, 'dcim/devicebay_populate.html', {
            'device_bay': device_bay,
            'form': form,
            'return_url': self.get_return_url(request, device_bay),
        })


class DeviceBayDepopulateView(generic.ObjectEditView):
    queryset = DeviceBay.objects.all()

    def get(self, request, pk):
        device_bay = get_object_or_404(self.queryset, pk=pk)
        form = ConfirmationForm()

        return render(request, 'dcim/devicebay_depopulate.html', {
            'device_bay': device_bay,
            'form': form,
            'return_url': self.get_return_url(request, device_bay),
        })

    def post(self, request, pk):
        device_bay = get_object_or_404(self.queryset, pk=pk)
        form = ConfirmationForm(request.POST)

        if form.is_valid():

            removed_device = device_bay.installed_device
            device_bay.installed_device = None
            device_bay.save()
            messages.success(request, "{} has been removed from {}.".format(removed_device, device_bay))

            return redirect('dcim:device', pk=device_bay.device.pk)

        return render(request, 'dcim/devicebay_depopulate.html', {
            'device_bay': device_bay,
            'form': form,
            'return_url': self.get_return_url(request, device_bay),
        })


class DeviceBayBulkImportView(generic.BulkImportView):
    queryset = DeviceBay.objects.all()
    model_form = forms.DeviceBayCSVForm
    table = tables.DeviceBayTable


class DeviceBayBulkEditView(generic.BulkEditView):
    queryset = DeviceBay.objects.all()
    filterset = filters.DeviceBayFilterSet
    table = tables.DeviceBayTable
    form = forms.DeviceBayBulkEditForm


class DeviceBayBulkRenameView(generic.BulkRenameView):
    queryset = DeviceBay.objects.all()


class DeviceBayBulkDeleteView(generic.BulkDeleteView):
    queryset = DeviceBay.objects.all()
    filterset = filters.DeviceBayFilterSet
    table = tables.DeviceBayTable


#
# Inventory items
#

class InventoryItemListView(generic.ObjectListView):
    queryset = InventoryItem.objects.all()
    filterset = filters.InventoryItemFilterSet
    filterset_form = forms.InventoryItemFilterForm
    table = tables.InventoryItemTable
    action_buttons = ('import', 'export')


class InventoryItemView(generic.ObjectView):
    queryset = InventoryItem.objects.all()


class InventoryItemEditView(generic.ObjectEditView):
    queryset = InventoryItem.objects.all()
    model_form = forms.InventoryItemForm


class InventoryItemCreateView(generic.ComponentCreateView):
    queryset = InventoryItem.objects.all()
    form = forms.InventoryItemCreateForm
    model_form = forms.InventoryItemForm
    template_name = 'dcim/device_component_add.html'


class InventoryItemDeleteView(generic.ObjectDeleteView):
    queryset = InventoryItem.objects.all()


class InventoryItemBulkImportView(generic.BulkImportView):
    queryset = InventoryItem.objects.all()
    model_form = forms.InventoryItemCSVForm
    table = tables.InventoryItemTable


class InventoryItemBulkEditView(generic.BulkEditView):
    queryset = InventoryItem.objects.prefetch_related('device', 'manufacturer')
    filterset = filters.InventoryItemFilterSet
    table = tables.InventoryItemTable
    form = forms.InventoryItemBulkEditForm


class InventoryItemBulkRenameView(generic.BulkRenameView):
    queryset = InventoryItem.objects.all()


class InventoryItemBulkDeleteView(generic.BulkDeleteView):
    queryset = InventoryItem.objects.prefetch_related('device', 'manufacturer')
    table = tables.InventoryItemTable
    template_name = 'dcim/inventoryitem_bulk_delete.html'


#
# Bulk Device component creation
#

class DeviceBulkAddConsolePortView(generic.BulkComponentCreateView):
    parent_model = Device
    parent_field = 'device'
    form = forms.ConsolePortBulkCreateForm
    queryset = ConsolePort.objects.all()
    model_form = forms.ConsolePortForm
    filterset = filters.DeviceFilterSet
    table = tables.DeviceTable
    default_return_url = 'dcim:device_list'


class DeviceBulkAddConsoleServerPortView(generic.BulkComponentCreateView):
    parent_model = Device
    parent_field = 'device'
    form = forms.ConsoleServerPortBulkCreateForm
    queryset = ConsoleServerPort.objects.all()
    model_form = forms.ConsoleServerPortForm
    filterset = filters.DeviceFilterSet
    table = tables.DeviceTable
    default_return_url = 'dcim:device_list'


class DeviceBulkAddPowerPortView(generic.BulkComponentCreateView):
    parent_model = Device
    parent_field = 'device'
    form = forms.PowerPortBulkCreateForm
    queryset = PowerPort.objects.all()
    model_form = forms.PowerPortForm
    filterset = filters.DeviceFilterSet
    table = tables.DeviceTable
    default_return_url = 'dcim:device_list'


class DeviceBulkAddPowerOutletView(generic.BulkComponentCreateView):
    parent_model = Device
    parent_field = 'device'
    form = forms.PowerOutletBulkCreateForm
    queryset = PowerOutlet.objects.all()
    model_form = forms.PowerOutletForm
    filterset = filters.DeviceFilterSet
    table = tables.DeviceTable
    default_return_url = 'dcim:device_list'


class DeviceBulkAddInterfaceView(generic.BulkComponentCreateView):
    parent_model = Device
    parent_field = 'device'
    form = forms.InterfaceBulkCreateForm
    queryset = Interface.objects.all()
    model_form = forms.InterfaceForm
    filterset = filters.DeviceFilterSet
    table = tables.DeviceTable
    default_return_url = 'dcim:device_list'


# class DeviceBulkAddFrontPortView(generic.BulkComponentCreateView):
#     parent_model = Device
#     parent_field = 'device'
#     form = forms.FrontPortBulkCreateForm
#     queryset = FrontPort.objects.all()
#     model_form = forms.FrontPortForm
#     filterset = filters.DeviceFilterSet
#     table = tables.DeviceTable
#     default_return_url = 'dcim:device_list'


class DeviceBulkAddRearPortView(generic.BulkComponentCreateView):
    parent_model = Device
    parent_field = 'device'
    form = forms.RearPortBulkCreateForm
    queryset = RearPort.objects.all()
    model_form = forms.RearPortForm
    filterset = filters.DeviceFilterSet
    table = tables.DeviceTable
    default_return_url = 'dcim:device_list'


class DeviceBulkAddDeviceBayView(generic.BulkComponentCreateView):
    parent_model = Device
    parent_field = 'device'
    form = forms.DeviceBayBulkCreateForm
    queryset = DeviceBay.objects.all()
    model_form = forms.DeviceBayForm
    filterset = filters.DeviceFilterSet
    table = tables.DeviceTable
    default_return_url = 'dcim:device_list'


class DeviceBulkAddInventoryItemView(generic.BulkComponentCreateView):
    parent_model = Device
    parent_field = 'device'
    form = forms.InventoryItemBulkCreateForm
    queryset = InventoryItem.objects.all()
    model_form = forms.InventoryItemForm
    filterset = filters.DeviceFilterSet
    table = tables.DeviceTable
    default_return_url = 'dcim:device_list'


#
# Cables
#

class CableListView(generic.ObjectListView):
    queryset = Cable.objects.all()
    filterset = filters.CableFilterSet
    filterset_form = forms.CableFilterForm
    table = tables.CableTable
    action_buttons = ('import', 'export')


class CableView(generic.ObjectView):
    queryset = Cable.objects.all()


class PathTraceView(generic.ObjectView):
    """
    Trace a cable path beginning from the given path endpoint (origin).
    """
    additional_permissions = ['dcim.view_cable']
    template_name = 'dcim/cable_trace.html'

    def dispatch(self, request, *args, **kwargs):
        model = kwargs.pop('model')
        self.queryset = model.objects.all()

        return super().dispatch(request, *args, **kwargs)

    def get_extra_context(self, request, instance):
        related_paths = []

        # If tracing a PathEndpoint, locate the CablePath (if one exists) by its origin
        if isinstance(instance, PathEndpoint):
            path = instance._path

        # Otherwise, find all CablePaths which traverse the specified object
        else:
            related_paths = CablePath.objects.filter(path__contains=instance).prefetch_related('origin')
            # Check for specification of a particular path (when tracing pass-through ports)
            try:
                path_id = int(request.GET.get('cablepath_id'))
            except TypeError:
                path_id = None
            if path_id in list(related_paths.values_list('pk', flat=True)):
                path = CablePath.objects.get(pk=path_id)
            else:
                path = related_paths.first()

        return {
            'path': path,
            'related_paths': related_paths,
            'total_length': path.get_total_length() if path else None,
        }


class CableCreateView(generic.ObjectEditView):
    queryset = Cable.objects.all()
    template_name = 'dcim/cable_connect.html'

    def dispatch(self, request, *args, **kwargs):

        # Set the model_form class based on the type of component being connected
        self.model_form = {
            'console-port': forms.ConnectCableToConsolePortForm,
            'console-server-port': forms.ConnectCableToConsoleServerPortForm,
            'power-port': forms.ConnectCableToPowerPortForm,
            'power-outlet': forms.ConnectCableToPowerOutletForm,
            'interface': forms.ConnectCableToInterfaceForm,
            'front-port': forms.ConnectCableToFrontPortForm,
            'rear-port': forms.ConnectCableToRearPortForm,
            'power-feed': forms.ConnectCableToPowerFeedForm,
            'circuit-termination': forms.ConnectCableToCircuitTerminationForm,
        }[kwargs.get('termination_b_type')]

        return super().dispatch(request, *args, **kwargs)

    def alter_obj(self, obj, request, url_args, url_kwargs):
        termination_a_type = url_kwargs.get('termination_a_type')
        termination_a_id = url_kwargs.get('termination_a_id')
        termination_b_type_name = url_kwargs.get('termination_b_type')
        self.termination_b_type = ContentType.objects.get(model=termination_b_type_name.replace('-', ''))

        # Initialize Cable termination attributes
        obj.termination_a = termination_a_type.objects.get(pk=termination_a_id)
        obj.termination_b_type = self.termination_b_type

        return obj

    def get(self, request, *args, **kwargs):
        obj = self.alter_obj(self.get_object(kwargs), request, args, kwargs)

        # Parse initial data manually to avoid setting field values as lists
        initial_data = {k: request.GET[k] for k in request.GET}

        # Set initial site and rack based on side A termination (if not already set)
        termination_a_site = getattr(obj.termination_a.parent, 'site', None)
        if termination_a_site and 'termination_b_region' not in initial_data:
            initial_data['termination_b_region'] = termination_a_site.region
        if 'termination_b_site' not in initial_data:
            initial_data['termination_b_site'] = termination_a_site
        if 'termination_b_rack' not in initial_data:
            initial_data['termination_b_rack'] = getattr(obj.termination_a.parent, 'rack', None)

        form = self.model_form(instance=obj, initial=initial_data)

        return render(request, self.template_name, {
            'obj': obj,
            'obj_type': Cable._meta.verbose_name,
            'termination_b_type': self.termination_b_type.name,
            'form': form,
            'return_url': self.get_return_url(request, obj),
        })


class CableEditView(generic.ObjectEditView):
    queryset = Cable.objects.all()
    model_form = forms.CableForm
    template_name = 'dcim/cable_edit.html'


class CableDeleteView(generic.ObjectDeleteView):
    queryset = Cable.objects.all()


class CableBulkImportView(generic.BulkImportView):
    queryset = Cable.objects.all()
    model_form = forms.CableCSVForm
    table = tables.CableTable


class CableBulkEditView(generic.BulkEditView):
    queryset = Cable.objects.prefetch_related('termination_a', 'termination_b')
    filterset = filters.CableFilterSet
    table = tables.CableTable
    form = forms.CableBulkEditForm


class CableBulkDeleteView(generic.BulkDeleteView):
    queryset = Cable.objects.prefetch_related('termination_a', 'termination_b')
    filterset = filters.CableFilterSet
    table = tables.CableTable


#
# Connections
#

class ConsoleConnectionsListView(generic.ObjectListView):
    queryset = ConsolePort.objects.filter(_path__isnull=False).order_by('device')
    filterset = filters.ConsoleConnectionFilterSet
    filterset_form = forms.ConsoleConnectionFilterForm
    table = tables.ConsoleConnectionTable
    template_name = 'dcim/connections_list.html'

    def queryset_to_csv(self):
        csv_data = [
            # Headers
            ','.join(['console_server', 'port', 'device', 'console_port', 'reachable'])
        ]
        for obj in self.queryset:
            csv = csv_format([
                obj._path.destination.device.identifier if obj._path.destination else None,
                obj._path.destination.name if obj._path.destination else None,
                obj.device.identifier,
                obj.name,
                obj._path.is_active
            ])
            csv_data.append(csv)

        return '\n'.join(csv_data)

    def extra_context(self):
        return {
            'title': 'Console Connections'
        }


class PowerConnectionsListView(generic.ObjectListView):
    queryset = PowerPort.objects.filter(_path__isnull=False).order_by('device')
    filterset = filters.PowerConnectionFilterSet
    filterset_form = forms.PowerConnectionFilterForm
    table = tables.PowerConnectionTable
    template_name = 'dcim/connections_list.html'

    def queryset_to_csv(self):
        csv_data = [
            # Headers
            ','.join(['pdu', 'outlet', 'device', 'power_port', 'reachable'])
        ]
        for obj in self.queryset:
            csv = csv_format([
                obj._path.destination.device.identifier if obj._path.destination else None,
                obj._path.destination.name if obj._path.destination else None,
                obj.device.identifier,
                obj.name,
                obj._path.is_active
            ])
            csv_data.append(csv)

        return '\n'.join(csv_data)

    def extra_context(self):
        return {
            'title': 'Power Connections'
        }


class InterfaceConnectionsListView(generic.ObjectListView):
    queryset = Interface.objects.filter(
        # Avoid duplicate connections by only selecting the lower PK in a connected pair
        _path__isnull=False,
        pk__lt=F('_path__destination_id')
    ).order_by('device')
    filterset = filters.InterfaceConnectionFilterSet
    filterset_form = forms.InterfaceConnectionFilterForm
    table = tables.InterfaceConnectionTable
    template_name = 'dcim/connections_list.html'

    def queryset_to_csv(self):
        csv_data = [
            # Headers
            ','.join([
                'device_a', 'interface_a', 'device_b', 'interface_b', 'reachable'
            ])
        ]
        for obj in self.queryset:
            csv = csv_format([
                obj._path.destination.device.identifier if obj._path.destination else None,
                obj._path.destination.name if obj._path.destination else None,
                obj.device.identifier,
                obj.name,
                obj._path.is_active
            ])
            csv_data.append(csv)

        return '\n'.join(csv_data)

    def extra_context(self):
        return {
            'title': 'Interface Connections'
        }


#
# Virtual chassis
#

<<<<<<< HEAD
class VirtualChassisListView(generic.ObjectListView):
    queryset = VirtualChassis.objects.annotate(
        member_count=Count('members', distinct=True)
    ).order_by(*VirtualChassis._meta.ordering)
=======
class VirtualChassisListView(ObjectListView):
    queryset = VirtualChassis.objects.prefetch_related('master').annotate(
        member_count=get_subquery(Device, 'virtual_chassis')
    )
>>>>>>> f55e966c
    table = tables.VirtualChassisTable
    filterset = filters.VirtualChassisFilterSet
    filterset_form = forms.VirtualChassisFilterForm


class VirtualChassisView(generic.ObjectView):
    queryset = VirtualChassis.objects.all()

    def get_extra_context(self, request, instance):
        members = Device.objects.restrict(request.user).filter(virtual_chassis=instance)

        return {
            'members': members,
        }


class VirtualChassisCreateView(generic.ObjectEditView):
    queryset = VirtualChassis.objects.all()
    model_form = forms.VirtualChassisCreateForm
    template_name = 'dcim/virtualchassis_add.html'


class VirtualChassisEditView(ObjectPermissionRequiredMixin, GetReturnURLMixin, View):
    queryset = VirtualChassis.objects.all()

    def get_required_permission(self):
        return 'dcim.change_virtualchassis'

    def get(self, request, pk):

        virtual_chassis = get_object_or_404(self.queryset, pk=pk)
        VCMemberFormSet = modelformset_factory(
            model=Device,
            form=forms.DeviceVCMembershipForm,
            formset=forms.BaseVCMemberFormSet,
            extra=0
        )
        members_queryset = virtual_chassis.members.prefetch_related('rack').order_by('vc_position')

        vc_form = forms.VirtualChassisForm(instance=virtual_chassis)
        vc_form.fields['master'].queryset = members_queryset
        formset = VCMemberFormSet(queryset=members_queryset)

        return render(request, 'dcim/virtualchassis_edit.html', {
            'vc_form': vc_form,
            'formset': formset,
            'return_url': self.get_return_url(request, virtual_chassis),
        })

    def post(self, request, pk):

        virtual_chassis = get_object_or_404(self.queryset, pk=pk)
        VCMemberFormSet = modelformset_factory(
            model=Device,
            form=forms.DeviceVCMembershipForm,
            formset=forms.BaseVCMemberFormSet,
            extra=0
        )
        members_queryset = virtual_chassis.members.prefetch_related('rack').order_by('vc_position')

        vc_form = forms.VirtualChassisForm(request.POST, instance=virtual_chassis)
        vc_form.fields['master'].queryset = members_queryset
        formset = VCMemberFormSet(request.POST, queryset=members_queryset)

        if vc_form.is_valid() and formset.is_valid():

            with transaction.atomic():

                # Save the VirtualChassis
                vc_form.save()

                # Nullify the vc_position of each member first to allow reordering without raising an IntegrityError on
                # duplicate positions. Then save each member instance.
                members = formset.save(commit=False)
                devices = Device.objects.filter(pk__in=[m.pk for m in members])
                for device in devices:
                    device.vc_position = None
                    device.save()
                for member in members:
                    member.save()

            return redirect(virtual_chassis.get_absolute_url())

        return render(request, 'dcim/virtualchassis_edit.html', {
            'vc_form': vc_form,
            'formset': formset,
            'return_url': self.get_return_url(request, virtual_chassis),
        })


class VirtualChassisDeleteView(generic.ObjectDeleteView):
    queryset = VirtualChassis.objects.all()


class VirtualChassisAddMemberView(ObjectPermissionRequiredMixin, GetReturnURLMixin, View):
    queryset = VirtualChassis.objects.all()

    def get_required_permission(self):
        return 'dcim.change_virtualchassis'

    def get(self, request, pk):

        virtual_chassis = get_object_or_404(self.queryset, pk=pk)

        initial_data = {k: request.GET[k] for k in request.GET}
        member_select_form = forms.VCMemberSelectForm(initial=initial_data)
        membership_form = forms.DeviceVCMembershipForm(initial=initial_data)

        return render(request, 'dcim/virtualchassis_add_member.html', {
            'virtual_chassis': virtual_chassis,
            'member_select_form': member_select_form,
            'membership_form': membership_form,
            'return_url': self.get_return_url(request, virtual_chassis),
        })

    def post(self, request, pk):

        virtual_chassis = get_object_or_404(self.queryset, pk=pk)

        member_select_form = forms.VCMemberSelectForm(request.POST)

        if member_select_form.is_valid():

            device = member_select_form.cleaned_data['device']
            device.virtual_chassis = virtual_chassis
            data = {k: request.POST[k] for k in ['vc_position', 'vc_priority']}
            membership_form = forms.DeviceVCMembershipForm(data=data, validate_vc_position=True, instance=device)

            if membership_form.is_valid():

                membership_form.save()
                msg = 'Added member <a href="{}">{}</a>'.format(device.get_absolute_url(), escape(device))
                messages.success(request, mark_safe(msg))

                if '_addanother' in request.POST:
                    return redirect(request.get_full_path())

                return redirect(self.get_return_url(request, device))

        else:

            membership_form = forms.DeviceVCMembershipForm(data=request.POST)

        return render(request, 'dcim/virtualchassis_add_member.html', {
            'virtual_chassis': virtual_chassis,
            'member_select_form': member_select_form,
            'membership_form': membership_form,
            'return_url': self.get_return_url(request, virtual_chassis),
        })


class VirtualChassisRemoveMemberView(ObjectPermissionRequiredMixin, GetReturnURLMixin, View):
    queryset = Device.objects.all()

    def get_required_permission(self):
        return 'dcim.change_device'

    def get(self, request, pk):

        device = get_object_or_404(self.queryset, pk=pk, virtual_chassis__isnull=False)
        form = ConfirmationForm(initial=request.GET)

        return render(request, 'dcim/virtualchassis_remove_member.html', {
            'device': device,
            'form': form,
            'return_url': self.get_return_url(request, device),
        })

    def post(self, request, pk):

        device = get_object_or_404(self.queryset, pk=pk, virtual_chassis__isnull=False)
        form = ConfirmationForm(request.POST)

        # Protect master device from being removed
        virtual_chassis = VirtualChassis.objects.filter(master=device).first()
        if virtual_chassis is not None:
            msg = 'Unable to remove master device {} from the virtual chassis.'.format(escape(device))
            messages.error(request, mark_safe(msg))
            return redirect(device.get_absolute_url())

        if form.is_valid():

            devices = Device.objects.filter(pk=device.pk)
            for device in devices:
                device.virtual_chassis = None
                device.vc_position = None
                device.vc_priority = None
                device.save()

            msg = 'Removed {} from virtual chassis {}'.format(device, device.virtual_chassis)
            messages.success(request, msg)

            return redirect(self.get_return_url(request, device))

        return render(request, 'dcim/virtualchassis_remove_member.html', {
            'device': device,
            'form': form,
            'return_url': self.get_return_url(request, device),
        })


class VirtualChassisBulkImportView(generic.BulkImportView):
    queryset = VirtualChassis.objects.all()
    model_form = forms.VirtualChassisCSVForm
    table = tables.VirtualChassisTable


class VirtualChassisBulkEditView(generic.BulkEditView):
    queryset = VirtualChassis.objects.all()
    filterset = filters.VirtualChassisFilterSet
    table = tables.VirtualChassisTable
    form = forms.VirtualChassisBulkEditForm


class VirtualChassisBulkDeleteView(generic.BulkDeleteView):
    queryset = VirtualChassis.objects.all()
    filterset = filters.VirtualChassisFilterSet
    table = tables.VirtualChassisTable


#
# Power panels
#

<<<<<<< HEAD
class PowerPanelListView(generic.ObjectListView):
    queryset = PowerPanel.objects.annotate(
        powerfeed_count=Count('powerfeeds')
    ).order_by(*PowerPanel._meta.ordering)
=======
class PowerPanelListView(ObjectListView):
    queryset = PowerPanel.objects.prefetch_related(
        'site', 'rack_group'
    ).annotate(
        powerfeed_count=get_subquery(PowerFeed, 'power_panel')
    )
>>>>>>> f55e966c
    filterset = filters.PowerPanelFilterSet
    filterset_form = forms.PowerPanelFilterForm
    table = tables.PowerPanelTable


class PowerPanelView(generic.ObjectView):
    queryset = PowerPanel.objects.prefetch_related('site', 'rack_group')

    def get_extra_context(self, request, instance):
        power_feeds = PowerFeed.objects.restrict(request.user).filter(power_panel=instance).prefetch_related('rack')
        powerfeed_table = tables.PowerFeedTable(
            data=power_feeds,
            orderable=False
        )
        powerfeed_table.exclude = ['power_panel']

        return {
            'powerfeed_table': powerfeed_table,
        }


class PowerPanelEditView(generic.ObjectEditView):
    queryset = PowerPanel.objects.all()
    model_form = forms.PowerPanelForm
    template_name = 'dcim/powerpanel_edit.html'


class PowerPanelDeleteView(generic.ObjectDeleteView):
    queryset = PowerPanel.objects.all()


class PowerPanelBulkImportView(generic.BulkImportView):
    queryset = PowerPanel.objects.all()
    model_form = forms.PowerPanelCSVForm
    table = tables.PowerPanelTable


class PowerPanelBulkEditView(generic.BulkEditView):
    queryset = PowerPanel.objects.prefetch_related('site', 'rack_group')
    filterset = filters.PowerPanelFilterSet
    table = tables.PowerPanelTable
    form = forms.PowerPanelBulkEditForm


class PowerPanelBulkDeleteView(generic.BulkDeleteView):
    queryset = PowerPanel.objects.prefetch_related(
        'site', 'rack_group'
    ).annotate(
        powerfeed_count=get_subquery(PowerFeed, 'power_panel')
    )
    filterset = filters.PowerPanelFilterSet
    table = tables.PowerPanelTable


#
# Power feeds
#

class PowerFeedListView(generic.ObjectListView):
    queryset = PowerFeed.objects.all()
    filterset = filters.PowerFeedFilterSet
    filterset_form = forms.PowerFeedFilterForm
    table = tables.PowerFeedTable


class PowerFeedView(generic.ObjectView):
    queryset = PowerFeed.objects.prefetch_related('power_panel', 'rack')


class PowerFeedEditView(generic.ObjectEditView):
    queryset = PowerFeed.objects.all()
    model_form = forms.PowerFeedForm
    template_name = 'dcim/powerfeed_edit.html'


class PowerFeedDeleteView(generic.ObjectDeleteView):
    queryset = PowerFeed.objects.all()


class PowerFeedBulkImportView(generic.BulkImportView):
    queryset = PowerFeed.objects.all()
    model_form = forms.PowerFeedCSVForm
    table = tables.PowerFeedTable


class PowerFeedBulkEditView(generic.BulkEditView):
    queryset = PowerFeed.objects.prefetch_related('power_panel', 'rack')
    filterset = filters.PowerFeedFilterSet
    table = tables.PowerFeedTable
    form = forms.PowerFeedBulkEditForm


class PowerFeedBulkDeleteView(generic.BulkDeleteView):
    queryset = PowerFeed.objects.prefetch_related('power_panel', 'rack')
    filterset = filters.PowerFeedFilterSet
    table = tables.PowerFeedTable<|MERGE_RESOLUTION|>--- conflicted
+++ resolved
@@ -252,15 +252,10 @@
 # Rack roles
 #
 
-<<<<<<< HEAD
 class RackRoleListView(generic.ObjectListView):
-    queryset = RackRole.objects.annotate(rack_count=Count('racks')).order_by(*RackRole._meta.ordering)
-=======
-class RackRoleListView(ObjectListView):
     queryset = RackRole.objects.annotate(
         rack_count=get_subquery(Rack, 'role')
     )
->>>>>>> f55e966c
     table = tables.RackRoleTable
 
 
@@ -279,15 +274,10 @@
     table = tables.RackRoleTable
 
 
-<<<<<<< HEAD
 class RackRoleBulkDeleteView(generic.BulkDeleteView):
-    queryset = RackRole.objects.annotate(rack_count=Count('racks')).order_by(*RackRole._meta.ordering)
-=======
-class RackRoleBulkDeleteView(BulkDeleteView):
     queryset = RackRole.objects.annotate(
         rack_count=get_subquery(Rack, 'role')
     )
->>>>>>> f55e966c
     table = tables.RackRoleTable
 
 
@@ -295,19 +285,12 @@
 # Racks
 #
 
-<<<<<<< HEAD
 class RackListView(generic.ObjectListView):
-    queryset = Rack.objects.annotate(
-        device_count=Count('devices')
-    ).order_by(*Rack._meta.ordering)
-=======
-class RackListView(ObjectListView):
     queryset = Rack.objects.prefetch_related(
         'site', 'group', 'tenant', 'role', 'devices__device_type'
     ).annotate(
         device_count=get_subquery(Device, 'rack')
     )
->>>>>>> f55e966c
     filterset = filters.RackFilterSet
     filterset_form = forms.RackFilterForm
     table = tables.RackDetailTable
@@ -520,17 +503,10 @@
 # Device types
 #
 
-<<<<<<< HEAD
 class DeviceTypeListView(generic.ObjectListView):
-    queryset = DeviceType.objects.annotate(
-        instance_count=Count('instances')
-    ).order_by(*DeviceType._meta.ordering)
-=======
-class DeviceTypeListView(ObjectListView):
     queryset = DeviceType.objects.prefetch_related('manufacturer').annotate(
         instance_count=get_subquery(Device, 'device_type')
     )
->>>>>>> f55e966c
     filterset = filters.DeviceTypeFilterSet
     filterset_form = forms.DeviceTypeFilterForm
     table = tables.DeviceTypeTable
@@ -2316,17 +2292,10 @@
 # Virtual chassis
 #
 
-<<<<<<< HEAD
 class VirtualChassisListView(generic.ObjectListView):
-    queryset = VirtualChassis.objects.annotate(
-        member_count=Count('members', distinct=True)
-    ).order_by(*VirtualChassis._meta.ordering)
-=======
-class VirtualChassisListView(ObjectListView):
     queryset = VirtualChassis.objects.prefetch_related('master').annotate(
         member_count=get_subquery(Device, 'virtual_chassis')
     )
->>>>>>> f55e966c
     table = tables.VirtualChassisTable
     filterset = filters.VirtualChassisFilterSet
     filterset_form = forms.VirtualChassisFilterForm
@@ -2551,19 +2520,12 @@
 # Power panels
 #
 
-<<<<<<< HEAD
 class PowerPanelListView(generic.ObjectListView):
-    queryset = PowerPanel.objects.annotate(
-        powerfeed_count=Count('powerfeeds')
-    ).order_by(*PowerPanel._meta.ordering)
-=======
-class PowerPanelListView(ObjectListView):
     queryset = PowerPanel.objects.prefetch_related(
         'site', 'rack_group'
     ).annotate(
         powerfeed_count=get_subquery(PowerFeed, 'power_panel')
     )
->>>>>>> f55e966c
     filterset = filters.PowerPanelFilterSet
     filterset_form = forms.PowerPanelFilterForm
     table = tables.PowerPanelTable
