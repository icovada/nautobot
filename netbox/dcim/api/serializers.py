--- conflicted
+++ resolved
@@ -245,20 +245,6 @@
         fields = ['id', 'url', 'manufacturer', 'model', 'slug']
 
 
-<<<<<<< HEAD
-class WritableDeviceTypeSerializer(CustomFieldModelSerializer):
-    subdevice_role = ChoiceFieldSerializer(choices=SUBDEVICE_ROLE_CHOICES, allow_null=True, required=False)
-
-    class Meta:
-        model = DeviceType
-        fields = [
-            'id', 'manufacturer', 'model', 'slug', 'part_number', 'u_height', 'is_full_depth', 'interface_ordering',
-            'is_console_server', 'is_pdu', 'is_network_device', 'subdevice_role', 'comments', 'custom_fields',
-        ]
-
-
-=======
->>>>>>> af796871
 #
 # Console port templates
 #
