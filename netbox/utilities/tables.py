--- conflicted
+++ resolved
@@ -147,11 +147,7 @@
         </a>
     {{% endif %}}
     {{% if "edit" in buttons and perms.{app_label}.change_{model_name} %}}
-<<<<<<< HEAD
-        <a href="{{% url '{app_label}:{model_name}_edit' {pk_field}=record.{pk_field} %}}?return_url={{{{ request.path }}}}" class="btn btn-xs btn-info" title="Edit">
-=======
         <a href="{{% url '{app_label}:{model_name}_edit' {pk_field}=record.{pk_field} %}}?return_url={{{{ request.path }}}}{{{{ return_url_extra }}}}" class="btn btn-xs btn-warning" title="Edit">
->>>>>>> cbd15540
             <i class="fa fa-pencil"></i>
         </a>
     {{% endif %}}
