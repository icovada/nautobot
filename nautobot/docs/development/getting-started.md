# Getting Started

## Git Branches

The Nautobot project follows a branching model based on [Git-flow](https://nvie.com/posts/a-successful-git-branching-model/). As such, there are three persistent git branches:

* `main` - Serves as a snapshot of the current stable release
* `develop` - All bug fixes and minor feature development on the upcoming stable release occurs here
* `next` - All major new feature development for the next feature release occurs here.

You will always base pull requests off of either the `develop` branch, for fixes and minor features, or `next`, if you're working on a feature targeted for a later release. **Never** target fix or feature pull requests into the `main` branch, which receives merges only from the `develop` branch and only for new stable releases of Nautobot.

## Forking the Repo

When developing Nautobot, you'll be working on your own fork, so your first step will be to [fork the official GitHub repository](https://github.com/nautobot/nautobot/fork). You will then clone your GitHub fork locally for development.

!!! note
    It is highly recommended that you use SSH with GitHub. If you haven't already, make sure that you [setup Git](https://docs.github.com/en/github/getting-started-with-github/set-up-git) and [add an SSH key to your GitHub account](https://help.github.com/articles/generating-ssh-keys/) before proceeding.

In this guide, SSH will be used to interact with Git.

```no-highlight
$ git clone git@github.com:yourusername/nautobot.git
Cloning into 'nautobot'...
remote: Enumerating objects: 231, done.
remote: Counting objects: 100% (231/231), done.
remote: Compressing objects: 100% (147/147), done.
remote: Total 56705 (delta 134), reused 145 (delta 84), pack-reused 56474
Receiving objects: 100% (56705/56705), 27.96 MiB | 34.92 MiB/s, done.
Resolving deltas: 100% (44177/44177), done.
$ ls nautobot/
CHANGELOG.md     README.md    docs        nautobot.code-workspace  site
CONTRIBUTING.md  contrib      manage.py   poetry.lock              tasks.py
LICENSE.txt      development  mkdocs.yml  pyproject.toml           upgrade.sh
NOTICE           dist         nautobot    scripts
```

### About Remote Repos

Git refers to remote repositories as *remotes*. When you make your initial clone of your fork, Git defaults to naming this remote `origin`. Throughout this documentation, the following remote names will be used:

* `origin` - The default remote name used to refer to *your fork of Nautobot*
* `upstream` - The main remote used to refer to the *official Nautobot repository*

### Setting up your Remotes

Remote repos are managed using the `git remote` command.

Upon cloning Nautobot for the first time, you will have only a single remote:
<!-- markdownlint-disable MD010 -->
```no-highlight
$ git remote -v
origin	git@github.com:yourusername/nautobot.git (fetch)
origin	git@github.com:yourusername/nautobot.git (push)
```
<!-- markdownlint-enable MD010 -->
Add the official Nautobot repo as a the `upstream` remote:

```no-highlight
$ git remote add upstream git@github.com:nautobot/nautobot.git
```

View your remotes again to confirm you've got both `origin` pointing to your fork and `upstream` pointing to the official repo:
<!-- markdownlint-disable MD010 -->
```no-highlight
$ git remote -v
origin	git@github.com:yourusername/nautobot.git (fetch)
origin	git@github.com:yourusername/nautobot.git (push)
upstream	git@github.com:nautobot/nautobot.git (fetch)
upstream	git@github.com:nautobot/nautobot.git (push)
```
<!-- markdownlint-enable MD010 -->
You're now ready to proceed to the next steps.

!!! hint
    You will always **push** changes to `origin` (your fork) and **pull** changes from `upstream` (official repo).

### Creating a Branch

Before you make any changes, always create a new branch. Again, for bug fixes and minor features, you'll want to create your branches from the `develop` branch, while for major new features, you'll branch from `next` instead.

Before you ever create a new branch, always checkout the appropriate branch and make sure you you've got the latest changes from `upstream`:

```no-highlight
$ git checkout develop
$ git pull upstream develop
```

!!! warning
    If you do not do this, you run the risk of having merge conflicts in your branch, and that's never fun to deal with. Trust us on this one.

Now that you've got the latest upstream changes, create your branch. It's convention to always prefix your branch name with your GitHub username or your initials, and suffix it with the issue number if appropriate, separated by hyphens. For example:

```no-highlight
$ git checkout -b yourusername-myfeature-1234
```

## Enabling Pre-Commit Hooks

Nautobot ships with a [Git pre-commit hook](https://githooks.com/) script that automatically checks for style compliance and missing database migrations prior to committing changes. This helps avoid erroneous commits that result in CI test failures.

!!! note
    This pre-commit hook currently only supports the Python Virtual Environment Workflow.

You are encouraged to enable it by creating a link to `scripts/git-hooks/pre-commit`:

```no-highlight
$ cd .git/hooks/
$ ln -s ../../scripts/git-hooks/pre-commit
```

## Setting up your Development Environment

Getting started with Nautobot development is pretty straightforward, and should feel very familiar to anyone with Django development experience. We can recommend either a [Docker Compose workflow](#docker-compose-workflow) (if you don't want to install dependencies such as PostgreSQL and Redis directly onto your system) or a [Python virtual environment workflow](#python-virtual-environment-workflow).

### Windows Development

Local development on Windows Subsystem for Linux (WSL) is not currently supported. When developing locally on Windows, we recommend
using a virtual machine running an [officially supported operating system](../installation/index.md#installing-nautobot-dependencies).

### Docker Compose Workflow

This workflow uses [Docker](https://docs.docker.com/get-docker/) and [Docker Compose](https://docs.docker.com/compose/) and assumes that you have them installed.

For the Docker Compose workflow, Nautobot uses [Invoke](http://docs.pyinvoke.org/en/latest/index.html) as a replacement for Make. Invoke was chosen because it is less arcane than make. Instead of a `Makefile`, Invoke reads the `tasks.py` in the project root.

!!! note
    Although the Docker Compose workflow uses containers, it is important to note that the containers are running the local repository code on your machine. Changes you make to your local code will be picked up and executed by the containers.

#### Install Invoke

Because it is used to execute all common Docker workflow tasks, Invoke must be installed for your user environment. On most systems, if you're installing without root/superuser permissions, the default will install into your local user environment.

```no-highlight
$ pip3 install invoke
```

If you run into issues, you may also deliberately tell `pip3` to install into your user environment by adding the `--user` flag:

```no-highlight
$ pip3 install --user invoke
```

Please see the [official documentation on Pip user installs](https://pip.pypa.io/en/stable/user_guide/#user-installs) for more information.

#### List Invoke Tasks

Now that you have an `invoke` command, list the tasks defined in `tasks.py`:

```no-highlight
$ invoke --list
Available tasks:

  black                  Check Python code style with Black.
  build                  Build Nautobot docker image.
  build-and-check-docs   Build docs for use within Nautobot.
  buildx                 Build Nautobot docker image using the experimental buildx docker functionality (multi-arch
                         capablility).
  check-migrations       Check for missing migrations.
  check-schema           Render the REST API schema and check for problems.
  cli                    Launch a bash shell inside the running Nautobot (or other) Docker container.
  createsuperuser        Create a new Nautobot superuser account (default: "admin"), will prompt for password.
  debug                  Start Nautobot and its dependencies in debug mode.
  destroy                Destroy all containers and volumes.
  docker-push            Tags and pushes docker images to the appropriate repos, intended for release use only.
  dumpdata               Dump data from database to db_output file.
  flake8                 Check for PEP8 compliance and other style issues.
  hadolint               Check Dockerfile for hadolint compliance and other style issues.
  integration-test       Run Nautobot integration tests.
<<<<<<< HEAD
  load-fixture           Load a data fixture into Nautobot.
=======
>>>>>>> e4d5e669
  loaddata               Load data from file.
  makemigrations         Perform makemigrations operation in Django.
  markdownlint           Lint Markdown files.
  migrate                Perform migrate operation in Django.
  nbshell                Launch an interactive nbshell session.
  post-upgrade           Performs Nautobot common post-upgrade operations using a single entrypoint.
<<<<<<< HEAD
  restart                Gracefully restart containers.
  start                  Start Nautobot and its dependencies in detached mode.
  stop                   Stop Nautobot and its dependencies.
  tests                  Run all tests and linters.
  unittest               Run Nautobot unit tests.
  unittest-coverage      Report on code test coverage as measured by 'invoke unittest'.
  vscode                 Launch Visual Studio Code with the appropriate Environment variables to run in a container.
  write-fixture          Create or overwrite a data fixture.
=======
  pylint                 Perform static analysis of Nautobot code.
  restart                Gracefully restart containers.
  start                  Start Nautobot and its dependencies in detached mode.
  stop                   Stop Nautobot and its dependencies.
  tests                  Run all linters and unit tests.
  unittest               Run Nautobot unit tests.
  unittest-coverage      Report on code test coverage as measured by 'invoke unittest'.
  vscode                 Launch Visual Studio Code with the appropriate Environment variables to run in a container.
>>>>>>> e4d5e669
```

#### Using Docker with Invoke

A development environment can be easily started up from the root of the project using the following commands:

* `invoke build` - Builds Nautobot docker images
* `invoke migrate` - Performs database migration operation in Django
* `invoke createsuperuser` - Creates a superuser account for the Nautobot application
* `invoke debug` - Starts Docker containers for Nautobot, PostgreSQL, Redis, Celery, and the RQ worker in debug mode and attaches their output to the terminal in the foreground. You may enter Control-C to stop the containers

Additional useful commands for the development environment:

* `invoke start [-s servicename]` - Starts Docker containers for Nautobot, PostgreSQL, Redis, Celery, and the RQ worker (or a specific container/service, such as `invoke start -s redis`) to run in the background with debug disabled
* `invoke cli [-s servicename]` - Launch a `bash` shell inside the specified service container (if none is specified, defaults to the Nautobot container)
* `invoke stop [-s servicename]` - Stops all containers (or a specific container/service) created by `invoke start`

!!! note
    The mkdocs container must be started manually with `invoke start -s mkdocs`. It will not start automatically with the
    `invoke start` or `invoke debug` commands.

!!! tip
    To learn about advanced use cases within the Docker Compose workflow, see the [Docker Compose Advanced Use Cases](docker-compose-advanced-use-cases.md) page.

Proceed to the [Working in your Development Environment](#working-in-your-development-environment) section

### Python Virtual Environment Workflow

This workflow uses Python and Poetry to work with your development environment locally. It requires that you install the required system dependencies on your system yourself.

There are a few things you'll need:

* A Linux system or environment
* A MySQL or PostgreSQL server, which can be installed locally [per the documentation](../installation/index.md#installing-nautobot-dependencies)
* A Redis server, which can also be [installed locally](../installation/index.md#installing-nautobot-dependencies)
* A supported version of Python
* A recent version of [Poetry](https://python-poetry.org/docs/#installation)

#### Install Poetry

[Poetry](https://python-poetry.org/docs/) is a tool for dependency management and packaging in Python. It allows you to declare the libraries your project depends on and it will manage (install/update/remove) them for you. It will also manage virtual environments automatically, and allow for publishing packages to the [Python Package Index](https://pypi.org).

You may install Poetry in your user environment by running:

```no-highlight
$ curl -sSL https://install.python-poetry.org | python3 -
```

For detailed installation instructions, please see the [official Poetry installation guide](https://python-poetry.org/docs/#installation).

#### Install Hadolint

[Hadolint](https://github.com/hadolint/hadolint) is a tool used to validate and lint Dockerfiles to ensure we are following best practices. On macOS with [Homebrew](https://brew.sh/) you can install Hadolint by running:

```no-highlight
$ brew install hadolint
```

#### Install markdownlint-cli

[markdownlint-cli](https://github.com/igorshubovych/markdownlint-cli) is a tool used to validate and lint Markdown files, such as Nautobot's documentation, to ensure that they are correctly constructed. On macOS with [Homebrew](https://brew.sh/) you can install markdownlint-cli by running:

```no-highlight
$ brew install markdownlint-cli
```

#### Creating a Python Virtual Environment

A Python [virtual environment](https://docs.python.org/3/tutorial/venv.html) (or *virtualenv*) is like a container for a set of Python packages. A virtualenv allow you to build environments suited to specific projects without interfering with system packages or other projects. When installed per the documentation, Nautobot uses a virtual environment in production.

For Nautobot development, we have selected Poetry, which will transparently create a virtualenv for you, automatically install all dependencies required for Nautobot to operate, and will also install the `nautobot-server` CLI command that you will utilize to interact with Nautobot from here on out.

Bootstrap your virtual environment using `poetry install`:

```no-highlight
$ poetry install
```

!!! hint
    If you are doing development or testing using MySQL, you may quickly install the `mysqlclient` library along with Nautobot by running `poetry install --extras mysql`.

This will create automatically create a virtualenv in your home directory, which houses a virtual copy of the Python executable and its related libraries and tooling. When running Nautobot for development, it will be run using the Python binary at found within the virtualenv.

Once created, you may activate the virtual environment using `poetry shell`:

```no-highlight
$ poetry shell
Spawning shell within /home/example/.cache/pypoetry/virtualenvs/nautobot-Ams_xyDt-py3.8

$ . /home/example/.cache/pypoetry/virtualenvs/nautobot-Ams_xyDt-py3.8/bin/activate
(nautobot-Ams_xyDt-py3.8) $
```

Notice that the console prompt changes to indicate the active environment. This updates the necessary system environment variables to ensure that any Python scripts are run within the virtual environment.

Observe also that the `python` interpreter is bound within the virtualenv:

```no-highlight
(nautobot-Ams_xyDt-py3.8) $ which python
/home/example/.cache/pypoetry/virtualenvs/nautobot-Ams_xyDt-py3.8/bin/python
```

To exit the virtual shell, use `exit`:

```no-highlight
(nautobot-Ams_xyDt-py3.8) $ exit
$
```

#### Working with Poetry

Poetry automatically installs your dependencies. However, if you need to install any additional dependencies this can be done with `pip`. For example, if you really like using `ipython` for development:

```no-highlight
(nautobot-Ams_xyDt-py3.8) $ pip3 install ipython
Collecting ipython
  Using cached ipython-7.20.0-py3-none-any.whl (784 kB)
  ...
```

It may not always be convenient to enter into the virtual shell just to run programs. You may also execute a given command ad hoc within the project's virtual shell by using `poetry run`:

```no-highlight
$ poetry run mkdocs serve
```

Check out the [Poetry usage guide](https://python-poetry.org/docs/basic-usage/) for more tips.

#### Configuring Nautobot

!!! note
    Unless otherwise noted, all following commands should be executed inside the virtualenv.

!!! hint
    Use `poetry shell` to enter the virtualenv.

Nautobot's configuration file is `nautobot_config.py`.

##### Initializing a Config

You may also initialize a new configuration using `nautobot-server init`:

```no-highlight
$ nautobot-server init
Configuration file created at '/home/example/.nautobot/nautobot_config.py'
```

You may also specify alternate file locations. Please refer to [Configuring Nautobot](../configuration/index.md) for how to do that.

##### Using the Development Config

A `nautobot_config.py` suitable for development purposes can be found at `development/nautobot_config.py`. You may customize the values there or utilize environment variables to override the default values.

If you want to use this file, initialize a config first, then copy this file to the default location Nautobot expects to find its config:

```no-highlight
$ cp development/nautobot_config.py ~/.nautobot/nautobot_config.py
```

##### Required Settings

A newly created configuration includes sane defaults. If you need to customize them, edit your `nautobot_config.py` and update the following settings as required:

* [`ALLOWED_HOSTS`](../configuration/required-settings.md#allowed_hosts): This can be set to `["*"]` for development purposes and must be set if `DEBUG=False`
* [`DATABASES`](../configuration/required-settings.md#databases): Database connection parameters, if different from the defaults
* **Redis settings**: Redis configuration requires multiple settings including [`CACHEOPS_REDIS`](../configuration/required-settings.md#cacheops_redis) and [`RQ_QUEUES`](../configuration/required-settings.md#rq_queues). The defaults should be fine for development.
* [`DEBUG`](../configuration/optional-settings.md#debug): Set to `True` to enable verbose exception logging and, if installed, the [Django debug toolbar](https://django-debug-toolbar.readthedocs.io/en/latest/)
* [`EXTRA_INSTALLED_APPS`](../configuration/optional-settings.md#extra-applications): Optionally provide a list of extra Django apps/plugins you may desire to use for development

## Working in your Development Environment

Below are common commands for working your development environment.

### Creating a Superuser

You'll need to create a administrative superuser account to be able to log into the Nautobot Web UI for the first time. Specifying an email address for the user is not required, but be sure to use a very strong password.

| Docker Compose Workflow | Virtual Environment Workflow   |
|-------------------------|--------------------------------|
| `invoke createsuperuser`| `nautobot-server createsuperuser` |

### Starting the Development Server

Django provides a lightweight HTTP/WSGI server for development use. The development server automatically reloads Python code for each request, as needed. You don’t need to restart the server for code changes to take effect. However, some actions like adding files don’t trigger a restart, so you’ll have to restart the server in these cases.

!!! danger
    **DO NOT USE THIS SERVER IN A PRODUCTION SETTING.** The development server is for development and testing purposes only. It is neither performant nor secure enough for production use.

You can start the Nautobot development server with the `invoke start` command (if using Docker), or the `nautobot-server runserver` management command:

| Docker Compose Workflow | Virtual Environment Workflow   |
|-------------------------|--------------------------------|
| `invoke start`          | `nautobot-server runserver`    |

For example:

```no-highlight
$ nautobot-server runserver
Performing system checks...

System check identified no issues (0 silenced).
November 18, 2020 - 15:52:31
Django version 3.1, using settings 'nautobot.core.settings'
Starting development server at http://127.0.0.1:8080/
Quit the server with CONTROL-C.
```

!!! warning
    Do not use `poetry run nautobot-server runserver` as it will crash unless you also pass the `--noreload` flag, which somewhat defeats the purpose of using the development server. It is recommended to use `nautobot-server runserver` from within an active virtualenv (e.g. `poetry shell`). This is a [known issue with Django and Poetry](https://github.com/python-poetry/poetry/issues/2435).

Please see the [official Django documentation on `runserver`](https://docs.djangoproject.com/en/stable/ref/django-admin/#runserver) for more information.

You can then log into the development server at `localhost:8080` with the [superuser](#creating-a-superuser) you created.

### Loading Data Fixtures

Nautobot includes a number of [fixture](https://docs.djangoproject.com/en/stable/topics/testing/tools/#fixture-loading) files that are used in our [unit and integration tests](testing.md). You can also load these fixtures into your development database as an alternative to manually populating all data from scratch. Fixtures are stored as JSON files in the various `nautobot/APPNAME/fixtures/` directories. You can use the `invoke load-fixture --app APP --filename FIXTURE` command to load a given fixture; for example `invoke load-fixture --app extras --filename status` will populate some Status records defined in `nautobot/extras/fixtures/status.json` into the database.

There is a corresponding `invoke write-fixture` command that can be used to create or update fixtures; more on this in the [testing](testing.md) documentation.

### Starting the Interactive Shell

Nautobot provides an [interactive Python shell](../administration/nautobot-shell.md) that sets up the server environment and gives you direct access to the database models for debugging. Nautobot extends this slightly to automatically import models and other utilities.

Run the Nautobot interactive shell with `invoke nbshell` (Docker) or the `nautobot-server nbshell` management command:

| Docker Compose Workflow | Virtual Environment Workflow   |
|-------------------------|--------------------------------|
| `invoke nbshell`        | `nautobot-server nbshell`      |

For example:

```bash
$ nautobot-server nbshell
### Nautobot interactive shell (localhost)
### Python 3.9.1 | Django 3.1.3 | Nautobot 1.0.0b1
### lsmodels() will show available models. Use help(<model>) for more info.
>>>
```

### Post-upgrade Operations

There will be times where you're working with the bleeding edge of Nautobot from the `develop` branch or feature branches and will need to pull in database changes or run server operations.

Get into the habit of running `nautobot-server post_upgrade` (or `invoke post-upgrade` when using Docker) after you pull in a major set of changes from Nautobot, which performs a handful of common operations (such as `migrate`) from a single command:

| Docker Compose Workflow | Virtual Environment Workflow   |
|-------------------------|--------------------------------|
| `invoke post-upgrade`   | `nautobot-server post_upgrade` |

Please see the [documentation on the `nautobot-server post_upgrade` command](../administration/nautobot-server.md#post_upgrade) for more information.

### Reinstalling Nautobot

!!! note
    This mostly applies to working with Nautobot in a virtualenv, since Docker containers are typically rebuilt when the code changes.

Sometimes when files are renamed, moved, or deleted and you've been working in the same environment for a while, you can encounter weird behavior. If this happens, don't panic and nuke your environment.

First, use `pip3` to explicitly uninstall the Nautobot package from the environment:

```no-highlight
$ pip3 uninstall -y nautobot
Found existing installation: nautobot 1.0.0b2
Uninstalling nautobot-1.0.0b2:
  Successfully uninstalled nautobot-1.0.0b2
```

Then try to just have Poetry do the right thing by telling it to install again:

```no-highlight
$ poetry install
Installing dependencies from lock file

No dependencies to install or update

Installing the current project: nautobot (1.0.0-beta.2)
```

### Running Tests

Throughout the course of development, it's a good idea to occasionally run Nautobot's test suite to catch any potential errors. Tests come in two primary flavors: Unit tests and integration tests.

For information about **writing** tests, refer to the [testing documentation](testing.md).

#### Unit Tests

Unit tests are automated tests written and run to ensure that a section of the Nautobot application (known as the "unit") meets its design and behaves as intended and expected. Most commonly as a developer of or contributor to Nautobot you will be writing unit tests to exercise the code you have written. Unit tests are not meant to test how the application behaves, only the individual blocks of code, therefore use of mock data and phony connections is common in unit test code. As a guiding principle, unit tests should be fast, because they will be executed quite often.

Unit tests are run using the `invoke unittest` command (if using the Docker development environment) or the `nautobot-server test` command:

| Docker Compose Workflow | Virtual Environment Workflow                                                    |
|-------------------------|---------------------------------------------------------------------------------|
| `invoke unittest`       | `nautobot-server --config=nautobot/core/tests/nautobot_config.py test nautobot` |

!!! info
    By default `invoke unittest` will start and run the unit tests inside the Docker development container; this ensures that PostgreSQL and Redis servers are available during the test. However, if you have your environment configured such that `nautobot-server` can run locally, outside of the Docker environment, you may wish to set the environment variable `INVOKE_NAUTOBOT_LOCAL=True` to execute these tests in your local environment instead.  See the [Invoke configuration](#invoke-configuration) for more information.

In cases where you haven't made any changes to the database (which is most of the time), you can append the `--keepdb` argument to this command to reuse the test database between runs. This cuts down on the time it takes to run the test suite since the database doesn't have to be rebuilt each time.

| Docker Compose Workflow    | Virtual Environment Workflow                                                             |
|----------------------------|------------------------------------------------------------------------------------------|
| `invoke unittest --keepdb` | `nautobot-server --config=nautobot/core/tests/nautobot_config.py test --keepdb nautobot` |

!!! note
    Using the `--keepdb` argument will raise errors if you've modified any model fields since the previous test run.

!!! warning
    In some cases when tests fail and exit uncleanly it may leave the test database in an inconsistent state. If you encounter errors about missing objects, remove `--keepdb` and run the tests again.

#### Integration Tests

Integration tests are automated tests written and run to ensure that the Nautobot application behaves as expected when being used as it would be in practice. By contrast to unit tests, where individual units of code are being tested, integration tests rely upon the server code actually running, and web UI clients or API clients to make real connections to the service to exercise actual workflows, such as navigating to the login page, filling out the username/passwords fields, and clicking the "Log In" button.

Running integrations tests requires the use of Docker at this time. They can be directly invoked using `nautobot-server test` just as unit tests can, however, a headless Firefox browser provided by Selenium is required. Because Selenium installation and setup is complicated, we have included a configuration for this to work out of the box using Docker.

The Selenium container is running a standalone, headless Firefox "web driver" browser that can be remotely controlled by Nautobot for use in integration testing.

Before running integration tests, the `selenium` container must be running. If you are using the Docker Compose workflow, it is automatically started for you. For the Virtual Environment workflow, you must start it manually.

| Docker Compose Workflow   | Virtual Environment Workflow      |
|---------------------------|-----------------------------------|
| (automatic)               | `invoke start --service selenium` |

Integration tests are run using the `invoke integration-test` command. All integration tests must inherit from `nautobot.utilities.testing.integration.SeleniumTestCase`, which itself is tagged with `integration`. A custom test runner has been implemented to automatically skip any test case tagged with `integration` by default, so normal unit tests run without any concern. To run the integration tests the `--tag integration` argument must be passed to `nautobot-server test`.

| Docker Compose Workflow   | Virtual Environment Workflow                                                                      |
|---------------------------|---------------------------------------------------------------------------------------------------|
| `invoke integration-test` | `nautobot-server --config=nautobot/core/tests/nautobot_config.py test --tag integration nautobot` |

!!! info
    The same arguments supported by `invoke unittest` are supported by `invoke integration-test`. The key difference being the dependency upon the Selenium container, and inclusion of the `integration` tag.

!!! tip
    You may also use `invoke integration-test` in the Virtual Environment workflow given that the `selenium` container is running, and that the `INVOKE_NAUTOBOT_LOCAL=True` environment variable has been set.

##### Customizing Integration Test Executions

The following environment variables can be provided when running tests to customize where Nautobot looks for Selenium and where Selenium looks for Nautobot. If using the default setup documented above, there is no need to customize these.

* `NAUTOBOT_SELENIUM_URL` - The URL used by the Nautobot test runner to remotely control the headless Selenium Firefox node. You can provide your own, but it must be a [`Remote` WebDriver](https://selenium-python.readthedocs.io/getting-started.html#using-selenium-with-remote-webdriver). (Default: `http://localhost:4444/wd/hub`; for Docker: `http://selenium:4444/wd/hub`)
* `NAUTOBOT_SELENIUM_HOST` - The hostname used by the Selenium WebDriver to access Nautobot using Firefox. (Default: `host.docker.internal`; for Docker: `nautobot`)

### Verifying the REST API Schema

If you make changes to the REST API, you should verify that the REST API OpenAPI schema renders correctly without errors. To verify that there are no errors, you can run the `invoke check-schema` command (if using the Docker development environment) or the `nautobot-server spectacular` command. In the latter case you should run the command for each supported REST API version that Nautobot provides (e.g. "1.2", "1.3")

| Docker Compose Workflow | Virtual Environment Workflow                                                               |
|-------------------------|--------------------------------------------------------------------------------------------|
| `invoke check-schema`   | `nautobot-server spectacular --api-version 1.2 --validate --fail-on-warn --file /dev/null` |

### Verifying Code Style and Static Analysis

To enforce best practices around consistent [coding style](style-guide.md), Nautobot uses [Flake8](https://flake8.pycqa.org/) and [Black](https://black.readthedocs.io/). Additionally, [static analysis](https://en.wikipedia.org/wiki/Static_program_analysis) of Nautobot code is performed by [Pylint](https://pylint.pycqa.org/en/latest/). You should run all of these commands and ensure that they pass fully with regard to your code changes before opening a pull request upstream.

| Docker Compose Workflow | Virtual Environment Workflow                                                                            |
|-------------------------|---------------------------------------------------------------------------------------------------------|
| `invoke flake8`         | `flake8`                                                                                                |
| `invoke black`          | `black`                                                                                                 |
| `invoke pylint`         | `nautobot-server pylint nautobot tasks.py && nautobot-server pylint --recursive development/ examples/` |

### Handling Migrations

If you're unsure whether a database schema migration is needed based on your changes, you can run the following command:

| Docker Compose Workflow   | Virtual Environment Workflow                                                                       |
|---------------------------|----------------------------------------------------------------------------------------------------|
| `invoke check-migrations` | `nautobot-server --config=nautobot/core/tests/nautobot_config.py makemigrations --dry-run --check` |

If your branch modifies a Django model (and as a result requires a database schema modification), please be sure to provide a meaningful name to the migration before pushing.

* If you have yet to run `invoke makemigrations`, you can pass in a name for the migration with the `-n` option, example `invoke makemigrations -n provider_increase_account_length`.
* If you have already run `invoke makemigrations`, rename the generated migration files, for example `0004_provider_increase_account_length` instead of `0004_auto_20211220_2104`.

You’ll also want to run `black` against the generated migration file as the autogenerated code doesn’t follow our style guide by default.

When modifying model field attributes, modify the test data in the tests too to reflect these changes and also any forms which refer to the model.

## Working on Documentation

Some features require documentation updates or new documentation to be written. The documentation files can be found in the `docs` directory. To preview these changes locally, you can use `mkdocs`.

### Writing Documentation

You can preview the documentation using the server built into mkdocs, which should start a web server at `http://localhost:8001`.

| Docker Compose Workflow  | Virtual Environment Workflow |
|--------------------------|------------------------------|
| `invoke start -s mkdocs` | `mkdocs serve`               |

Documentation is written in Markdown. If you need to add additional pages or sections to the documentation, you can add them to `mkdocs.yml` at the root of the repository.

### Verifying Documentation

Nautobot uses [`markdownlint-cli`](https://github.com/igorshubovych/markdownlint-cli) to verify correctness of the documentation. You should run this command and ensure that it passes fully with regard to your documentation changes before opening a pull request upstream.

| Docker Compose Workflow | Virtual Environment Workflow                                                               |
|-------------------------|--------------------------------------------------------------------------------------------|
| `invoke markdownlint`   | `markdownlint --ignore nautobot/project-static --config .markdownlint.yml nautobot examples *.md` |

## Submitting Pull Requests

Once you're happy with your work and have verified that all tests pass, commit your changes and push it upstream to your fork. Always provide descriptive (but not excessively verbose) commit messages. When working on a specific issue, be sure to reference it.

```no-highlight
$ git commit -m "Closes #1234: Add IPv5 support"
$ git push origin
```

Once your fork has the new commit, submit a [pull request](https://github.com/nautobot/nautobot/compare) to the Nautobot repo to propose the changes. Be sure to provide a detailed accounting of the changes being made and the reasons for doing so.

Once submitted, a maintainer will review your pull request and either merge it or request changes. If changes are needed, you can make them via new commits to your fork: The pull request will update automatically.

!!! note
    Remember, pull requests are entertained only for **accepted** issues. If an issue you want to work on hasn't been approved by a maintainer yet, it's best to avoid risking your time and effort on a change that might not be accepted.

## Troubleshooting

Below are common issues you might encounter in your development environment and how to address them.

### FATAL: sorry, too many clients already

When using `nautobot-server runserver` to do development you might run into a traceback that looks something like this:

```no-highlight
Exception Type: OperationalError at /extras/tags/
Exception Value: FATAL:  sorry, too many clients already
```

The `runserver` development server is multi-threaded by default, which means that every request is creating its own connection. If you are doing some local testing or development that is resulting in a lot of connections to the database, pass `--nothreading` to the runserver command to disable threading:

```no-highlight
$ nautobot-server runserver --nothreading
```<|MERGE_RESOLUTION|>--- conflicted
+++ resolved
@@ -167,26 +167,13 @@
   flake8                 Check for PEP8 compliance and other style issues.
   hadolint               Check Dockerfile for hadolint compliance and other style issues.
   integration-test       Run Nautobot integration tests.
-<<<<<<< HEAD
   load-fixture           Load a data fixture into Nautobot.
-=======
->>>>>>> e4d5e669
   loaddata               Load data from file.
   makemigrations         Perform makemigrations operation in Django.
   markdownlint           Lint Markdown files.
   migrate                Perform migrate operation in Django.
   nbshell                Launch an interactive nbshell session.
   post-upgrade           Performs Nautobot common post-upgrade operations using a single entrypoint.
-<<<<<<< HEAD
-  restart                Gracefully restart containers.
-  start                  Start Nautobot and its dependencies in detached mode.
-  stop                   Stop Nautobot and its dependencies.
-  tests                  Run all tests and linters.
-  unittest               Run Nautobot unit tests.
-  unittest-coverage      Report on code test coverage as measured by 'invoke unittest'.
-  vscode                 Launch Visual Studio Code with the appropriate Environment variables to run in a container.
-  write-fixture          Create or overwrite a data fixture.
-=======
   pylint                 Perform static analysis of Nautobot code.
   restart                Gracefully restart containers.
   start                  Start Nautobot and its dependencies in detached mode.
@@ -195,7 +182,7 @@
   unittest               Run Nautobot unit tests.
   unittest-coverage      Report on code test coverage as measured by 'invoke unittest'.
   vscode                 Launch Visual Studio Code with the appropriate Environment variables to run in a container.
->>>>>>> e4d5e669
+  write-fixture          Create or overwrite a data fixture.
 ```
 
 #### Using Docker with Invoke
