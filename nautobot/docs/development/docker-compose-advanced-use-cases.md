--- conflicted
+++ resolved
@@ -110,34 +110,6 @@
 
 Then `invoke stop` (if you previously had the docker environment running with Postgres) and `invoke start` and you should now be running with MySQL.
 
-<<<<<<< HEAD
-=======
-### Running an RQ worker
-
-By default the Docker development environment no longer includes an RQ worker container, as RQ support in Nautobot is deprecated and will be removed entirely in a future release. If you need to run an RQ worker, you can set up `invoke.yml` as described above with the following `docker-compose.override.yml`:
-
-```yaml
----
-services:
-  rq_worker:
-    image: "networktocode/nautobot-dev-py${PYTHON_VER}:local"
-    entrypoint: "nautobot-server rqworker"
-    healthcheck:
-      interval: 60s
-      timeout: 30s
-      start_period: 5s
-      retries: 3
-      test: ["CMD", "nautobot-server", "health_check"]
-    depends_on:
-      - nautobot
-    env_file:
-      - ./dev.env
-    tty: true
-    volumes:
-      - ./nautobot_config.py:/opt/nautobot/nautobot_config.py
-      - ../:/source
-```
-
 ### SSO Auth Backend with Keycloak
 
 Keycloak and its database are run in the same docker-compose project as Nautobot. A separate database is used to ensure you are able to have two separate instances of Postgres, one for Nautobot and one for Keycloak, and allows you to use a MySQL database for Nautobot but maintain Keycloaks required Postgres DB. This setup is meant for local development and testing, and should not be used as a reference for deploying Keycloak in production.
@@ -168,7 +140,6 @@
 | nautobot_admin   | admin123  |
 | nautobot_auditor | audit123  |
 
->>>>>>> 5eb3904b
 ## Microsoft Visual Studio Code Integration
 
 For users of Microsoft Visual Studio Code, several files are included to ease development and integrate with the [VS Code Remote - Containers extension](https://marketplace.visualstudio.com/items?itemName=ms-vscode-remote.remote-containers). The following related files are found relative to the root of the project:
