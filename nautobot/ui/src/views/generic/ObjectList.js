--- conflicted
+++ resolved
@@ -25,30 +25,21 @@
         dispatch(updateCurrentContext(currentAppContext));
     }, [dispatch, currentAppContext]);
 
-<<<<<<< HEAD
     // const { 0: searchParams } = useSearchParams(); // import { useSearchParams } from "react-router-dom";
+
     const {
         data: headerData,
         isLoading: headerDataLoading,
         isFetching: headerDataFetching,
-    } = useGetRESTAPIQuery({
-        app_name: app_name,
-        model_name: model_name,
-        schema: true,
-        plugin: isPluginView,
-    });
-=======
-    const { data: headerData, isLoading: headerDataLoading } =
-        useGetRESTAPIQuery(
-            {
-                app_label: app_label,
-                model_name: model_name,
-                schema: true,
-                plugin: isPluginView,
-            },
-            { keepUnusedDataFor: 600 } // Let's keep the header schema cached for longer than the default 60 seconds
-        );
->>>>>>> bb3b0ace
+    } = useGetRESTAPIQuery(
+        {
+            app_label: app_label,
+            model_name: model_name,
+            schema: true,
+            plugin: isPluginView,
+        },
+        { keepUnusedDataFor: 600 } // Let's keep the header schema cached for longer than the default 60 seconds
+    );
     let [searchParams] = useSearchParams();
 
     // What page are we on?
@@ -74,17 +65,6 @@
         isFetching: listDataFetching,
     } = useGetRESTAPIQuery(searchQuery);
 
-<<<<<<< HEAD
-    // TODO when are we going to run into this?
-    // if (!app_name || !model_name) {
-    //     return (
-    //         <GenericView>
-    //             <LoadingWidget />
-    //         </GenericView>
-    //     );
-    // }
-=======
->>>>>>> bb3b0ace
     let data_loaded = !(
         listDataLoading ||
         headerDataLoading ||
