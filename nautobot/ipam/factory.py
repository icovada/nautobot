--- conflicted
+++ resolved
@@ -396,7 +396,6 @@
         model = Prefix
 
     class Params:
-<<<<<<< HEAD
         has_description = NautobotBoolIterator()
         has_location = NautobotBoolIterator()
         has_role = NautobotBoolIterator()
@@ -405,22 +404,6 @@
         has_vrf = NautobotBoolIterator()
         is_container = NautobotBoolIterator()
         is_ipv6 = NautobotBoolIterator()
-        ipv6_cidr = factory.Faker("ipv6", network=True)
-        # faker ipv6 provider generates networks with /0 cidr, change to anything but /0
-        ipv6_fixed = factory.LazyAttribute(
-            lambda o: o.ipv6_cidr.replace("/0", f"/{UniqueFaker('pyint', min_length=1, max_length=128)!s}")
-        )
-=======
-        has_description = factory.Faker("pybool")
-        has_location = factory.Faker("pybool")
-        has_role = factory.Faker("pybool")
-        has_site = factory.Faker("pybool")
-        has_tenant = factory.Faker("pybool")
-        has_vlan = factory.Faker("pybool")
-        has_vrf = factory.Faker("pybool")
-        is_container = factory.Faker("pybool")
-        is_ipv6 = factory.Faker("pybool")
->>>>>>> be33fbe9
 
     prefix = factory.Maybe(
         "is_ipv6",
