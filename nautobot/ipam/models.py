import logging

import netaddr
from django.conf import settings
from django.contrib.contenttypes.fields import GenericForeignKey
from django.contrib.contenttypes.models import ContentType
from django.core.exceptions import ValidationError, MultipleObjectsReturned
from django.core.validators import MaxValueValidator, MinValueValidator
from django.db import models
from django.db.models import F, Q
from django.urls import reverse
from django.utils.functional import classproperty

from nautobot.core.models.fields import AutoSlugField, JSONArrayField
from nautobot.core.models.generics import OrganizationalModel, PrimaryModel
from nautobot.core.models.utils import array_to_string
from nautobot.core.utils.data import UtilizationData
from nautobot.dcim.models import Device, Interface
from nautobot.extras.models import RoleModelMixin, Status, StatusModel
from nautobot.extras.utils import extras_features
from nautobot.ipam import choices
from nautobot.virtualization.models import VirtualMachine, VMInterface
from .constants import (
    IPADDRESS_ASSIGNMENT_MODELS,
    IPADDRESS_ROLES_NONUNIQUE,
    SERVICE_PORT_MAX,
    SERVICE_PORT_MIN,
    VRF_RD_MAX_LENGTH,
)
from .fields import VarbinaryIPField
from .querysets import AggregateQuerySet, IPAddressQuerySet, PrefixQuerySet, RIRQuerySet
from .validators import DNSValidator


__all__ = (
    "Aggregate",
    "IPAddress",
    "Prefix",
    "RIR",
    "RouteTarget",
    "Service",
    "VLAN",
    "VLANGroup",
    "VRF",
)


logger = logging.getLogger(__name__)


@extras_features(
    "custom_fields",
    "custom_links",
    "custom_validators",
    "export_templates",
    "graphql",
    "relationships",
    "webhooks",
)
class VRF(PrimaryModel):
    """
    A virtual routing and forwarding (VRF) table represents a discrete layer three forwarding domain (e.g. a routing
    table). Prefixes and IPAddresses can optionally be assigned to VRFs. (Prefixes and IPAddresses not assigned to a VRF
    are said to exist in the "global" table.)
    """

    name = models.CharField(max_length=100, db_index=True)
    rd = models.CharField(
        max_length=VRF_RD_MAX_LENGTH,
        unique=True,
        blank=True,
        null=True,
        verbose_name="Route distinguisher",
        help_text="Unique route distinguisher (as defined in RFC 4364)",
    )
    tenant = models.ForeignKey(
        to="tenancy.Tenant",
        on_delete=models.PROTECT,
        related_name="vrfs",
        blank=True,
        null=True,
    )
    enforce_unique = models.BooleanField(
        default=True,
        verbose_name="Enforce unique space",
        help_text="Prevent duplicate prefixes/IP addresses within this VRF",
    )
    description = models.CharField(max_length=200, blank=True)
    import_targets = models.ManyToManyField(to="ipam.RouteTarget", related_name="importing_vrfs", blank=True)
    export_targets = models.ManyToManyField(to="ipam.RouteTarget", related_name="exporting_vrfs", blank=True)

    csv_headers = ["name", "rd", "tenant", "enforce_unique", "description"]
    clone_fields = [
        "tenant",
        "enforce_unique",
        "description",
    ]

    class Meta:
        ordering = ("name", "rd")  # (name, rd) may be non-unique
        verbose_name = "VRF"
        verbose_name_plural = "VRFs"

    def __str__(self):
        return self.display or super().__str__()

    def get_absolute_url(self):
        return reverse("ipam:vrf", args=[self.pk])

    def to_csv(self):
        return (
            self.name,
            self.rd,
            self.tenant.name if self.tenant else None,
            str(self.enforce_unique),
            self.description,
        )

    @property
    def display(self):
        if self.rd:
            return f"{self.name} ({self.rd})"
        return self.name


@extras_features(
    "custom_fields",
    "custom_links",
    "custom_validators",
    "export_templates",
    "graphql",
    "relationships",
    "webhooks",
)
class RouteTarget(PrimaryModel):
    """
    A BGP extended community used to control the redistribution of routes among VRFs, as defined in RFC 4364.
    """

    name = models.CharField(
        max_length=VRF_RD_MAX_LENGTH,  # Same format options as VRF RD (RFC 4360 section 4)
        unique=True,
        help_text="Route target value (formatted in accordance with RFC 4360)",
    )
    description = models.CharField(max_length=200, blank=True)
    tenant = models.ForeignKey(
        to="tenancy.Tenant",
        on_delete=models.PROTECT,
        related_name="route_targets",
        blank=True,
        null=True,
    )

    csv_headers = ["name", "description", "tenant"]

    class Meta:
        ordering = ["name"]

    def __str__(self):
        return self.name

    def get_absolute_url(self):
        return reverse("ipam:routetarget", args=[self.pk])

    def to_csv(self):
        return (
            self.name,
            self.description,
            self.tenant.name if self.tenant else None,
        )


@extras_features(
    "custom_fields",
    "custom_validators",
    "graphql",
    "relationships",
)
class RIR(OrganizationalModel):
    """
    A Regional Internet Registry (RIR) is responsible for the allocation of a large portion of the global IP address
    space. This can be an organization like ARIN or RIPE, or a governing standard such as RFC 1918.
    """

    name = models.CharField(max_length=100, unique=True)
    slug = AutoSlugField(populate_from="name")
    is_private = models.BooleanField(
        default=False,
        verbose_name="Private",
        help_text="IP space managed by this RIR is considered private",
    )
    description = models.CharField(max_length=200, blank=True)

    csv_headers = ["name", "slug", "is_private", "description"]

    objects = RIRQuerySet.as_manager()

    class Meta:
        ordering = ["name"]
        verbose_name = "RIR"
        verbose_name_plural = "RIRs"

    def __str__(self):
        return self.name

    def natural_key(self):
        return (self.name,)

    def get_absolute_url(self):
        return reverse("ipam:rir", args=[self.slug])

    def to_csv(self):
        return (
            self.name,
            self.slug,
            str(self.is_private),
            self.description,
        )


@extras_features(
    "custom_fields",
    "custom_links",
    "custom_validators",
    "export_templates",
    "graphql",
    "relationships",
    "webhooks",
)
class Aggregate(PrimaryModel):
    """
    An aggregate exists at the root level of the IP address space hierarchy in Nautobot. Aggregates are used to organize
    the hierarchy and track the overall utilization of available address space. Each Aggregate is assigned to a RIR.
    """

    network = VarbinaryIPField(
        null=False,
        db_index=True,
        help_text="IPv4 or IPv6 network address",
    )
    broadcast = VarbinaryIPField(null=False, db_index=True, help_text="IPv4 or IPv6 broadcast address")
    prefix_length = models.IntegerField(null=False, db_index=True, help_text="Length of the Network prefix, in bits.")
    rir = models.ForeignKey(
        to="ipam.RIR",
        on_delete=models.PROTECT,
        related_name="aggregates",
        verbose_name="RIR",
    )
    tenant = models.ForeignKey(
        to="tenancy.Tenant",
        on_delete=models.PROTECT,
        related_name="aggregates",
        blank=True,
        null=True,
    )
    date_added = models.DateField(blank=True, null=True)
    description = models.CharField(max_length=200, blank=True)

    objects = AggregateQuerySet.as_manager()

    csv_headers = ["prefix", "rir", "tenant", "date_added", "description"]
    clone_fields = [
        "rir",
        "tenant",
        "date_added",
        "description",
    ]

    class Meta:
        ordering = ("network", "broadcast", "pk")  # prefix may be non-unique

    def __init__(self, *args, **kwargs):
        prefix = kwargs.pop("prefix", None)
        super(Aggregate, self).__init__(*args, **kwargs)
        self._deconstruct_prefix(prefix)

    def __str__(self):
        return str(self.prefix)

    def _deconstruct_prefix(self, pre):
        if pre:
            if isinstance(pre, str):
                pre = netaddr.IPNetwork(pre)
            # Note that our "broadcast" field is actually the last IP address in this prefix.
            # This is different from the more accurate technical meaning of a network's broadcast address in 2 cases:
            # 1. For a point-to-point prefix (IPv4 /31 or IPv6 /127), there are two addresses in the prefix,
            #    and neither one is considered a broadcast address. We store the second address as our "broadcast".
            # 2. For a host prefix (IPv6 /32 or IPv6 /128) there's only one address in the prefix.
            #    We store this address as both the network and the "broadcast".
            # This variance is intentional in both cases as we use the "broadcast" primarily for filtering and grouping
            # of addresses and prefixes, not for packet forwarding. :-)
            broadcast = pre.broadcast if pre.broadcast else pre[-1]
            self.network = str(pre.network)
            self.broadcast = str(broadcast)
            self.prefix_length = pre.prefixlen

    def get_absolute_url(self):
        return reverse("ipam:aggregate", args=[self.pk])

    def clean(self):
        super().clean()

        if self.prefix:

            # Clear host bits from prefix
            self.prefix = self.prefix.cidr

            # /0 masks are not acceptable
            if self.prefix.prefixlen == 0:
                raise ValidationError({"prefix": "Cannot create aggregate with /0 mask."})

            # Ensure that the aggregate being added is not covered by an existing aggregate
            covering_aggregates = Aggregate.objects.net_contains_or_equals(self.prefix)
            if self.present_in_database:
                covering_aggregates = covering_aggregates.exclude(pk=self.pk)
            if covering_aggregates:
                raise ValidationError(
                    {
                        "prefix": (
                            "Aggregates cannot overlap. "
                            f"{self.prefix} is already covered by an existing aggregate ({covering_aggregates[0]})."
                        )
                    }
                )

            # Ensure that the aggregate being added does not cover an existing aggregate
            covered_aggregates = Aggregate.objects.net_contained(self.prefix)
            if self.present_in_database:
                covered_aggregates = covered_aggregates.exclude(pk=self.pk)
            if covered_aggregates:
                raise ValidationError(
                    {
                        "prefix": f"Aggregates cannot overlap. {self.prefix} covers an existing aggregate ({covered_aggregates[0]})."
                    }
                )

    def to_csv(self):
        return (
            self.prefix,
            self.rir.name,
            self.tenant.name if self.tenant else None,
            self.date_added,
            self.description,
        )

    @property
    def cidr_str(self):
        if self.network is not None and self.prefix_length is not None:
            return f"{self.network}/{self.prefix_length}"
        return None

    @property
    def prefix(self):
        if self.cidr_str:
            return netaddr.IPNetwork(self.cidr_str)
        return None

    @prefix.setter
    def prefix(self, prefix):
        self._deconstruct_prefix(prefix)

    @property
    def family(self):
        if self.prefix:
            return self.prefix.version
        return None

    def get_percent_utilized(self):
        """Gets the percentage utilized from the get_utilization method.

        Returns
            float: Percentage utilization
        """
        utilization = self.get_utilization()
        return int(utilization.numerator / float(utilization.denominator) * 100)

    def get_utilization(self):
        """Gets the numerator and denominator for calculating utilization of an Aggregrate.

        Returns:
            UtilizationData: Aggregate utilization (numerator=size of child prefixes, denominator=prefix size)
        """
        queryset = Prefix.objects.net_contained_or_equal(self.prefix)
        child_prefixes = netaddr.IPSet([p.prefix for p in queryset])
        return UtilizationData(numerator=child_prefixes.size, denominator=self.prefix.size)


@extras_features(
    "custom_fields",
    "custom_links",
    "custom_validators",
    "dynamic_groups",
    "export_templates",
    "graphql",
    "locations",
    "relationships",
    "statuses",
    "webhooks",
)
class Prefix(PrimaryModel, StatusModel, RoleModelMixin):
    """
    A Prefix represents an IPv4 or IPv6 network, including mask length.
    Prefixes can optionally be assigned to Locations and VRFs.
    A Prefix must be assigned a status and may optionally be assigned a user-defined Role.
    A Prefix can also be assigned to a VLAN where appropriate.
    """

    network = VarbinaryIPField(
        null=False,
        db_index=True,
        help_text="IPv4 or IPv6 network address",
    )
    broadcast = VarbinaryIPField(null=False, db_index=True, help_text="IPv4 or IPv6 broadcast address")
    prefix_length = models.IntegerField(null=False, db_index=True, help_text="Length of the Network prefix, in bits.")
    type = models.CharField(
        max_length=50,
        choices=choices.PrefixTypeChoices,
        default=choices.PrefixTypeChoices.TYPE_NETWORK,
    )
    location = models.ForeignKey(
        to="dcim.Location",
        on_delete=models.PROTECT,
        related_name="prefixes",
        blank=True,
        null=True,
    )
    vrf = models.ForeignKey(
        to="ipam.VRF",
        on_delete=models.PROTECT,
        related_name="prefixes",
        blank=True,
        null=True,
        verbose_name="VRF",
    )
    tenant = models.ForeignKey(
        to="tenancy.Tenant",
        on_delete=models.PROTECT,
        related_name="prefixes",
        blank=True,
        null=True,
    )
    vlan = models.ForeignKey(
        to="ipam.VLAN",
        on_delete=models.PROTECT,
        related_name="prefixes",
        blank=True,
        null=True,
        verbose_name="VLAN",
    )
    description = models.CharField(max_length=200, blank=True)

    objects = PrefixQuerySet.as_manager()

    csv_headers = [
        "prefix",
        "type",
        "vrf",
        "tenant",
        "location",
        "vlan_group",
        "vlan",
        "status",
        "role",
        "description",
    ]
    clone_fields = [
        "location",
        "vrf",
        "tenant",
        "vlan",
        "status",
        "role",
        "description",
        "type",
    ]
    dynamic_group_filter_fields = {
        "vrf": "vrf_id",  # Duplicate filter fields that will be collapsed in 2.0
    }

    class Meta:
        ordering = (
            F("vrf__name").asc(nulls_first=True),
            "network",
            "prefix_length",
        )  # (vrf, prefix) may be non-unique
        verbose_name_plural = "prefixes"

    def __init__(self, *args, **kwargs):
        prefix = kwargs.pop("prefix", None)
        super(Prefix, self).__init__(*args, **kwargs)
        self._deconstruct_prefix(prefix)

    def __str__(self):
        return str(self.prefix)

    def _deconstruct_prefix(self, pre):
        if pre:
            if isinstance(pre, str):
                pre = netaddr.IPNetwork(pre)
            # Note that our "broadcast" field is actually the last IP address in this prefix.
            # This is different from the more accurate technical meaning of a network's broadcast address in 2 cases:
            # 1. For a point-to-point prefix (IPv4 /31 or IPv6 /127), there are two addresses in the prefix,
            #    and neither one is considered a broadcast address. We store the second address as our "broadcast".
            # 2. For a host prefix (IPv6 /32 or IPv6 /128) there's only one address in the prefix.
            #    We store this address as both the network and the "broadcast".
            # This variance is intentional in both cases as we use the "broadcast" primarily for filtering and grouping
            # of addresses and prefixes, not for packet forwarding. :-)
            broadcast = pre.broadcast if pre.broadcast else pre[-1]
            self.network = str(pre.network)
            self.broadcast = str(broadcast)
            self.prefix_length = pre.prefixlen

    def get_absolute_url(self):
        return reverse("ipam:prefix", args=[self.pk])

    def clean(self):
        super().clean()

        if self.prefix:

            # /0 masks are not acceptable
            if self.prefix.prefixlen == 0:
                raise ValidationError({"prefix": "Cannot create prefix with /0 mask."})

            # Enforce unique IP space (if applicable)
            if (self.vrf is None and settings.ENFORCE_GLOBAL_UNIQUE) or (self.vrf and self.vrf.enforce_unique):
                duplicate_prefixes = self.get_duplicates()
                if duplicate_prefixes:
                    vrf = f"VRF {self.vrf}" if self.vrf else "global table"
                    raise ValidationError({"prefix": f"Duplicate prefix found in {vrf}: {duplicate_prefixes.first()}"})

        # Validate location
        if self.location is not None:

            if ContentType.objects.get_for_model(self) not in self.location.location_type.content_types.all():
                raise ValidationError(
                    {"location": f'Prefixes may not associate to locations of type "{self.location.location_type}".'}
                )

    def save(self, *args, **kwargs):

        if isinstance(self.prefix, netaddr.IPNetwork):

            # Clear host bits from prefix
            self.prefix = self.prefix.cidr

        super().save(*args, **kwargs)

    def to_csv(self):
        return (
            self.prefix,
            self.get_type_display(),
            self.vrf.name if self.vrf else None,
            self.tenant.name if self.tenant else None,
            self.location.name if self.location else None,
            self.vlan.vlan_group.name if self.vlan and self.vlan.vlan_group else None,
            self.vlan.vid if self.vlan else None,
            self.get_status_display(),
            self.role.name if self.role else None,
<<<<<<< HEAD
=======
            str(self.is_pool),
>>>>>>> bb5c1202
            self.description,
        )

    @property
    def cidr_str(self):
        if self.network is not None and self.prefix_length is not None:
            return f"{self.network}/{self.prefix_length}"
        return None

    @property
    def prefix(self):
        if self.cidr_str:
            return netaddr.IPNetwork(self.cidr_str)
        return None

    @prefix.setter
    def prefix(self, prefix):
        self._deconstruct_prefix(prefix)

    @property
    def family(self):
        if self.prefix:
            return self.prefix.version
        return None

    def get_duplicates(self):
        return Prefix.objects.net_equals(self.prefix).filter(vrf=self.vrf).exclude(pk=self.pk)

    def get_child_prefixes(self):
        """
        Return all Prefixes within this Prefix and VRF. If this Prefix is a container in the global table, return child
        Prefixes belonging to any VRF.
        """
        if self.vrf is None and self.type == choices.PrefixTypeChoices.TYPE_CONTAINER:
            return Prefix.objects.net_contained(self.prefix)
        else:
            return Prefix.objects.net_contained(self.prefix).filter(vrf=self.vrf)

    def get_child_ips(self):
        """
        Return all IPAddresses within this Prefix and VRF. If this Prefix is a container in the global table, return
        child IPAddresses belonging to any VRF.
        """
        if self.vrf is None and self.type == choices.PrefixTypeChoices.TYPE_CONTAINER:
            return IPAddress.objects.net_host_contained(self.prefix)
        else:
            return IPAddress.objects.net_host_contained(self.prefix).filter(vrf=self.vrf)

    def get_available_prefixes(self):
        """
        Return all available Prefixes within this prefix as an IPSet.
        """
        prefix = netaddr.IPSet(self.prefix)
        child_prefixes = netaddr.IPSet([child.prefix for child in self.get_child_prefixes()])
        available_prefixes = prefix - child_prefixes

        return available_prefixes

    def get_available_ips(self):
        """
        Return all available IPs within this prefix as an IPSet.
        """
        prefix = netaddr.IPSet(self.prefix)
        child_ips = netaddr.IPSet([ip.address.ip for ip in self.get_child_ips()])
        available_ips = prefix - child_ips

        # IPv6, pool, or IPv4 /31-32 sets are fully usable
        if any(
            [
                self.family == 6,
                self.type == choices.PrefixTypeChoices.TYPE_POOL,
                self.family == 4 and self.prefix.prefixlen >= 31,
            ]
        ):
            return available_ips

        # Omit first and last IP address from the available set
        # For "normal" IPv4 prefixes, omit first and last addresses
        available_ips -= netaddr.IPSet(
            [
                netaddr.IPAddress(self.prefix.first),
                netaddr.IPAddress(self.prefix.last),
            ]
        )
        return available_ips

    def get_first_available_prefix(self):
        """
        Return the first available child prefix within the prefix (or None).
        """
        available_prefixes = self.get_available_prefixes()
        if not available_prefixes:
            return None
        return available_prefixes.iter_cidrs()[0]

    def get_first_available_ip(self):
        """
        Return the first available IP within the prefix (or None).
        """
        available_ips = self.get_available_ips()
        if not available_ips:
            return None
        return f"{next(available_ips.__iter__())}/{self.prefix.prefixlen}"

    def get_utilization(self):
        """Get the child prefix size and parent size.

        For Prefixes with a type of "container", get the number child prefixes. For all others, count child IP addresses.

        Returns:
            UtilizationData (namedtuple): (numerator, denominator)
        """
        if self.type == choices.PrefixTypeChoices.TYPE_CONTAINER:
            queryset = Prefix.objects.net_contained(self.prefix).filter(vrf=self.vrf)
            child_prefixes = netaddr.IPSet([p.prefix for p in queryset])
            return UtilizationData(numerator=child_prefixes.size, denominator=self.prefix.size)

        else:
            prefix_size = self.prefix.size
            if all(
                [
                    self.prefix.version == 4,
                    self.prefix.prefixlen < 31,
                    self.type != choices.PrefixTypeChoices.TYPE_POOL,
                ]
            ):
                prefix_size -= 2
            child_count = prefix_size - self.get_available_ips().size
            return UtilizationData(numerator=child_count, denominator=prefix_size)


@extras_features(
    "custom_fields",
    "custom_links",
    "custom_validators",
    "dynamic_groups",
    "export_templates",
    "graphql",
    "relationships",
    "statuses",
    "webhooks",
)
class IPAddress(PrimaryModel, StatusModel, RoleModelMixin):
    """
    An IPAddress represents an individual IPv4 or IPv6 address and its mask. The mask length should match what is
    configured in the real world. (Typically, only loopback interfaces are configured with /32 or /128 masks.) Like
    Prefixes, IPAddresses can optionally be assigned to a VRF. An IPAddress can optionally be assigned to an Interface.
    Interfaces can have zero or more IPAddresses assigned to them.

    An IPAddress can also optionally point to a NAT inside IP, designating itself as a NAT outside IP. This is useful,
    for example, when mapping public addresses to private addresses. When an Interface has been assigned an IPAddress
    which has a NAT outside IP, that Interface's Device can use either the inside or outside IP as its primary IP.
    """

    host = VarbinaryIPField(
        null=False,
        db_index=True,
        help_text="IPv4 or IPv6 host address",
    )
    broadcast = VarbinaryIPField(null=False, db_index=True, help_text="IPv4 or IPv6 broadcast address")
    prefix_length = models.IntegerField(null=False, db_index=True, help_text="Length of the Network prefix, in bits.")
    vrf = models.ForeignKey(
        to="ipam.VRF",
        on_delete=models.PROTECT,
        related_name="ip_addresses",
        blank=True,
        null=True,
        verbose_name="VRF",
    )
    tenant = models.ForeignKey(
        to="tenancy.Tenant",
        on_delete=models.PROTECT,
        related_name="ip_addresses",
        blank=True,
        null=True,
    )
    assigned_object_type = models.ForeignKey(
        to=ContentType,
        limit_choices_to=IPADDRESS_ASSIGNMENT_MODELS,
        on_delete=models.PROTECT,
        related_name="+",
        blank=True,
        null=True,
    )
    assigned_object_id = models.UUIDField(blank=True, null=True, db_index=True)
    assigned_object = GenericForeignKey(ct_field="assigned_object_type", fk_field="assigned_object_id")
    nat_inside = models.ForeignKey(
        to="self",
        on_delete=models.SET_NULL,
        related_name="nat_outside_list",
        blank=True,
        null=True,
        verbose_name="NAT (Inside)",
        help_text='The IP Addresses for which this address is the "outside" IP',
    )
    dns_name = models.CharField(
        max_length=255,
        blank=True,
        validators=[DNSValidator],
        verbose_name="DNS Name",
        help_text="Hostname or FQDN (not case-sensitive)",
        db_index=True,
    )
    description = models.CharField(max_length=200, blank=True)

    csv_headers = [
        "address",
        "vrf",
        "tenant",
        "status",
        "role",
        "assigned_object_type",
        "assigned_object_id",
        "is_primary",
        "dns_name",
        "description",
    ]
    clone_fields = [
        "vrf",
        "tenant",
        "status",
        "role",
        "description",
    ]
    dynamic_group_skip_missing_fields = True  # Problematic form labels for `vminterface` and `interface`

    objects = IPAddressQuerySet.as_manager()

    class Meta:
        ordering = ("host", "prefix_length")  # address may be non-unique
        verbose_name = "IP address"
        verbose_name_plural = "IP addresses"

    def __init__(self, *args, **kwargs):
        address = kwargs.pop("address", None)
        super(IPAddress, self).__init__(*args, **kwargs)
        self._deconstruct_address(address)

    def __str__(self):
        return str(self.address)

    def _deconstruct_address(self, address):
        if address:
            if isinstance(address, str):
                address = netaddr.IPNetwork(address)
            # Note that our "broadcast" field is actually the last IP address in this network.
            # This is different from the more accurate technical meaning of a network's broadcast address in 2 cases:
            # 1. For a point-to-point address (IPv4 /31 or IPv6 /127), there are two addresses in the network,
            #    and neither one is considered a broadcast address. We store the second address as our "broadcast".
            # 2. For a host prefix (IPv6 /32 or IPv6 /128) there's only one address in the network.
            #    We store this address as both the host and the "broadcast".
            # This variance is intentional in both cases as we use the "broadcast" primarily for filtering and grouping
            # of addresses and prefixes, not for packet forwarding. :-)
            broadcast = address.broadcast if address.broadcast else address[-1]
            self.host = str(address.ip)
            self.broadcast = str(broadcast)
            self.prefix_length = address.prefixlen

    def get_absolute_url(self):
        return reverse("ipam:ipaddress", args=[self.pk])

    def get_duplicates(self):
        return IPAddress.objects.filter(vrf=self.vrf, host=self.host).exclude(pk=self.pk)

    @classproperty  # https://github.com/PyCQA/pylint-django/issues/240
    def STATUS_SLAAC(cls):  # pylint: disable=no-self-argument
        """Return a cached "slaac" `Status` object for later reference."""
        cls.__status_slaac = getattr(cls, "__status_slaac", None)
        if cls.__status_slaac is None:
            try:
                cls.__status_slaac = Status.objects.get_for_model(IPAddress).get(slug="slaac")
            except Status.DoesNotExist:
                logger.error("SLAAC Status not found")
        return cls.__status_slaac

    def clean(self):
        super().clean()

        # Validate both assigned_object_type and assigned_object_id are either null or not null
        fields = [self.assigned_object_type, self.assigned_object_id]
        if not all(fields) and any(fields):
            raise ValidationError(
                {"__all__": "assigned_object_type and assigned_object_id must either both be null or both be non-null"}
            )

        if self.address:

            # /0 masks are not acceptable
            if self.address.prefixlen == 0:
                raise ValidationError({"address": "Cannot create IP address with /0 mask."})

            # Enforce unique IP space (if applicable)
            if self.role not in IPADDRESS_ROLES_NONUNIQUE and (
                (self.vrf is None and settings.ENFORCE_GLOBAL_UNIQUE) or (self.vrf and self.vrf.enforce_unique)
            ):
                duplicate_ips = self.get_duplicates()
                if duplicate_ips:
                    vrf = f"VRF {self.vrf}" if self.vrf else "global table"
                    raise ValidationError({"address": f"Duplicate IP address found in {vrf}: {duplicate_ips.first()}"})

        # This attribute will have been set by `IPAddressForm.clean()` to indicate that the
        # `primary_ip{version}` field on `self.assigned_object.parent` has been nullified but not yet saved.
        primary_ip_unset_by_form = getattr(self, "_primary_ip_unset_by_form", False)

        # Check for primary IP assignment that doesn't match the assigned device/VM if and only if
        # "_primary_ip_unset" has not been set by the caller.
        if self.present_in_database and not primary_ip_unset_by_form:
            device = Device.objects.filter(Q(primary_ip4=self) | Q(primary_ip6=self)).first()
            if device:
                if getattr(self.assigned_object, "device", None) != device:
                    raise ValidationError(
                        {"interface": f"IP address is primary for device {device} but not assigned to it!"}
                    )
            vm = VirtualMachine.objects.filter(Q(primary_ip4=self) | Q(primary_ip6=self)).first()
            if vm:
                if getattr(self.assigned_object, "virtual_machine", None) != vm:
                    raise ValidationError(
                        {"vminterface": f"IP address is primary for virtual machine {vm} but not assigned to it!"}
                    )

        # Validate IP status selection
        if self.status == IPAddress.STATUS_SLAAC and self.family != 6:
            raise ValidationError({"status": "Only IPv6 addresses can be assigned SLAAC status"})

        # Force dns_name to lowercase
        self.dns_name = self.dns_name.lower()

    def to_objectchange(self, action, related_object=None, **kwargs):
        # Annotate the assigned object, if any
        return super().to_objectchange(action, related_object=self.assigned_object, **kwargs)

    def to_csv(self):

        # Determine if this IP is primary for a Device
        is_primary = False
        if self.address.version == 4 and getattr(self, "primary_ip4_for", False):
            is_primary = True
        elif self.address.version == 6 and getattr(self, "primary_ip6_for", False):
            is_primary = True

        obj_type = None
        if self.assigned_object_type:
            obj_type = f"{self.assigned_object_type.app_label}.{self.assigned_object_type.model}"

        return (
            self.address,
            self.vrf.name if self.vrf else None,
            self.tenant.name if self.tenant else None,
            self.get_status_display(),
            self.role.name if self.role else None,
            obj_type,
            self.assigned_object_id,
            str(is_primary),
            self.dns_name,
            self.description,
        )

    @property
    def address(self):
        if self.host is not None and self.prefix_length is not None:
            cidr = f"{self.host}/{self.prefix_length}"
            return netaddr.IPNetwork(cidr)
        return None

    @address.setter
    def address(self, address):
        self._deconstruct_address(address)

    @property
    def family(self):
        if self.address:
            return self.address.version
        return None

    # 2.0 TODO: Remove exception, getter, setter below when we can safely deprecate previous properties
    class NATOutsideMultipleObjectsReturned(MultipleObjectsReturned):
        """
        An exception class is used to expose in API the object that cannot safely support the legacy getter, setter methods.
        """

        def __init__(self, obj):
            self.obj = obj

        def __str__(self):
            return f"Multiple IPAddress objects specify this object (pk: {self.obj.pk}) as nat_inside. Please refer to nat_outside_list."

    @property
    def nat_outside(self):
        if self.nat_outside_list.count() > 1:
            raise self.NATOutsideMultipleObjectsReturned(self)
        return self.nat_outside_list.first()

    @nat_outside.setter
    def nat_outside(self, value):
        if self.nat_outside_list.count() > 1:
            raise self.NATOutsideMultipleObjectsReturned(self)
        return self.nat_outside_list.set([value])

    def _set_mask_length(self, value):
        """
        Expose the IPNetwork object's prefixlen attribute on the parent model so that it can be manipulated directly,
        e.g. for bulk editing.
        """
        if self.address is not None:
            self.prefix_length = value

    mask_length = property(fset=_set_mask_length)


@extras_features(
    "custom_fields",
    "custom_validators",
    "graphql",
    "locations",
    "relationships",
)
class VLANGroup(OrganizationalModel):
    """
    A VLAN group is an arbitrary collection of VLANs within which VLAN IDs and names must be unique.
    """

    name = models.CharField(max_length=100, db_index=True)
    # 2.0 TODO: Remove unique=None to make slug globally unique. This would be a breaking change.
    slug = AutoSlugField(populate_from="name", unique=None, db_index=True)
    location = models.ForeignKey(
        to="dcim.Location",
        on_delete=models.PROTECT,
        related_name="vlan_groups",
        blank=True,
        null=True,
    )
    description = models.CharField(max_length=200, blank=True)

    csv_headers = ["name", "slug", "location", "description"]

    class Meta:
        ordering = (
            "location",
            "name",
        )  # (location, name) may be non-unique
        unique_together = [
            # 2.0 TODO: since location is nullable, and NULL != NULL, this means that we can have multiple non-Location VLANGroups
            # with the same name. This should probably be fixed with a custom validate_unique() function!
            ["location", "name"],
            # 2.0 TODO: Remove unique_together to make slug globally unique. This would be a breaking change.
            ["location", "slug"],
        ]
        verbose_name = "VLAN group"
        verbose_name_plural = "VLAN groups"

    def clean(self):
        super().clean()

        # Validate location
        if self.location is not None:

            if ContentType.objects.get_for_model(self) not in self.location.location_type.content_types.all():
                raise ValidationError(
                    {"location": f'VLAN groups may not associate to locations of type "{self.location.location_type}".'}
                )

    def __str__(self):
        return self.name

    def get_absolute_url(self):
        return reverse("ipam:vlangroup", args=[self.pk])

    def to_csv(self):
        return (
            self.name,
            self.slug,
            self.location.name if self.location else None,
            self.description,
        )

    def get_next_available_vid(self):
        """
        Return the first available VLAN ID (1-4094) in the group.
        """
        vlan_ids = VLAN.objects.filter(vlan_group=self).values_list("vid", flat=True)
        for i in range(1, 4095):
            if i not in vlan_ids:
                return i
        return None


@extras_features(
    "custom_fields",
    "custom_links",
    "custom_validators",
    "export_templates",
    "graphql",
    "locations",
    "relationships",
    "statuses",
    "webhooks",
)
class VLAN(PrimaryModel, StatusModel, RoleModelMixin):
    """
    A VLAN is a distinct layer two forwarding domain identified by a 12-bit integer (1-4094).
    Each VLAN must be assigned to a Location, however VLAN IDs need not be unique within a Location.
    A VLAN may optionally be assigned to a VLANGroup, within which all VLAN IDs and names but be unique.

    Like Prefixes, each VLAN is assigned an operational status and optionally a user-defined Role. A VLAN can have zero
    or more Prefixes assigned to it.
    """

    location = models.ForeignKey(
        to="dcim.Location",
        on_delete=models.PROTECT,
        related_name="vlans",
        blank=True,
        null=True,
    )
    vlan_group = models.ForeignKey(
        to="ipam.VLANGroup",
        on_delete=models.PROTECT,
        related_name="vlans",
        blank=True,
        null=True,
    )
    vid = models.PositiveSmallIntegerField(
        verbose_name="ID", validators=[MinValueValidator(1), MaxValueValidator(4094)]
    )
    name = models.CharField(max_length=255, db_index=True)
    tenant = models.ForeignKey(
        to="tenancy.Tenant",
        on_delete=models.PROTECT,
        related_name="vlans",
        blank=True,
        null=True,
    )
    description = models.CharField(max_length=200, blank=True)

    csv_headers = [
        "location",
        "vlan_group",
        "vid",
        "name",
        "tenant",
        "status",
        "role",
        "description",
    ]
    clone_fields = [
        "location",
        "vlan_group",
        "tenant",
        "status",
        "role",
        "description",
    ]

    class Meta:
        ordering = (
            "location",
            "vlan_group",
            "vid",
        )  # (location, group, vid) may be non-unique
        unique_together = [
            # 2.0 TODO: since group is nullable and NULL != NULL, we can have multiple non-group VLANs with
            # the same vid and name. We should probably fix this with a custom validate_unique() function.
            ["vlan_group", "vid"],
            ["vlan_group", "name"],
        ]
        verbose_name = "VLAN"
        verbose_name_plural = "VLANs"

    def __str__(self):
        return self.display or super().__str__()

    def get_absolute_url(self):
        return reverse("ipam:vlan", args=[self.pk])

    def clean(self):
        super().clean()

        # Validate location
        if self.location is not None:

            if ContentType.objects.get_for_model(self) not in self.location.location_type.content_types.all():
                raise ValidationError(
                    {"location": f'VLANs may not associate to locations of type "{self.location.location_type}".'}
                )

        # Validate VLAN group
        if (
            self.vlan_group is not None
            and self.location is not None
            and self.vlan_group.location is not None
            and self.vlan_group.location not in self.location.ancestors(include_self=True)
        ):
            raise ValidationError(
                {
                    "vlan_group": f'The assigned group belongs to a location that does not include location "{self.location}".'
                }
            )

    def to_csv(self):
        return (
            self.location.name if self.location else None,
            self.vlan_group.name if self.vlan_group else None,
            self.vid,
            self.name,
            self.tenant.name if self.tenant else None,
            self.get_status_display(),
            self.role.name if self.role else None,
            self.description,
        )

    @property
    def display(self):
        return f"{self.name} ({self.vid})"

    def get_interfaces(self):
        # Return all device interfaces assigned to this VLAN
        return Interface.objects.filter(Q(untagged_vlan_id=self.pk) | Q(tagged_vlans=self.pk)).distinct()

    def get_vminterfaces(self):
        # Return all VM interfaces assigned to this VLAN
        return VMInterface.objects.filter(Q(untagged_vlan_id=self.pk) | Q(tagged_vlans=self.pk)).distinct()


@extras_features(
    "custom_fields",
    "custom_links",
    "custom_validators",
    "export_templates",
    "graphql",
    "relationships",
    "webhooks",
)
class Service(PrimaryModel):
    """
    A Service represents a layer-four service (e.g. HTTP or SSH) running on a Device or VirtualMachine. A Service may
    optionally be tied to one or more specific IPAddresses belonging to its parent.
    """

    device = models.ForeignKey(
        to="dcim.Device",
        on_delete=models.CASCADE,
        related_name="services",
        verbose_name="device",
        null=True,
        blank=True,
    )
    virtual_machine = models.ForeignKey(
        to="virtualization.VirtualMachine",
        on_delete=models.CASCADE,
        related_name="services",
        null=True,
        blank=True,
    )
    name = models.CharField(max_length=100, db_index=True)
    protocol = models.CharField(max_length=50, choices=choices.ServiceProtocolChoices)
    ports = JSONArrayField(
        base_field=models.PositiveIntegerField(
            validators=[
                MinValueValidator(SERVICE_PORT_MIN),
                MaxValueValidator(SERVICE_PORT_MAX),
            ]
        ),
        verbose_name="Port numbers",
    )
    ip_addresses = models.ManyToManyField(
        to="ipam.IPAddress",
        related_name="services",
        blank=True,
        verbose_name="IP addresses",
    )
    description = models.CharField(max_length=200, blank=True)

    csv_headers = [
        "device",
        "virtual_machine",
        "name",
        "protocol",
        "ports",
        "description",
    ]

    class Meta:
        ordering = (
            "protocol",
            "ports",
        )  # (protocol, port) may be non-unique

    def __str__(self):
        return f"{self.name} ({self.get_protocol_display()}/{self.port_list})"

    def get_absolute_url(self):
        return reverse("ipam:service", args=[self.pk])

    @property
    def parent(self):
        return self.device or self.virtual_machine

    def clean(self):
        super().clean()

        # A Service must belong to a Device *or* to a VirtualMachine
        if self.device and self.virtual_machine:
            raise ValidationError("A service cannot be associated with both a device and a virtual machine.")
        if not self.device and not self.virtual_machine:
            raise ValidationError("A service must be associated with either a device or a virtual machine.")

    def to_csv(self):
        return (
            self.device.name if self.device else None,
            self.virtual_machine.name if self.virtual_machine else None,
            self.name,
            self.get_protocol_display(),
            self.ports,
            self.description,
        )

    @property
    def port_list(self):
        return array_to_string(self.ports)<|MERGE_RESOLUTION|>--- conflicted
+++ resolved
@@ -557,10 +557,6 @@
             self.vlan.vid if self.vlan else None,
             self.get_status_display(),
             self.role.name if self.role else None,
-<<<<<<< HEAD
-=======
-            str(self.is_pool),
->>>>>>> bb5c1202
             self.description,
         )
 
