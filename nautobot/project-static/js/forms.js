/* ===========================
*  Utility Functions
*/

// Slugify
function slugify(s, num_chars) {
    s = s.replace(/[^\-\.\w\s]/g, '');          // Remove unneeded chars
    s = s.replace(/^[\s\.]+|[\s\.]+$/g, '');    // Trim leading/trailing spaces
    s = s.replace(/[\-\.\s]+/g, '-');           // Convert spaces and decimals to hyphens
    s = s.toLowerCase();                        // Convert to lowercase
    // Declare `const slugify_prefer_underscores = true` globally if you want to use underscores instead of hyphens
    if (typeof slugify_prefer_underscores !== "undefined") {
        s = s.replace(/-/g, '_');
    }
    return s.substring(0, num_chars);           // Trim to first num_chars chars
}

// Parse URLs which may contain variable references to other field values
function parseURL(url) {
    var filter_regex = /\{\{([a-z_]+)\}\}/g;
    var match;
    var rendered_url = url;
    var filter_field;
    while (match = filter_regex.exec(url)) {
        filter_field = $('#id_' + match[1]);
        var custom_attr = $('option:selected', filter_field).attr('api-value');
        if (custom_attr) {
            rendered_url = rendered_url.replace(match[0], custom_attr);
        } else if (filter_field.val()) {
            rendered_url = rendered_url.replace(match[0], filter_field.val());
        } else if (filter_field.attr('data-null-option')) {
            rendered_url = rendered_url.replace(match[0], 'null');
        }
    }
    return rendered_url
}

// Assign color picker selection classes
function colorPickerClassCopy(data, container) {
    if (data.element) {
        // Swap the style
        $(container).attr('style', $(data.element).attr("style"));
    }
    return data.text;
}


/* ===========================
*  JS-ify Inputs
*/

// Static choice selection
function initializeStaticChoiceSelection(context, dropdownParent=null){
    this_context = $(context);
    this_context.find('.nautobot-select2-static').select2({
        allowClear: true,
        placeholder: "---------",
        theme: "bootstrap",
        width: "off",
        dropdownParent: dropdownParent
    });
}

// Static choice selection
function initializeCheckboxes(context){
    this_context = $(context);
    // "Toggle" checkbox for object lists (PK column)
    this_context.find('input:checkbox.toggle').click(function() {
        $(this).closest('table').find('input:checkbox[name=pk]:visible').prop('checked', $(this).prop('checked'));

        // Show the "select all" box if present
        if ($(this).is(':checked')) {
            $('#select_all_box').removeClass('hidden');
        } else {
            $('#select_all').prop('checked', false);
        }
    });

    // Uncheck the "toggle" and "select all" checkboxes if an item is unchecked
    this_context.find('input:checkbox[name=pk]').click(function (event) {
        if (!$(this).attr('checked')) {
            $('input:checkbox.toggle, #select_all').prop('checked', false);
        }
    });
}

function initializeSlugField(context){
    this_context = $(context);
    var slug_field = this_context.find('#id_slug');
    if (slug_field.length != 0) {
        var slug_source_arr = slug_field.attr('slug-source').split(" ");
        var slug_length = slug_field.attr('maxlength');
        if (slug_field.val()) {
            slug_field.attr('_changed', true);
        }
        slug_field.change(function() {
            $(this).attr('_changed', true);
        });
        function reslugify() {
            let slug_str = "";
            for (slug_source_str of slug_source_arr) {
                if (slug_str != "") {
                    slug_str += " ";
                }
                let slug_source = $('#id_' + slug_source_str);
                slug_str += slug_source.val();
            }
            slug_field.val(slugify(slug_str, (slug_length ? slug_length : 100)));
        };

        for (slug_source_str of slug_source_arr) {
            let slug_source = $('#id_' + slug_source_str);
            slug_source.on('keyup change', function() {
                if (slug_field && !slug_field.attr('_changed')) {
                    reslugify();
                }
            });
        }
        this_context.find('button.reslugify').click(reslugify);
    }
}

function initializeFormActionClick(context){
    this_context = $(context);
    // Set formaction and submit using a link
    this_context.find('a.formaction').click(function(event) {
        event.preventDefault();
        var form = $(this).closest('form');
        form.attr('action', $(this).attr('href'));
        form.submit();
    });
}

// Bulk edit nullification
function initializeBulkEditNullification(context){
    this_context = $(context);
    this_context.find('input:checkbox[name=_nullify]').click(function() {
        $('#id_' + this.value).toggle('disabled');
    });
}

// Color Picker
function initializeColorPicker(context, dropdownParent=null){
    this_context = $(context);
    this_context.find('.nautobot-select2-color-picker').select2({
        allowClear: true,
        placeholder: "---------",
        theme: "bootstrap",
        templateResult: colorPickerClassCopy,
        templateSelection: colorPickerClassCopy,
        width: "off",
        dropdownParent: dropdownParent
    });
}

// Dynamic Choice Selection
function initializeDynamicChoiceSelection(context, dropdownParent=null){
    this_context = $(context);
    this_context.find('.nautobot-select2-api').each(function(){
        thisobj = $(this);
        placeholder = thisobj.attr("data-null-option") || "---------";
        thisobj.select2({
            allowClear: true,
            placeholder: placeholder,
            theme: "bootstrap",
            width: "off",
            dropdownParent: dropdownParent,
            ajax: {
                delay: 500,

                url: function(params) {
                    var element = this[0];
                    var url = parseURL(element.getAttribute("data-url"));

                    if (url.includes("{{")) {
                        // URL is not fully rendered yet, abort the request
                        return false;
                    }
                    return url;
                },

                data: function(params) {
                    var element = this[0];
                    // Paging. Note that `params.page` indexes at 1
                    var offset = (params.page - 1) * 50 || 0;
                    // Base query params
                    var parameters = {
                        q: params.term,
                        limit: 50,
                        offset: offset,
                    };

                    // Set api_version
                    api_version = $(element).attr("data-api-version");
                    if(api_version){
                        parameters["api_version"] = api_version;
                    }


                    // Allow for controlling the brief setting from within APISelect
                    parameters.brief = ( $(element).is('[data-full]') ? undefined : true );

                    // Attach any extra query parameters
                    $.each(element.attributes, function(index, attr){
                        if (attr.name.includes("data-query-param-")){
                            var param_name = attr.name.split("data-query-param-")[1];

                            $.each($.parseJSON(attr.value), function(index, value) {
                                // Referencing the value of another form field
                                if (value.startsWith('$')) {
                                    let element_id = $(element).attr("id");
                                    let ref_field;

                                    if(element_id.includes("id_form-")){
                                        let id_prefix = element_id.match(/id_form-[0-9]+-/i, "")[0];
                                        ref_field = $("#" + id_prefix + value.slice(1));
                                    }
                                    else {
                                        ref_field = $('#id_' + value.slice(1));
                                    }

                                    if (ref_field.val() && ref_field.is(":visible")) {
                                        value = ref_field.val();
                                    } else if (ref_field.attr("required") && ref_field.attr("data-null-option")) {
                                        value = "null";
                                    } else {
                                        return true;  // Skip if ref_field has no value
                                    }
                                }
                                if (param_name in parameters) {
                                    if (Array.isArray(parameters[param_name])) {
                                        parameters[param_name].push(value);
                                    } else {
                                        parameters[param_name] = [parameters[param_name], value];
                                    }
                                } else {
                                    parameters[param_name] = value;
                                }
<<<<<<< HEAD
                            }
                            if (param_name in parameters) {
                                if (Array.isArray(parameters[param_name])) {
                                    parameters[param_name].push(value);
                                } else {
                                    parameters[param_name] = [parameters[param_name], value];
                                }
                            } else {
                                parameters[param_name] = value;
                            }
                        });
                    }
                });

                // Attach contenttype to parameters
                contenttype = $(element).attr("data-contenttype");
                if(contenttype){
                    parameters["content_type"] = contenttype;
                }

                // This will handle params with multiple values (i.e. for list filter forms)
                return $.param(parameters, true);
            },

            processResults: function (data) {
                var element = this.$element[0];
                $(element).children('option').attr('disabled', false);
                var results = data.results;

                results = results.reduce((results,record,idx) => {
                    record.text = record[element.getAttribute('display-field')] || record.name;
                    record.id = record[element.getAttribute('value-field')] || record.id;
                    if(element.getAttribute('disabled-indicator') && record[element.getAttribute('disabled-indicator')]) {
                        // The disabled-indicator equated to true, so we disable this option
                        record.disabled = true;
=======
                            });
                        }
                    });

                    // Attach contenttype to parameters
                    contenttype = $(element).attr("data-contenttype");
                    if(contenttype){
                        parameters["content_type"] = contenttype;
>>>>>>> bb5c1202
                    }

                    // This will handle params with multiple values (i.e. for list filter forms)
                    return $.param(parameters, true);
                },

                processResults: function (data) {
                    var element = this.$element[0];
                    $(element).children('option').attr('disabled', false);
                    var results = data.results;

                    results = results.reduce((results,record,idx) => {
                        record.text = record[element.getAttribute('display-field')] || record.name;
                        if (record._depth) {
                            // Annotate hierarchical depth for MPTT objects
                            record.text = '--'.repeat(record._depth) + ' ' + record.text;
                        }

                        record.id = record[element.getAttribute('value-field')] || record.id;
                        if(element.getAttribute('disabled-indicator') && record[element.getAttribute('disabled-indicator')]) {
                            // The disabled-indicator equated to true, so we disable this option
                            record.disabled = true;
                        }

                        if( record.group !== undefined && record.group !== null && record.site !== undefined && record.site !== null ) {
                            results[record.site.name + ":" + record.group.name] = results[record.site.name + ":" + record.group.name] || { text: record.site.name + " / " + record.group.name, children: [] };
                            results[record.site.name + ":" + record.group.name].children.push(record);
                        }
                        else if( record.group !== undefined && record.group !== null ) {
                            results[record.group.name] = results[record.group.name] || { text: record.group.name, children: [] };
                            results[record.group.name].children.push(record);
                        }
                        else if( record.site !== undefined && record.site !== null ) {
                            results[record.site.name] = results[record.site.name] || { text: record.site.name, children: [] };
                            results[record.site.name].children.push(record);
                        }
                        else if ( (record.group !== undefined || record.group == null) && (record.site !== undefined || record.site === null) ) {
                            results['global'] = results['global'] || { text: 'Global', children: [] };
                            results['global'].children.push(record);
                        }
                        else {
                            results[idx] = record;
                        }

                        return results;
                    },Object.create(null));

                    results = Object.values(results);

                    // Handle the null option, but only add it once
                    if (element.getAttribute('data-null-option') && data.previous === null) {
                        results.unshift({
                            id: 'null',
                            text: element.getAttribute('data-null-option')
                        });
                    }

                    // Check if there are more results to page
                    var page = data.next !== null;
                    return {
                        results: results,
                        pagination: {
                            more: page
                        }
                    };
                }
            }
        });
    });
}

// Flatpickr selectors
function initializeDateTimePicker(context){
    this_context = $(context);
    this_context.find('.date-picker').flatpickr({
        allowInput: true
    });
    this_context.find('.datetime-picker').flatpickr({
        allowInput: true,
        enableSeconds: true,
        enableTime: true,
        time_24hr: true
    });
    this_context.find('.time-picker').flatpickr({
        allowInput: true,
        enableSeconds: true,
        enableTime: true,
        noCalendar: true,
        time_24hr: true
    });
}

function initializeTags(context, dropdownParent=null){
    this_context = $(context);
    this_tag_field = this_context.find('#id_tags.tagfield')
    var tags = this_tag_field;
    if (tags.length > 0 && tags.val().length > 0){
        tags = this_tag_field.val().split(/,\s*/);
    } else {
        tags = [];
    }
    tag_objs = $.map(tags, function (tag) {
        return {
            id: tag,
            text: tag,
            selected: true
        }
    });
    // Replace the django issued text input with a select element
    this_tag_field.replaceWith('<select name="tags" id="id_tags" class="form-control tagfield"></select>');
    this_tag_field.select2({
        tags: true,
        data: tag_objs,
        multiple: true,
        allowClear: true,
        placeholder: "Tags",
        theme: "bootstrap",
        width: "off",
        dropdownParent: dropdownParent,
        ajax: {
            delay: 250,
            url: nautobot_api_path + "extras/tags/",

            data: function(params) {
                // Paging. Note that `params.page` indexes at 1
                var offset = (params.page - 1) * 50 || 0;
                var parameters = {
                    q: params.term,
                    brief: 1,
                    limit: 50,
                    offset: offset,
                };
                return parameters;
            },

            processResults: function (data) {
                var results = $.map(data.results, function (obj) {
                    // If tag contains space add double quotes
                    if (/\s/.test(obj.name))
                    obj.name = '"' + obj.name + '"'

                    return {
                        id: obj.name,
                        text: obj.name
                    }
                });

                // Check if there are more results to page
                var page = data.next !== null;
                return {
                    results: results,
                    pagination: {
                        more: page
                    }
                };
            }
        }
    });
    this_tag_field.closest('form').submit(function(event){
        // django-taggit can only accept a single comma seperated string value
        // TODO(bryan): the element find here should just be event.target
        var value = $('#id_tags.tagfield').val();
        if (value.length > 0){
            var final_tags = value.join(', ');
            $('#id_tags.tagfield').val(null).trigger('change');
            var option = new Option(final_tags, final_tags, true, true);
            $('#id_tags.tagfield').append(option).trigger('change');
        }
    });
}

function initializeVLANModeSelection(context){
    this_context = $(context);
    if( this_context.find('select#id_mode').length > 0 ) { // Not certain for the length check here as if none is find it should not apply the onChange
        this_context.find('select#id_mode').on('change', function () {
            if ($(this).val() == '') {
                $('select#id_untagged_vlan').val('');
                $('select#id_untagged_vlan').trigger('change');
                $('select#id_tagged_vlans').val([]);
                $('select#id_tagged_vlans').trigger('change');
                $('select#id_untagged_vlan').parent().parent().hide();
                $('select#id_tagged_vlans').parent().parent().hide();
            }
            else if ($(this).val() == 'access') {
                $('select#id_tagged_vlans').val([]);
                $('select#id_tagged_vlans').trigger('change');
                $('select#id_untagged_vlan').parent().parent().show();
                $('select#id_tagged_vlans').parent().parent().hide();
            }
            else if ($(this).val() == 'tagged') {
                $('select#id_untagged_vlan').parent().parent().show();
                $('select#id_tagged_vlans').parent().parent().show();
            }
            else if ($(this).val() == 'tagged-all') {
                $('select#id_tagged_vlans').val([]);
                $('select#id_tagged_vlans').trigger('change');
                $('select#id_untagged_vlan').parent().parent().show();
                $('select#id_tagged_vlans').parent().parent().hide();
            }
        });
        this_context.find('select#id_mode').trigger('change');
    }
}

function initializeMultiValueChar(context, dropdownParent=null){
    this_context = $(context);
    this_context.find('.nautobot-select2-multi-value-char').select2({
        allowClear: true,
        tags: true,
        theme: "bootstrap",
        placeholder: "---------",
        multiple: true,
        dropdownParent: dropdownParent,
        width: "off",
        "language": {
            "noResults": function(){
                return "Type something to add it as an option";
            }
        },
    });
}

function initializeDynamicFilterForm(context){
    this_context = $(context);
    // Dynamic filter form
    this_context.find(".lookup_type-select").bind("change", function(){
        let parent_element = $(this).parents("tr")
        let lookup_type = parent_element.find(".lookup_type-select")
        let lookup_type_val = lookup_type.val()
        let contenttype = lookup_type.attr("data-contenttype")
        let lookup_value_element = parent_element.find(".lookup_value-input")

        if(lookup_type_val){
            $.ajax({
                url: `/api/core/filterset-fields/lookup-value-dom-element/?field_name=${lookup_type_val}&content_type=${contenttype}`,
                async: true,
                contentType: 'application/json',
                dataType: 'json',
                type: 'GET',
            }).done(function (response) {
                newEl = $(response.dom_element)
                newEl.addClass("lookup_value-input")
                replaceEl(lookup_value_element, newEl)
            }).fail(function (xhr, status, error) {
                // Default to Input:text field if error occurs
                createInput(lookup_value_element)
            });
        }

    })

    // On change of lookup_field or lookup_type field in filter form reset field value
    this_context.find(".lookup_field-select, .lookup_type-select").on("change", function(){
        let parent_element = $(this).parents("tr")
        let lookup_field_element = parent_element.find(".lookup_field-select")
        let lookup_type_element = parent_element.find(".lookup_type-select")
        let lookup_value_element = parent_element.find(".lookup_value-input")

        if ($(this)[0] == lookup_field_element[0]) {
            lookup_type_element.val(null).trigger('change');
        }
        lookup_value_element.val(null).trigger('change')

    })
}

function initializeSortableList(context){
    this_context = $(context);
    // Rearrange options within a <select> list
    this_context.find('#move-option-up').bind('click', function() {
        var select_id = '#' + $(this).attr('data-target');
        $(select_id + ' option:selected').each(function () {
            var newPos = $(select_id + ' option').index(this) - 1;
            if (newPos > -1) {
                $(select_id + ' option').eq(newPos).before("<option value='" + $(this).val() + "' selected='selected'>" + $(this).text() + "</option>");
                $(this).remove();
            }
        });
    });
    this_context.find('#move-option-down').bind('click', function() {
        var select_id = '#' + $(this).attr('data-target');
        var countOptions = $(select_id + ' option').length;
        var countSelectedOptions = $(select_id + ' option:selected').length;
        $(select_id + ' option:selected').each(function () {
            var newPos = $(select_id + ' option').index(this) + countSelectedOptions;
            if (newPos < countOptions) {
                $(select_id + ' option').eq(newPos).after("<option value='" + $(this).val() + "' selected='selected'>" + $(this).text() + "</option>");
                $(this).remove();
            }
        });
    });
    this_context.find('#select-all-options').bind('click', function() {
        var select_id = '#' + $(this).attr('data-target');
        $(select_id + ' option').prop('selected',true);
    });
}

function initializeImagePreview(context){
    this_context = $(context);
    // Offset between the preview window and the window edges
    const IMAGE_PREVIEW_OFFSET_X = 20;
    const IMAGE_PREVIEW_OFFSET_Y = 10;
    // Preview an image attachment when the link is hovered over
    this_context.find('a.image-preview').on('mouseover', function(e) {
        // Twice the offset to account for all sides of the picture
        var maxWidth = window.innerWidth - (e.clientX + (IMAGE_PREVIEW_OFFSET_X * 2));
        var maxHeight = window.innerHeight - (e.clientY + (IMAGE_PREVIEW_OFFSET_Y * 2));
        var img = $('<img>').attr('id', 'image-preview-window').css({
            display: 'none',
            position: 'absolute',
            maxWidth: maxWidth + 'px',
            maxHeight: maxHeight + 'px',
            left: e.pageX + IMAGE_PREVIEW_OFFSET_X + 'px',
            top: e.pageY + IMAGE_PREVIEW_OFFSET_Y + 'px',
            boxShadow: '0 0px 12px 3px rgba(0, 0, 0, 0.4)',
        });

        // Remove any existing preview windows and add the current one
        $('#image-preview-window').remove();
        $('body').append(img);

        // Once loaded, show the preview if the image is indeed an image
        img.on('load', function(e) {
            if (e.target.complete && e.target.naturalWidth) {
                $('#image-preview-window').fadeIn('fast');
            }
        });

        // Begin loading
        img.attr('src', e.target.href);
    });

    // Fade the image out; it will be deleted when another one is previewed
    this_context.find('a.image-preview').on('mouseout', function() {
        $('#image-preview-window').fadeOut('fast');
    });
}

function initializeSelectAllForm(context){
    this_context = $(context);
    this_context.find('#select_all').click(function() {
        if ($(this).is(':checked')) {
            $('#select_all_box').find('button').prop('disabled', '');
        } else {
            $('#select_all_box').find('button').prop('disabled', 'disabled');
        }
    });
}

function initializeResultPerPageSelection(context){
    this_context = $(context);
    this_context.find('select#per_page').change(function() {
        this.form.submit();
    });
}

function replaceEl(replaced_el, replacing_el) {
    parent = replaced_el.parent()
    parent.html(replacing_el)
    initializeInputs(parent)
}

function initializeInputs(context) {
    this_context = $(context);
    initializeStaticChoiceSelection(this_context)
    initializeCheckboxes(this_context)
    initializeSlugField(this_context)
    initializeFormActionClick(this_context)
    initializeBulkEditNullification(this_context)
    initializeColorPicker(this_context)
    initializeDynamicChoiceSelection(this_context)
    initializeDateTimePicker(this_context)
    initializeTags(this_context)
    initializeVLANModeSelection(this_context)
    initializeSortableList(this_context)
    initializeImagePreview(this_context)
    initializeDynamicFilterForm(this_context)
    initializeSelectAllForm(this_context)
    initializeMultiValueChar(this_context)

    $(this_context).find(".modal").each(function() {
        this_modal = $(this)
        initializeStaticChoiceSelection(this_modal, this_modal)
        initializeColorPicker(this_modal, this_modal)
        initializeDynamicChoiceSelection(this_modal, this_modal)
        initializeTags(this_modal, this_modal)
        initializeMultiValueChar(this_modal, this_modal)
    })
}

function jsify_form(context) {
    this_context = $(context);
    // Pagination
    initializeInputs(this_context)
}

/* =======
*  Input Creators
*/


function createInput(element){
    input_field = `
    <input
    type="text"
    name="${element.attr('name')}"
    class="lookup_value-input form-control"
    id="${element.attr('id')}"
    />`
    replaceEl(element, input_field)
}


$(document).ready((e) => {
    jsify_form(this.document);
    initializeResultPerPageSelection(this.document);
})

// Scroll up an offset equal to the first nav element if a hash is present
// Cannot use '#navbar' because it is not always visible, like in small windows
function headerOffsetScroll() {
    if (window.location.hash) {
        // Short wait needed to allow the page to scroll to the element
        setTimeout(function() {
            window.scrollBy(0, -$('nav').height())
        }, 10);
    }
}

// Account for the header height when hash-scrolling
window.addEventListener('load', headerOffsetScroll);
window.addEventListener('hashchange', headerOffsetScroll);<|MERGE_RESOLUTION|>--- conflicted
+++ resolved
@@ -236,43 +236,6 @@
                                 } else {
                                     parameters[param_name] = value;
                                 }
-<<<<<<< HEAD
-                            }
-                            if (param_name in parameters) {
-                                if (Array.isArray(parameters[param_name])) {
-                                    parameters[param_name].push(value);
-                                } else {
-                                    parameters[param_name] = [parameters[param_name], value];
-                                }
-                            } else {
-                                parameters[param_name] = value;
-                            }
-                        });
-                    }
-                });
-
-                // Attach contenttype to parameters
-                contenttype = $(element).attr("data-contenttype");
-                if(contenttype){
-                    parameters["content_type"] = contenttype;
-                }
-
-                // This will handle params with multiple values (i.e. for list filter forms)
-                return $.param(parameters, true);
-            },
-
-            processResults: function (data) {
-                var element = this.$element[0];
-                $(element).children('option').attr('disabled', false);
-                var results = data.results;
-
-                results = results.reduce((results,record,idx) => {
-                    record.text = record[element.getAttribute('display-field')] || record.name;
-                    record.id = record[element.getAttribute('value-field')] || record.id;
-                    if(element.getAttribute('disabled-indicator') && record[element.getAttribute('disabled-indicator')]) {
-                        // The disabled-indicator equated to true, so we disable this option
-                        record.disabled = true;
-=======
                             });
                         }
                     });
@@ -281,7 +244,6 @@
                     contenttype = $(element).attr("data-contenttype");
                     if(contenttype){
                         parameters["content_type"] = contenttype;
->>>>>>> bb5c1202
                     }
 
                     // This will handle params with multiple values (i.e. for list filter forms)
@@ -295,11 +257,6 @@
 
                     results = results.reduce((results,record,idx) => {
                         record.text = record[element.getAttribute('display-field')] || record.name;
-                        if (record._depth) {
-                            // Annotate hierarchical depth for MPTT objects
-                            record.text = '--'.repeat(record._depth) + ' ' + record.text;
-                        }
-
                         record.id = record[element.getAttribute('value-field')] || record.id;
                         if(element.getAttribute('disabled-indicator') && record[element.getAttribute('disabled-indicator')]) {
                             // The disabled-indicator equated to true, so we disable this option
