from django.conf import settings
<<<<<<< HEAD
from django.db import models as django_models
=======
from django.contrib.auth import get_user_model
from django.db import models
from django.shortcuts import reverse
>>>>>>> 76b4b60c
from django.test import TestCase
import django_filters
from mptt.fields import TreeForeignKey
from taggit.managers import TaggableManager

<<<<<<< HEAD
from nautobot.dcim import choices, fields
from nautobot.dcim import filters as dcim_filters
from nautobot.dcim import models as dcim_models
from nautobot.extras import models as extras_models
from nautobot.utilities import filters, testing
=======
from nautobot.dcim.choices import DeviceFaceChoices
from nautobot.dcim.fields import MACAddressCharField
from nautobot.dcim.filters import DeviceFilterSet, SiteFilterSet
from nautobot.dcim.models import (
    Device,
    DeviceRole,
    DeviceType,
    Interface,
    Manufacturer,
    Platform,
    PowerPanel,
    Rack,
    Region,
    Site,
)
from nautobot.extras.models import Status, TaggedItem
from nautobot.ipam import factory
from nautobot.ipam.models import Prefix
from nautobot.utilities.filters import (
    BaseFilterSet,
    MACAddressFilter,
    MultiValueCharFilter,
    MultiValueDateFilter,
    MultiValueDateTimeFilter,
    MultiValueNumberFilter,
    MultiValueTimeFilter,
    NaturalKeyOrPKMultipleChoiceFilter,
    SearchFilter,
    TagFilter,
    TreeNodeMultipleChoiceFilter,
)
from nautobot.utilities.testing import FilterTestCases
from nautobot.utilities.testing import mixins
from nautobot.utilities.utils import get_route_for_model
>>>>>>> 76b4b60c


class TreeNodeMultipleChoiceFilterTest(TestCase):
    class SiteFilterSet(filters.BaseFilterSet):
        region = filters.TreeNodeMultipleChoiceFilter(queryset=dcim_models.Region.objects.all())

        class Meta:
            model = dcim_models.Site
            fields = []

    def setUp(self):

        super().setUp()

        self.region1 = dcim_models.Region.objects.create(name="Test Region 1", slug="test-region-1")
        self.region2 = dcim_models.Region.objects.create(name="Test Region 2", slug="test-region-2")
        self.region2a = dcim_models.Region.objects.create(
            name="Test Region 2A", slug="test-region-2a", parent=self.region2
        )
        self.region2ab = dcim_models.Region.objects.create(
            name="Test Region 2A-B", slug="test-region-2a-b", parent=self.region2a
        )
        self.site1 = dcim_models.Site.objects.create(region=self.region1, name="Test Site 1", slug="test-site1")
        self.site2 = dcim_models.Site.objects.create(region=self.region2, name="Test Site 2", slug="test-site2")
        self.site2a = dcim_models.Site.objects.create(region=self.region2a, name="Test Site 2a", slug="test-site2a")
        self.site2ab = dcim_models.Site.objects.create(
            region=self.region2ab, name="Test Site 2a-b", slug="test-site2a-b"
        )
        self.site0 = dcim_models.Site.objects.create(region=None, name="Test Site 0", slug="test-site0")

        self.queryset = dcim_models.Site.objects.filter(name__icontains="Test Site")

    def test_filter_single_slug(self):

        kwargs = {"region": ["test-region-1"]}
        qs = self.SiteFilterSet(kwargs, self.queryset).qs

        self.assertQuerysetEqual(qs, [self.site1])

    def test_filter_single_pk(self):

        kwargs = {"region": [self.region1.pk]}
        qs = self.SiteFilterSet(kwargs, self.queryset).qs

        self.assertQuerysetEqual(qs, [self.site1])

    def test_filter_multiple_slug(self):

        kwargs = {"region": ["test-region-1", "test-region-2"]}
        qs = self.SiteFilterSet(kwargs, self.queryset).qs

        self.assertQuerysetEqual(qs, [self.site1, self.site2, self.site2a, self.site2ab])

    def test_filter_null(self):

        kwargs = {"region": [settings.FILTERS_NULL_CHOICE_VALUE]}
        qs = self.SiteFilterSet(kwargs, self.queryset).qs

        self.assertQuerysetEqual(qs, [self.site0])

    def test_filter_combined_slug(self):

        kwargs = {"region": ["test-region-1", settings.FILTERS_NULL_CHOICE_VALUE]}
        qs = self.SiteFilterSet(kwargs, self.queryset).qs

        self.assertQuerysetEqual(qs, [self.site0, self.site1])

    def test_filter_combined_pk(self):

        kwargs = {"region": [self.region2.pk, settings.FILTERS_NULL_CHOICE_VALUE]}
        qs = self.SiteFilterSet(kwargs, self.queryset).qs

        self.assertQuerysetEqual(qs, [self.site0, self.site2, self.site2a, self.site2ab])

    def test_filter_single_slug_exclude(self):

        kwargs = {"region__n": ["test-region-1"]}
        qs = self.SiteFilterSet(kwargs, self.queryset).qs

        self.assertQuerysetEqual(qs, [self.site0, self.site2, self.site2a, self.site2ab])

    def test_filter_single_pk_exclude(self):

        kwargs = {"region__n": [self.region2.pk]}
        qs = self.SiteFilterSet(kwargs, self.queryset).qs

        self.assertQuerysetEqual(qs, [self.site0, self.site1])

    def test_filter_multiple_slug_exclude(self):

        kwargs = {"region__n": ["test-region-1", "test-region-2"]}
        qs = self.SiteFilterSet(kwargs, self.queryset).qs

        self.assertQuerysetEqual(qs, [self.site0])

    def test_filter_null_exclude(self):

        kwargs = {"region__n": [settings.FILTERS_NULL_CHOICE_VALUE]}
        qs = self.SiteFilterSet(kwargs, self.queryset).qs

        self.assertQuerysetEqual(qs, [self.site1, self.site2, self.site2a, self.site2ab])

    def test_filter_combined_slug_exclude(self):

        kwargs = {"region__n": ["test-region-1", settings.FILTERS_NULL_CHOICE_VALUE]}
        qs = self.SiteFilterSet(kwargs, self.queryset).qs

        self.assertQuerysetEqual(qs, [self.site2, self.site2a, self.site2ab])

    def test_filter_combined_pk_exclude(self):

        kwargs = {"region__n": [self.region2.pk, settings.FILTERS_NULL_CHOICE_VALUE]}
        qs = self.SiteFilterSet(kwargs, self.queryset).qs

        self.assertQuerysetEqual(qs, [self.site1])

    def test_lookup_expr_param_ignored(self):
        """
        Test that the `lookup_expr` parameter is ignored when using this filter on filtersets.
        """
        # Since we deprecated `in` this should be ignored.
        f = filters.TreeNodeMultipleChoiceFilter(queryset=dcim_models.Region.objects.all(), lookup_expr="in")
        self.assertEqual(f.lookup_expr, django_filters.conf.settings.DEFAULT_LOOKUP_EXPR)


class NaturalKeyOrPKMultipleChoiceFilterTest(TestCase, testing.NautobotTestCaseMixin):
    class SiteFilterSet(filters.BaseFilterSet):
        power_panels = filters.NaturalKeyOrPKMultipleChoiceFilter(
            field_name="powerpanel",
            queryset=dcim_models.PowerPanel.objects.all(),
            to_field_name="name",
        )

        class Meta:
            model = dcim_models.Site
            fields = []

    queryset = dcim_models.Site.objects.all()
    filterset = SiteFilterSet

    def setUp(self):

        super().setUp()

        self.site0 = dcim_models.Site.objects.create(name="Test Site 0", slug="test-site0")
        self.site1 = dcim_models.Site.objects.create(name="Test Site 1", slug="test-site1")
        self.site2 = dcim_models.Site.objects.create(name="Test Site 2", slug="test-site2")

        self.power_panel1 = dcim_models.PowerPanel.objects.create(site=self.site1, name="test-power-panel1")
        self.power_panel2 = dcim_models.PowerPanel.objects.create(site=self.site2, name="test-power-panel2")
        self.power_panel2a = dcim_models.PowerPanel.objects.create(site=self.site2, name="test-power-panel2a")
        self.power_panel2b = dcim_models.PowerPanel.objects.create(site=self.site2, name="test-power-panel2b")
        self.power_panel3 = dcim_models.PowerPanel.objects.create(site=self.site1, name="test-power-panel3")
        self.power_panel3a = dcim_models.PowerPanel.objects.create(site=self.site2, name="test-power-panel3")

    def test_filter_single_name(self):

        kwargs = {"power_panels": ["test-power-panel1"]}
        qs = self.SiteFilterSet(kwargs, self.queryset).qs

        self.assertQuerysetEqualAndNotEmpty(qs, [self.site1])

    def test_filter_single_pk(self):

        kwargs = {"power_panels": [self.power_panel1.pk]}
        qs = self.SiteFilterSet(kwargs, self.queryset).qs

        self.assertQuerysetEqualAndNotEmpty(qs, [self.site1])

    def test_filter_multiple_name(self):

        kwargs = {"power_panels": ["test-power-panel1", "test-power-panel2"]}
        qs = self.SiteFilterSet(kwargs, self.queryset).qs

        self.assertQuerysetEqualAndNotEmpty(qs, [self.site1, self.site2])

    def test_filter_duplicate_name(self):

        kwargs = {"power_panels": ["test-power-panel3"]}
        qs = self.SiteFilterSet(kwargs, self.queryset).qs

        self.assertQuerysetEqualAndNotEmpty(qs, [self.site1, self.site2])

    def test_filter_null(self):

        kwargs = {"power_panels": [settings.FILTERS_NULL_CHOICE_VALUE]}
        qs = self.SiteFilterSet(kwargs, self.queryset).qs
        expected_result = dcim_models.Site.objects.filter(powerpanel__isnull=True)

        self.assertQuerysetEqualAndNotEmpty(qs, expected_result)

    def test_filter_combined_name(self):

        kwargs = {"power_panels": ["test-power-panel1", settings.FILTERS_NULL_CHOICE_VALUE]}
        qs = self.SiteFilterSet(kwargs, self.queryset).qs
        expected_result = dcim_models.Site.objects.filter(powerpanel__isnull=True) | dcim_models.Site.objects.filter(
            powerpanel__name="test-power-panel1"
        )

        self.assertQuerysetEqualAndNotEmpty(qs, expected_result)

    def test_filter_combined_pk(self):

        kwargs = {"power_panels": [self.power_panel2.pk, settings.FILTERS_NULL_CHOICE_VALUE]}
        qs = self.SiteFilterSet(kwargs, self.queryset).qs
        expected_result = dcim_models.Site.objects.filter(powerpanel__isnull=True) | dcim_models.Site.objects.filter(
            powerpanel__pk=self.power_panel2.pk
        )

        self.assertQuerysetEqualAndNotEmpty(qs, expected_result)

    def test_filter_single_name_exclude(self):

        kwargs = {"power_panels__n": ["test-power-panel1"]}
        qs = self.SiteFilterSet(kwargs, self.queryset).qs
        expected_result = dcim_models.Site.objects.exclude(powerpanel__name="test-power-panel1")

        self.assertQuerysetEqualAndNotEmpty(qs, expected_result)

    def test_filter_single_pk_exclude(self):

        kwargs = {"power_panels__n": [self.power_panel2.pk]}
        qs = self.SiteFilterSet(kwargs, self.queryset).qs
        expected_result = dcim_models.Site.objects.exclude(powerpanel__pk=self.power_panel2.pk)

        self.assertQuerysetEqualAndNotEmpty(qs, expected_result)

    def test_filter_multiple_name_exclude(self):

        kwargs = {"power_panels__n": ["test-power-panel1", "test-power-panel2"]}
        qs = self.SiteFilterSet(kwargs, self.queryset).qs
        expected_result = dcim_models.Site.objects.exclude(powerpanel__name="test-power-panel1").exclude(
            powerpanel__name="test-power-panel2"
        )

        self.assertQuerysetEqualAndNotEmpty(qs, expected_result)

    def test_filter_duplicate_name_exclude(self):

        kwargs = {"power_panels__n": ["test-power-panel3"]}
        qs = self.SiteFilterSet(kwargs, self.queryset).qs
        expected_result = dcim_models.Site.objects.exclude(powerpanel__name="test-power-panel3")

        self.assertQuerysetEqualAndNotEmpty(qs, expected_result)

    def test_filter_null_exclude(self):

        kwargs = {"power_panels__n": [settings.FILTERS_NULL_CHOICE_VALUE]}
        qs = self.SiteFilterSet(kwargs, self.queryset).qs

        self.assertQuerysetEqualAndNotEmpty(qs, [self.site1, self.site2])

    def test_filter_combined_name_exclude(self):

        kwargs = {"power_panels__n": ["test-power-panel1", settings.FILTERS_NULL_CHOICE_VALUE]}
        qs = self.SiteFilterSet(kwargs, self.queryset).qs

        self.assertQuerysetEqualAndNotEmpty(qs, [self.site2])

    def test_filter_combined_pk_exclude(self):

        kwargs = {"power_panels__n": [self.power_panel2.pk, settings.FILTERS_NULL_CHOICE_VALUE]}
        qs = self.SiteFilterSet(kwargs, self.queryset).qs

        self.assertQuerysetEqualAndNotEmpty(qs, [self.site1])

    def test_get_filter_predicate(self):
        """
        Test that `get_filter_predicate()` has hybrid results depending on whether value is a UUID
        or a slug.
        """

        # Test UUID (pk)
        uuid_obj = self.power_panel1.pk
        kwargs = {"power_panels": [uuid_obj]}
        fs = self.SiteFilterSet(kwargs, self.queryset)
        self.assertQuerysetEqualAndNotEmpty(fs.qs, [self.site1])
        self.assertEqual(
            fs.filters["power_panels"].get_filter_predicate(uuid_obj),
            {"powerpanel": str(uuid_obj)},
        )

        # Test model instance (pk)
        instance = self.power_panel1
        kwargs = {"power_panels": [instance]}
        fs = self.SiteFilterSet(kwargs, self.queryset)
        self.assertQuerysetEqualAndNotEmpty(fs.qs, [self.site1])
        self.assertEqual(
            fs.filters["power_panels"].get_filter_predicate(instance),
            {"powerpanel": str(instance.pk)},
        )

        # Test string (name in this case)
        name = self.power_panel1.name
        kwargs = {"power_panels": [name]}
        fs = self.SiteFilterSet(kwargs, self.queryset)
        self.assertQuerysetEqualAndNotEmpty(fs.qs, [self.site1])
        self.assertEqual(
            fs.filters["power_panels"].get_filter_predicate(name),
            {"powerpanel__name": name},
        )


class TestModel(django_models.Model):
    """
    Test model used by BaseFilterSetTest for filter validation. Should never appear in a schema migration.
    """

    charfield = django_models.CharField(max_length=10)
    choicefield = django_models.IntegerField(choices=(("A", 1), ("B", 2), ("C", 3)))
    datefield = django_models.DateField()
    datetimefield = django_models.DateTimeField()
    integerfield = django_models.IntegerField()
    macaddressfield = fields.MACAddressCharField()
    textfield = django_models.TextField()
    timefield = django_models.TimeField()
    treeforeignkeyfield = TreeForeignKey(to="self", on_delete=django_models.CASCADE)

    tags = TaggableManager(through=extras_models.TaggedItem)


class BaseFilterSetTest(TestCase):
    """
    Ensure that a BaseFilterSet automatically creates the expected set of filters for each filter type.
    """

    class TestFilterSet(filters.BaseFilterSet):
        charfield = django_filters.CharFilter()
        macaddressfield = filters.MACAddressFilter()
        modelchoicefield = django_filters.ModelChoiceFilter(
            field_name="integerfield",  # We're pretending this is a ForeignKey field
            queryset=dcim_models.Site.objects.all(),
        )
        modelmultiplechoicefield = django_filters.ModelMultipleChoiceFilter(
            field_name="integerfield",  # We're pretending this is a ForeignKey field
            queryset=dcim_models.Site.objects.all(),
        )
        multiplechoicefield = django_filters.MultipleChoiceFilter(field_name="choicefield")
        multivaluecharfield = filters.MultiValueCharFilter(field_name="charfield")
        tagfield = filters.TagFilter()
        treeforeignkeyfield = filters.TreeNodeMultipleChoiceFilter(queryset=TestModel.objects.all())

        class Meta:
            model = TestModel
            fields = (
                "charfield",
                "choicefield",
                "datefield",
                "datetimefield",
                "integerfield",
                "macaddressfield",
                "modelchoicefield",
                "modelmultiplechoicefield",
                "multiplechoicefield",
                "tagfield",
                "textfield",
                "timefield",
                "treeforeignkeyfield",
            )

    @classmethod
    def setUpTestData(cls):
        cls.filters = cls.TestFilterSet().filters

    def test_generated_lookup_expression_filters(self):
        """
        Tests to ensure the internal helper method expands a CharFilter out to all natural lookup expressions.

        Used by declared filters expansion and adding new filters.
        """
        magic_lookups = self.TestFilterSet._generate_lookup_expression_filters(
            "magic_charfield", django_filters.CharFilter(field_name="charfield")
        )

        self.assertEqual(magic_lookups["magic_charfield__n"].lookup_expr, "exact")
        self.assertEqual(magic_lookups["magic_charfield__n"].exclude, True)
        self.assertEqual(magic_lookups["magic_charfield__ie"].lookup_expr, "iexact")
        self.assertEqual(magic_lookups["magic_charfield__ie"].exclude, False)
        self.assertEqual(magic_lookups["magic_charfield__nie"].lookup_expr, "iexact")
        self.assertEqual(magic_lookups["magic_charfield__nie"].exclude, True)
        self.assertEqual(magic_lookups["magic_charfield__ic"].lookup_expr, "icontains")
        self.assertEqual(magic_lookups["magic_charfield__ic"].exclude, False)
        self.assertEqual(magic_lookups["magic_charfield__nic"].lookup_expr, "icontains")
        self.assertEqual(magic_lookups["magic_charfield__nic"].exclude, True)
        self.assertEqual(magic_lookups["magic_charfield__isw"].lookup_expr, "istartswith")
        self.assertEqual(magic_lookups["magic_charfield__isw"].exclude, False)
        self.assertEqual(magic_lookups["magic_charfield__nisw"].lookup_expr, "istartswith")
        self.assertEqual(magic_lookups["magic_charfield__nisw"].exclude, True)
        self.assertEqual(magic_lookups["magic_charfield__iew"].lookup_expr, "iendswith")
        self.assertEqual(magic_lookups["magic_charfield__iew"].exclude, False)
        self.assertEqual(magic_lookups["magic_charfield__niew"].lookup_expr, "iendswith")
        self.assertEqual(magic_lookups["magic_charfield__niew"].exclude, True)
        self.assertEqual(magic_lookups["magic_charfield__re"].lookup_expr, "regex")
        self.assertEqual(magic_lookups["magic_charfield__re"].exclude, False)
        self.assertEqual(magic_lookups["magic_charfield__nre"].lookup_expr, "regex")
        self.assertEqual(magic_lookups["magic_charfield__nre"].exclude, True)
        self.assertEqual(magic_lookups["magic_charfield__ire"].lookup_expr, "iregex")
        self.assertEqual(magic_lookups["magic_charfield__ire"].exclude, False)
        self.assertEqual(magic_lookups["magic_charfield__nire"].lookup_expr, "iregex")
        self.assertEqual(magic_lookups["magic_charfield__nire"].exclude, True)

    def test_add_filter_field(self):
        """
        Testing to ensure add_filter method adds provided filter to resulting list as well as automagic expanded lookup expressions.
        """
        new_filter_set_field_name = "tacos"
        new_filter_set_field = django_filters.CharFilter(field_name="charfield")

        self.assertNotIn("tacos", self.TestFilterSet().filters.keys())

        self.TestFilterSet.add_filter(new_filter_name=new_filter_set_field_name, new_filter_field=new_filter_set_field)

        new_filter_keys = self.TestFilterSet().filters.keys()
        self.assertIn("tacos", new_filter_keys)
        self.assertIn("tacos__n", new_filter_keys)
        self.assertIn("tacos__ie", new_filter_keys)

        with self.assertRaises(TypeError):
            self.TestFilterSet.add_filter(new_filter_name="tacos", new_filter_field=None)

        with self.assertRaises(AttributeError):
            self.TestFilterSet.add_filter(new_filter_name="charfield", new_filter_field=new_filter_set_field)

    def test_char_filter(self):
        self.assertIsInstance(self.filters["charfield"], django_filters.CharFilter)
        self.assertEqual(self.filters["charfield"].lookup_expr, "exact")
        self.assertEqual(self.filters["charfield"].exclude, False)
        self.assertEqual(self.filters["charfield__n"].lookup_expr, "exact")
        self.assertEqual(self.filters["charfield__n"].exclude, True)
        self.assertEqual(self.filters["charfield__ie"].lookup_expr, "iexact")
        self.assertEqual(self.filters["charfield__ie"].exclude, False)
        self.assertEqual(self.filters["charfield__nie"].lookup_expr, "iexact")
        self.assertEqual(self.filters["charfield__nie"].exclude, True)
        self.assertEqual(self.filters["charfield__ic"].lookup_expr, "icontains")
        self.assertEqual(self.filters["charfield__ic"].exclude, False)
        self.assertEqual(self.filters["charfield__nic"].lookup_expr, "icontains")
        self.assertEqual(self.filters["charfield__nic"].exclude, True)
        self.assertEqual(self.filters["charfield__isw"].lookup_expr, "istartswith")
        self.assertEqual(self.filters["charfield__isw"].exclude, False)
        self.assertEqual(self.filters["charfield__nisw"].lookup_expr, "istartswith")
        self.assertEqual(self.filters["charfield__nisw"].exclude, True)
        self.assertEqual(self.filters["charfield__iew"].lookup_expr, "iendswith")
        self.assertEqual(self.filters["charfield__iew"].exclude, False)
        self.assertEqual(self.filters["charfield__niew"].lookup_expr, "iendswith")
        self.assertEqual(self.filters["charfield__niew"].exclude, True)
        self.assertEqual(self.filters["charfield__re"].lookup_expr, "regex")
        self.assertEqual(self.filters["charfield__re"].exclude, False)
        self.assertEqual(self.filters["charfield__nre"].lookup_expr, "regex")
        self.assertEqual(self.filters["charfield__nre"].exclude, True)
        self.assertEqual(self.filters["charfield__ire"].lookup_expr, "iregex")
        self.assertEqual(self.filters["charfield__ire"].exclude, False)
        self.assertEqual(self.filters["charfield__nire"].lookup_expr, "iregex")
        self.assertEqual(self.filters["charfield__nire"].exclude, True)

    def test_mac_address_filter(self):
        self.assertIsInstance(self.filters["macaddressfield"], filters.MACAddressFilter)
        self.assertEqual(self.filters["macaddressfield"].lookup_expr, "exact")
        self.assertEqual(self.filters["macaddressfield"].exclude, False)
        self.assertEqual(self.filters["macaddressfield__n"].lookup_expr, "exact")
        self.assertEqual(self.filters["macaddressfield__n"].exclude, True)
        self.assertEqual(self.filters["macaddressfield__ie"].lookup_expr, "iexact")
        self.assertEqual(self.filters["macaddressfield__ie"].exclude, False)
        self.assertEqual(self.filters["macaddressfield__nie"].lookup_expr, "iexact")
        self.assertEqual(self.filters["macaddressfield__nie"].exclude, True)
        self.assertEqual(self.filters["macaddressfield__ic"].lookup_expr, "icontains")
        self.assertEqual(self.filters["macaddressfield__ic"].exclude, False)
        self.assertEqual(self.filters["macaddressfield__nic"].lookup_expr, "icontains")
        self.assertEqual(self.filters["macaddressfield__nic"].exclude, True)
        self.assertEqual(self.filters["macaddressfield__isw"].lookup_expr, "istartswith")
        self.assertEqual(self.filters["macaddressfield__isw"].exclude, False)
        self.assertEqual(self.filters["macaddressfield__nisw"].lookup_expr, "istartswith")
        self.assertEqual(self.filters["macaddressfield__nisw"].exclude, True)
        self.assertEqual(self.filters["macaddressfield__iew"].lookup_expr, "iendswith")
        self.assertEqual(self.filters["macaddressfield__iew"].exclude, False)
        self.assertEqual(self.filters["macaddressfield__niew"].lookup_expr, "iendswith")
        self.assertEqual(self.filters["macaddressfield__niew"].exclude, True)
        self.assertEqual(self.filters["macaddressfield__re"].lookup_expr, "regex")
        self.assertEqual(self.filters["macaddressfield__re"].exclude, False)
        self.assertEqual(self.filters["macaddressfield__nre"].lookup_expr, "regex")
        self.assertEqual(self.filters["macaddressfield__nre"].exclude, True)
        self.assertEqual(self.filters["macaddressfield__ire"].lookup_expr, "iregex")
        self.assertEqual(self.filters["macaddressfield__ire"].exclude, False)
        self.assertEqual(self.filters["macaddressfield__nire"].lookup_expr, "iregex")
        self.assertEqual(self.filters["macaddressfield__nire"].exclude, True)

    def test_model_choice_filter(self):
        self.assertIsInstance(self.filters["modelchoicefield"], django_filters.ModelChoiceFilter)
        self.assertEqual(self.filters["modelchoicefield"].lookup_expr, "exact")
        self.assertEqual(self.filters["modelchoicefield"].exclude, False)
        self.assertEqual(self.filters["modelchoicefield__n"].lookup_expr, "exact")
        self.assertEqual(self.filters["modelchoicefield__n"].exclude, True)

    def test_model_multiple_choice_filter(self):
        self.assertIsInstance(
            self.filters["modelmultiplechoicefield"],
            django_filters.ModelMultipleChoiceFilter,
        )
        self.assertEqual(self.filters["modelmultiplechoicefield"].lookup_expr, "exact")
        self.assertEqual(self.filters["modelmultiplechoicefield"].exclude, False)
        self.assertEqual(self.filters["modelmultiplechoicefield__n"].lookup_expr, "exact")
        self.assertEqual(self.filters["modelmultiplechoicefield__n"].exclude, True)

    def test_multi_value_char_filter(self):
        self.assertIsInstance(self.filters["multivaluecharfield"], filters.MultiValueCharFilter)
        self.assertEqual(self.filters["multivaluecharfield"].lookup_expr, "exact")
        self.assertEqual(self.filters["multivaluecharfield"].exclude, False)
        self.assertEqual(self.filters["multivaluecharfield__n"].lookup_expr, "exact")
        self.assertEqual(self.filters["multivaluecharfield__n"].exclude, True)
        self.assertEqual(self.filters["multivaluecharfield__ie"].lookup_expr, "iexact")
        self.assertEqual(self.filters["multivaluecharfield__ie"].exclude, False)
        self.assertEqual(self.filters["multivaluecharfield__nie"].lookup_expr, "iexact")
        self.assertEqual(self.filters["multivaluecharfield__nie"].exclude, True)
        self.assertEqual(self.filters["multivaluecharfield__ic"].lookup_expr, "icontains")
        self.assertEqual(self.filters["multivaluecharfield__ic"].exclude, False)
        self.assertEqual(self.filters["multivaluecharfield__nic"].lookup_expr, "icontains")
        self.assertEqual(self.filters["multivaluecharfield__nic"].exclude, True)
        self.assertEqual(self.filters["multivaluecharfield__isw"].lookup_expr, "istartswith")
        self.assertEqual(self.filters["multivaluecharfield__isw"].exclude, False)
        self.assertEqual(self.filters["multivaluecharfield__nisw"].lookup_expr, "istartswith")
        self.assertEqual(self.filters["multivaluecharfield__nisw"].exclude, True)
        self.assertEqual(self.filters["multivaluecharfield__iew"].lookup_expr, "iendswith")
        self.assertEqual(self.filters["multivaluecharfield__iew"].exclude, False)
        self.assertEqual(self.filters["multivaluecharfield__niew"].lookup_expr, "iendswith")
        self.assertEqual(self.filters["multivaluecharfield__niew"].exclude, True)
        self.assertEqual(self.filters["multivaluecharfield__re"].lookup_expr, "regex")
        self.assertEqual(self.filters["multivaluecharfield__re"].exclude, False)
        self.assertEqual(self.filters["multivaluecharfield__nre"].lookup_expr, "regex")
        self.assertEqual(self.filters["multivaluecharfield__nre"].exclude, True)
        self.assertEqual(self.filters["multivaluecharfield__ire"].lookup_expr, "iregex")
        self.assertEqual(self.filters["multivaluecharfield__ire"].exclude, False)
        self.assertEqual(self.filters["multivaluecharfield__nire"].lookup_expr, "iregex")
        self.assertEqual(self.filters["multivaluecharfield__nire"].exclude, True)

    def test_textfield_multi_value_char_filter(self):
        self.assertIsInstance(self.filters["textfield"], filters.MultiValueCharFilter)
        self.assertEqual(self.filters["textfield"].lookup_expr, "exact")
        self.assertEqual(self.filters["textfield"].exclude, False)
        self.assertEqual(self.filters["textfield__n"].lookup_expr, "exact")
        self.assertEqual(self.filters["textfield__n"].exclude, True)
        self.assertEqual(self.filters["textfield__ie"].lookup_expr, "iexact")
        self.assertEqual(self.filters["textfield__ie"].exclude, False)
        self.assertEqual(self.filters["textfield__nie"].lookup_expr, "iexact")
        self.assertEqual(self.filters["textfield__nie"].exclude, True)
        self.assertEqual(self.filters["textfield__ic"].lookup_expr, "icontains")
        self.assertEqual(self.filters["textfield__ic"].exclude, False)
        self.assertEqual(self.filters["textfield__nic"].lookup_expr, "icontains")
        self.assertEqual(self.filters["textfield__nic"].exclude, True)
        self.assertEqual(self.filters["textfield__isw"].lookup_expr, "istartswith")
        self.assertEqual(self.filters["textfield__isw"].exclude, False)
        self.assertEqual(self.filters["textfield__nisw"].lookup_expr, "istartswith")
        self.assertEqual(self.filters["textfield__nisw"].exclude, True)
        self.assertEqual(self.filters["textfield__iew"].lookup_expr, "iendswith")
        self.assertEqual(self.filters["textfield__iew"].exclude, False)
        self.assertEqual(self.filters["textfield__niew"].lookup_expr, "iendswith")
        self.assertEqual(self.filters["textfield__niew"].exclude, True)
        self.assertEqual(self.filters["textfield__re"].lookup_expr, "regex")
        self.assertEqual(self.filters["textfield__re"].exclude, False)
        self.assertEqual(self.filters["textfield__nre"].lookup_expr, "regex")
        self.assertEqual(self.filters["textfield__nre"].exclude, True)
        self.assertEqual(self.filters["textfield__ire"].lookup_expr, "iregex")
        self.assertEqual(self.filters["textfield__ire"].exclude, False)
        self.assertEqual(self.filters["textfield__nire"].lookup_expr, "iregex")
        self.assertEqual(self.filters["textfield__nire"].exclude, True)

    def test_multi_value_date_filter(self):
        self.assertIsInstance(self.filters["datefield"], filters.MultiValueDateFilter)
        self.assertEqual(self.filters["datefield"].lookup_expr, "exact")
        self.assertEqual(self.filters["datefield"].exclude, False)
        self.assertEqual(self.filters["datefield__n"].lookup_expr, "exact")
        self.assertEqual(self.filters["datefield__n"].exclude, True)
        self.assertEqual(self.filters["datefield__lt"].lookup_expr, "lt")
        self.assertEqual(self.filters["datefield__lt"].exclude, False)
        self.assertEqual(self.filters["datefield__lte"].lookup_expr, "lte")
        self.assertEqual(self.filters["datefield__lte"].exclude, False)
        self.assertEqual(self.filters["datefield__gt"].lookup_expr, "gt")
        self.assertEqual(self.filters["datefield__gt"].exclude, False)
        self.assertEqual(self.filters["datefield__gte"].lookup_expr, "gte")
        self.assertEqual(self.filters["datefield__gte"].exclude, False)

    def test_multi_value_datetime_filter(self):
        self.assertIsInstance(self.filters["datetimefield"], filters.MultiValueDateTimeFilter)
        self.assertEqual(self.filters["datetimefield"].lookup_expr, "exact")
        self.assertEqual(self.filters["datetimefield"].exclude, False)
        self.assertEqual(self.filters["datetimefield__n"].lookup_expr, "exact")
        self.assertEqual(self.filters["datetimefield__n"].exclude, True)
        self.assertEqual(self.filters["datetimefield__lt"].lookup_expr, "lt")
        self.assertEqual(self.filters["datetimefield__lt"].exclude, False)
        self.assertEqual(self.filters["datetimefield__lte"].lookup_expr, "lte")
        self.assertEqual(self.filters["datetimefield__lte"].exclude, False)
        self.assertEqual(self.filters["datetimefield__gt"].lookup_expr, "gt")
        self.assertEqual(self.filters["datetimefield__gt"].exclude, False)
        self.assertEqual(self.filters["datetimefield__gte"].lookup_expr, "gte")
        self.assertEqual(self.filters["datetimefield__gte"].exclude, False)

    def test_multi_value_number_filter(self):
        self.assertIsInstance(self.filters["integerfield"], filters.MultiValueNumberFilter)
        self.assertEqual(self.filters["integerfield"].lookup_expr, "exact")
        self.assertEqual(self.filters["integerfield"].exclude, False)
        self.assertEqual(self.filters["integerfield__n"].lookup_expr, "exact")
        self.assertEqual(self.filters["integerfield__n"].exclude, True)
        self.assertEqual(self.filters["integerfield__lt"].lookup_expr, "lt")
        self.assertEqual(self.filters["integerfield__lt"].exclude, False)
        self.assertEqual(self.filters["integerfield__lte"].lookup_expr, "lte")
        self.assertEqual(self.filters["integerfield__lte"].exclude, False)
        self.assertEqual(self.filters["integerfield__gt"].lookup_expr, "gt")
        self.assertEqual(self.filters["integerfield__gt"].exclude, False)
        self.assertEqual(self.filters["integerfield__gte"].lookup_expr, "gte")
        self.assertEqual(self.filters["integerfield__gte"].exclude, False)

    def test_multi_value_time_filter(self):
        self.assertIsInstance(self.filters["timefield"], filters.MultiValueTimeFilter)
        self.assertEqual(self.filters["timefield"].lookup_expr, "exact")
        self.assertEqual(self.filters["timefield"].exclude, False)
        self.assertEqual(self.filters["timefield__n"].lookup_expr, "exact")
        self.assertEqual(self.filters["timefield__n"].exclude, True)
        self.assertEqual(self.filters["timefield__lt"].lookup_expr, "lt")
        self.assertEqual(self.filters["timefield__lt"].exclude, False)
        self.assertEqual(self.filters["timefield__lte"].lookup_expr, "lte")
        self.assertEqual(self.filters["timefield__lte"].exclude, False)
        self.assertEqual(self.filters["timefield__gt"].lookup_expr, "gt")
        self.assertEqual(self.filters["timefield__gt"].exclude, False)
        self.assertEqual(self.filters["timefield__gte"].lookup_expr, "gte")
        self.assertEqual(self.filters["timefield__gte"].exclude, False)

    def test_multiple_choice_filter(self):
        self.assertIsInstance(self.filters["multiplechoicefield"], django_filters.MultipleChoiceFilter)
        self.assertEqual(self.filters["multiplechoicefield"].lookup_expr, "exact")
        self.assertEqual(self.filters["multiplechoicefield"].exclude, False)
        self.assertEqual(self.filters["multiplechoicefield__n"].lookup_expr, "exact")
        self.assertEqual(self.filters["multiplechoicefield__n"].exclude, True)
        self.assertEqual(self.filters["multiplechoicefield__ie"].lookup_expr, "iexact")
        self.assertEqual(self.filters["multiplechoicefield__ie"].exclude, False)
        self.assertEqual(self.filters["multiplechoicefield__nie"].lookup_expr, "iexact")
        self.assertEqual(self.filters["multiplechoicefield__nie"].exclude, True)
        self.assertEqual(self.filters["multiplechoicefield__ic"].lookup_expr, "icontains")
        self.assertEqual(self.filters["multiplechoicefield__ic"].exclude, False)
        self.assertEqual(self.filters["multiplechoicefield__nic"].lookup_expr, "icontains")
        self.assertEqual(self.filters["multiplechoicefield__nic"].exclude, True)
        self.assertEqual(self.filters["multiplechoicefield__isw"].lookup_expr, "istartswith")
        self.assertEqual(self.filters["multiplechoicefield__isw"].exclude, False)
        self.assertEqual(self.filters["multiplechoicefield__nisw"].lookup_expr, "istartswith")
        self.assertEqual(self.filters["multiplechoicefield__nisw"].exclude, True)
        self.assertEqual(self.filters["multiplechoicefield__iew"].lookup_expr, "iendswith")
        self.assertEqual(self.filters["multiplechoicefield__iew"].exclude, False)
        self.assertEqual(self.filters["multiplechoicefield__niew"].lookup_expr, "iendswith")
        self.assertEqual(self.filters["multiplechoicefield__niew"].exclude, True)
        self.assertEqual(self.filters["multiplechoicefield__re"].lookup_expr, "regex")
        self.assertEqual(self.filters["multiplechoicefield__re"].exclude, False)
        self.assertEqual(self.filters["multiplechoicefield__nre"].lookup_expr, "regex")
        self.assertEqual(self.filters["multiplechoicefield__nre"].exclude, True)
        self.assertEqual(self.filters["multiplechoicefield__ire"].lookup_expr, "iregex")
        self.assertEqual(self.filters["multiplechoicefield__ire"].exclude, False)
        self.assertEqual(self.filters["multiplechoicefield__nire"].lookup_expr, "iregex")
        self.assertEqual(self.filters["multiplechoicefield__nire"].exclude, True)

    def test_tag_filter(self):
        self.assertIsInstance(self.filters["tagfield"], filters.TagFilter)
        self.assertEqual(self.filters["tagfield"].lookup_expr, "exact")
        self.assertEqual(self.filters["tagfield"].exclude, False)
        self.assertEqual(self.filters["tagfield__n"].lookup_expr, "exact")
        self.assertEqual(self.filters["tagfield__n"].exclude, True)

    def test_tree_node_multiple_choice_filter(self):
        self.assertIsInstance(self.filters["treeforeignkeyfield"], filters.TreeNodeMultipleChoiceFilter)
        self.assertEqual(self.filters["treeforeignkeyfield"].lookup_expr, "exact")
        self.assertEqual(self.filters["treeforeignkeyfield"].exclude, False)
        self.assertEqual(self.filters["treeforeignkeyfield__n"].lookup_expr, "exact")
        self.assertEqual(self.filters["treeforeignkeyfield__n"].exclude, True)


class DynamicFilterLookupExpressionTest(TestCase):
    """
    Validate function of automatically generated filters using the Device model as an example.
    """

    device_queryset = dcim_models.Device.objects.all()
    device_filterset = dcim_filters.DeviceFilterSet
    site_queryset = dcim_models.Site.objects.all()
    site_filterset = dcim_filters.SiteFilterSet

    @classmethod
    def setUpTestData(cls):

        manufacturers = (
            dcim_models.Manufacturer(name="Manufacturer 1", slug="manufacturer-1"),
            dcim_models.Manufacturer(name="Manufacturer 2", slug="manufacturer-2"),
            dcim_models.Manufacturer(name="Manufacturer 3", slug="manufacturer-3"),
        )
        dcim_models.Manufacturer.objects.bulk_create(manufacturers)

        device_types = (
            dcim_models.DeviceType(
                manufacturer=manufacturers[0],
                model="Model 1",
                slug="model-1",
                is_full_depth=True,
            ),
            dcim_models.DeviceType(
                manufacturer=manufacturers[1],
                model="Model 2",
                slug="model-2",
                is_full_depth=True,
            ),
            dcim_models.DeviceType(
                manufacturer=manufacturers[2],
                model="Model 3",
                slug="model-3",
                is_full_depth=False,
            ),
        )
        dcim_models.DeviceType.objects.bulk_create(device_types)

        device_roles = (
            dcim_models.DeviceRole(name="Device Role 1", slug="device-role-1"),
            dcim_models.DeviceRole(name="Device Role 2", slug="device-role-2"),
            dcim_models.DeviceRole(name="Device Role 3", slug="device-role-3"),
        )
        dcim_models.DeviceRole.objects.bulk_create(device_roles)

        device_statuses = extras_models.Status.objects.get_for_model(dcim_models.Device)
        device_status_map = {ds.slug: ds for ds in device_statuses.all()}

        platforms = (
            dcim_models.Platform(name="Platform 1", slug="platform-1"),
            dcim_models.Platform(name="Platform 2", slug="platform-2"),
            dcim_models.Platform(name="Platform 3", slug="platform-3"),
        )
        dcim_models.Platform.objects.bulk_create(platforms)

        cls.regions = dcim_models.Region.objects.filter(sites__isnull=False)[:3]

        cls.sites = (
            dcim_models.Site.objects.filter(region=cls.regions[0]).first(),
            dcim_models.Site.objects.filter(region=cls.regions[1]).first(),
            dcim_models.Site.objects.filter(region=cls.regions[2]).first(),
        )
        cls.sites[0].asn = 65001
        cls.sites[1].asn = 65101
        cls.sites[2].asn = 65201

        racks = (
            dcim_models.Rack(name="Rack 1", site=cls.sites[0]),
            dcim_models.Rack(name="Rack 2", site=cls.sites[1]),
            dcim_models.Rack(name="Rack 3", site=cls.sites[2]),
        )
        dcim_models.Rack.objects.bulk_create(racks)

        devices = (
            dcim_models.Device(
                name="Device 1",
                device_type=device_types[0],
                device_role=device_roles[0],
                platform=platforms[0],
                serial="ABC",
                asset_tag="1001",
                site=cls.sites[0],
                rack=racks[0],
                position=1,
                face=choices.DeviceFaceChoices.FACE_FRONT,
                status=device_status_map["active"],
                local_context_data={"foo": 123},
                comments="Device 1 comments",
            ),
            dcim_models.Device(
                name="Device 2",
                device_type=device_types[1],
                device_role=device_roles[1],
                platform=platforms[1],
                serial="DEF",
                asset_tag="1002",
                site=cls.sites[1],
                rack=racks[1],
                position=2,
                face=choices.DeviceFaceChoices.FACE_FRONT,
                status=device_status_map["staged"],
                comments="Device 2 comments",
            ),
            dcim_models.Device(
                name="Device 3",
                device_type=device_types[2],
                device_role=device_roles[2],
                platform=platforms[2],
                serial="GHI",
                asset_tag="1003",
                site=cls.sites[2],
                rack=racks[2],
                position=3,
                face=choices.DeviceFaceChoices.FACE_REAR,
                status=device_status_map["failed"],
                comments="Device 3 comments",
            ),
        )
        dcim_models.Device.objects.bulk_create(devices)

        interfaces = (
            dcim_models.Interface(device=devices[0], name="Interface 1", mac_address="00-00-00-00-00-01"),
            dcim_models.Interface(device=devices[0], name="Interface 2", mac_address="aa-00-00-00-00-01"),
            dcim_models.Interface(device=devices[1], name="Interface 3", mac_address="00-00-00-00-00-02"),
            dcim_models.Interface(device=devices[1], name="Interface 4", mac_address="bb-00-00-00-00-02"),
            dcim_models.Interface(device=devices[2], name="Interface 5", mac_address="00-00-00-00-00-03"),
            dcim_models.Interface(device=devices[2], name="Interface 6", mac_address="cc-00-00-00-00-03"),
        )
        dcim_models.Interface.objects.bulk_create(interfaces)

    class DeviceFilterSetWithComments(dcim_filters.DeviceFilterSet):
        class Meta:
            model = dcim_models.Device
            fields = [
                "comments",
            ]

    def test_site_name_negation(self):
        params = {"name__n": ["Site 1"]}
        self.assertQuerysetEqual(
            dcim_filters.SiteFilterSet(params, self.site_queryset).qs,
            dcim_models.Site.objects.exclude(name="Site 1"),
        )

    def test_site_slug_icontains(self):
        params = {"slug__ic": ["-1"]}
        self.assertQuerysetEqual(
            dcim_filters.SiteFilterSet(params, self.site_queryset).qs,
            dcim_models.Site.objects.filter(slug__icontains="-1"),
        )

    def test_site_slug_icontains_negation(self):
        params = {"slug__nic": ["-1"]}
        self.assertQuerysetEqual(
            dcim_filters.SiteFilterSet(params, self.site_queryset).qs,
            dcim_models.Site.objects.exclude(slug__icontains="-1"),
        )

    def test_site_slug_startswith(self):
        startswith = dcim_models.Site.objects.first().slug[:3]
        params = {"slug__isw": [startswith]}
        self.assertQuerysetEqual(
            dcim_filters.SiteFilterSet(params, self.site_queryset).qs,
            dcim_models.Site.objects.filter(slug__istartswith=startswith),
        )

    def test_site_slug_startswith_negation(self):
        startswith = dcim_models.Site.objects.first().slug[:3]
        params = {"slug__nisw": [startswith]}
        self.assertQuerysetEqual(
            dcim_filters.SiteFilterSet(params, self.site_queryset).qs,
            dcim_models.Site.objects.exclude(slug__icontains=startswith),
        )

    def test_site_slug_endswith(self):
        endswith = dcim_models.Site.objects.first().slug[
            len(dcim_models.Site.objects.first().slug) - 2 : len(dcim_models.Site.objects.first().slug)
        ]
        params = {"slug__iew": [endswith]}
        self.assertQuerysetEqual(
            dcim_filters.SiteFilterSet(params, self.site_queryset).qs,
            dcim_models.Site.objects.filter(slug__iendswith=endswith),
        )

    def test_site_slug_endswith_negation(self):
        endswith = dcim_models.Site.objects.first().slug[
            len(dcim_models.Site.objects.first().slug) - 2 : len(dcim_models.Site.objects.first().slug)
        ]
        params = {"slug__niew": [endswith]}
        self.assertQuerysetEqual(
            dcim_filters.SiteFilterSet(params, self.site_queryset).qs,
            dcim_models.Site.objects.exclude(slug__iendswith=endswith),
        )

    def test_site_slug_regex(self):
        params = {"slug__re": ["-1$"]}
        self.assertQuerysetEqual(
            dcim_filters.SiteFilterSet(params, self.site_queryset).qs,
            dcim_models.Site.objects.filter(slug__regex="-1$"),
        )

    def test_site_slug_regex_negation(self):
        params = {"slug__nre": ["-1$"]}
        self.assertQuerysetEqual(
            dcim_filters.SiteFilterSet(params, self.site_queryset).qs,
            dcim_models.Site.objects.exclude(slug__regex="-1$"),
        )

    def test_site_slug_iregex(self):
        params = {"slug__ire": ["SITE"]}
        self.assertQuerysetEqual(
            dcim_filters.SiteFilterSet(params, self.site_queryset).qs,
            dcim_models.Site.objects.filter(slug__iregex="SITE"),
        )

    def test_site_slug_iregex_negation(self):
        params = {"slug__nire": ["SITE"]}
        self.assertQuerysetEqual(
            dcim_filters.SiteFilterSet(params, self.site_queryset).qs,
            dcim_models.Site.objects.exclude(slug__iregex="SITE"),
        )

    def test_site_asn_lt(self):
        asn = dcim_models.Site.objects.filter(asn__isnull=False).first().asn
        params = {"asn__lt": [asn]}
        self.assertQuerysetEqual(
            dcim_filters.SiteFilterSet(params, self.site_queryset).qs, dcim_models.Site.objects.filter(asn__lt=asn)
        )

    def test_site_asn_lte(self):
        asn = dcim_models.Site.objects.filter(asn__isnull=False).first().asn
        params = {"asn__lte": [asn]}
        self.assertQuerysetEqual(
            dcim_filters.SiteFilterSet(params, self.site_queryset).qs, dcim_models.Site.objects.filter(asn__lte=asn)
        )

    def test_site_asn_gt(self):
        asn = dcim_models.Site.objects.filter(asn__isnull=False).first().asn
        params = {"asn__gt": [asn]}
        self.assertQuerysetEqual(
            dcim_filters.SiteFilterSet(params, self.site_queryset).qs, dcim_models.Site.objects.filter(asn__gt=asn)
        )

    def test_site_asn_gte(self):
        asn = dcim_models.Site.objects.filter(asn__isnull=False).first().asn
        params = {"asn__gte": [asn]}
        self.assertQuerysetEqual(
            dcim_filters.SiteFilterSet(params, self.site_queryset).qs, dcim_models.Site.objects.filter(asn__gte=asn)
        )

    def test_site_region_negation(self):
        params = {"region__n": ["region-1"]}
        self.assertQuerysetEqual(
            dcim_filters.SiteFilterSet(params, self.site_queryset).qs,
            dcim_models.Site.objects.exclude(region__slug="region-1"),
        )

    def test_site_region_id_negation(self):
        params = {"region_id__n": [self.regions[0].pk]}
        self.assertQuerysetEqual(
            dcim_filters.SiteFilterSet(params, self.site_queryset).qs,
            dcim_models.Site.objects.exclude(region__in=self.regions[0].get_descendants(include_self=True)),
        )

    def test_device_name_eq(self):
        params = {"name": ["Device 1"]}
        self.assertQuerysetEqual(
            dcim_filters.DeviceFilterSet(params, self.device_queryset).qs,
            dcim_models.Device.objects.filter(name="Device 1"),
        )

    def test_device_name_negation(self):
        params = {"name__n": ["Device 1"]}
        self.assertQuerysetEqual(
            dcim_filters.DeviceFilterSet(params, self.device_queryset).qs,
            dcim_models.Device.objects.exclude(name="Device 1"),
        )

    def test_device_name_startswith(self):
        params = {"name__isw": ["Device"]}
        self.assertQuerysetEqual(
            dcim_filters.DeviceFilterSet(params, self.device_queryset).qs,
            dcim_models.Device.objects.filter(name__istartswith="Device"),
        )

    def test_device_name_startswith_negation(self):
        params = {"name__nisw": ["Device 1"]}
        self.assertQuerysetEqual(
            dcim_filters.DeviceFilterSet(params, self.device_queryset).qs,
            dcim_models.Device.objects.exclude(name__istartswith="Device 1"),
        )

    def test_device_name_endswith(self):
        params = {"name__iew": [" 1"]}
        self.assertQuerysetEqual(
            dcim_filters.DeviceFilterSet(params, self.device_queryset).qs,
            dcim_models.Device.objects.filter(name__iendswith=" 1"),
        )

    def test_device_name_endswith_negation(self):
        params = {"name__niew": [" 1"]}
        self.assertQuerysetEqual(
            dcim_filters.DeviceFilterSet(params, self.device_queryset).qs,
            dcim_models.Device.objects.exclude(name__iendswith=" 1"),
        )

    def test_device_name_icontains(self):
        params = {"name__ic": [" 2"]}
        self.assertQuerysetEqual(
            dcim_filters.DeviceFilterSet(params, self.device_queryset).qs,
            dcim_models.Device.objects.filter(name__icontains=" 2"),
        )

    def test_device_name_icontains_negation(self):
        params = {"name__nic": [" "]}
        self.assertQuerysetEqual(
            dcim_filters.DeviceFilterSet(params, self.device_queryset).qs,
            dcim_models.Device.objects.exclude(name__icontains=" "),
        )

    def test_device_mac_address_negation(self):
        params = {"mac_address__n": ["00-00-00-00-00-01", "aa-00-00-00-00-01"]}
        self.assertEqual(dcim_filters.DeviceFilterSet(params, self.device_queryset).qs.count(), 2)

    def test_device_mac_address_startswith(self):
        params = {"mac_address__isw": ["aa:"]}
        self.assertEqual(dcim_filters.DeviceFilterSet(params, self.device_queryset).qs.count(), 1)

    def test_device_mac_address_startswith_negation(self):
        params = {"mac_address__nisw": ["aa:"]}
        self.assertEqual(dcim_filters.DeviceFilterSet(params, self.device_queryset).qs.count(), 2)

    def test_device_mac_address_endswith(self):
        params = {"mac_address__iew": [":02"]}
        self.assertEqual(dcim_filters.DeviceFilterSet(params, self.device_queryset).qs.count(), 1)

    def test_device_mac_address_endswith_negation(self):
        params = {"mac_address__niew": [":02"]}
        self.assertEqual(dcim_filters.DeviceFilterSet(params, self.device_queryset).qs.count(), 2)

    def test_device_mac_address_icontains(self):
        params = {"mac_address__ic": ["aa:", "bb"]}
        self.assertEqual(dcim_filters.DeviceFilterSet(params, self.device_queryset).qs.count(), 2)

    def test_device_mac_address_icontains_negation(self):
        params = {"mac_address__nic": ["aa:", "bb"]}
        self.assertEqual(dcim_filters.DeviceFilterSet(params, self.device_queryset).qs.count(), 1)

    def test_device_mac_address_regex(self):
        params = {"mac_address__re": ["^AA:"]}
        self.assertEqual(dcim_filters.DeviceFilterSet(params, self.device_queryset).qs.count(), 1)

    def test_device_mac_address_iregex(self):
        params = {"mac_address__ire": ["^aa:"]}
        self.assertEqual(dcim_filters.DeviceFilterSet(params, self.device_queryset).qs.count(), 1)

    def test_device_mac_address_regex_negation(self):
        params = {"mac_address__nre": ["^AA:"]}
        self.assertEqual(dcim_filters.DeviceFilterSet(params, self.device_queryset).qs.count(), 2)

    def test_device_mac_address_iregex_negation(self):
        params = {"mac_address__nire": ["^aa:"]}
        self.assertEqual(dcim_filters.DeviceFilterSet(params, self.device_queryset).qs.count(), 2)

    def test_device_comments_multiple_value_charfield(self):
        params = {"comments": ["Device 1 comments"]}
        self.assertQuerysetEqual(
            self.DeviceFilterSetWithComments(params, self.device_queryset).qs,
            dcim_models.Device.objects.filter(comments="Device 1 comments"),
        )
        params = {"comments": ["Device 1 comments", "Device 2 comments"]}
        self.assertQuerysetEqual(
            self.DeviceFilterSetWithComments(params, self.device_queryset).qs,
            dcim_models.Device.objects.filter(comments__in=["Device 1 comments", "Device 2 comments"]),
        )
        params = {"comments": ["Device 1 comments", "Device 2 comments", "Device 3 comments"]}
        self.assertQuerysetEqual(
            self.DeviceFilterSetWithComments(params, self.device_queryset).qs,
            dcim_models.Device.objects.filter(
                comments__in=["Device 1 comments", "Device 2 comments", "Device 3 comments"]
            ),
        )

    def test_device_comments_multiple_value_charfield_regex(self):
        params = {"comments__re": ["^Device"]}
        self.assertQuerysetEqual(
            self.DeviceFilterSetWithComments(params, self.device_queryset).qs,
            dcim_models.Device.objects.filter(comments__regex="^Device"),
        )

    def test_device_comments_multiple_value_charfield_regex_negation(self):
        params = {"comments__nre": ["^Device"]}
        self.assertQuerysetEqual(
            self.DeviceFilterSetWithComments(params, self.device_queryset).qs,
            dcim_models.Device.objects.exclude(comments__regex="^Device"),
        )

    def test_device_comments_multiple_value_charfield_iregex(self):
        params = {"comments__ire": ["^device"]}
        self.assertQuerysetEqual(
            self.DeviceFilterSetWithComments(params, self.device_queryset).qs,
            dcim_models.Device.objects.filter(comments__iregex="^device"),
        )

    def test_device_comments_multiple_value_charfield_iregex_negation(self):
        params = {"comments__nire": ["^device"]}
        self.assertQuerysetEqual(
            self.DeviceFilterSetWithComments(params, self.device_queryset).qs,
            dcim_models.Device.objects.exclude(comments__iregex="^device"),
        )


class GetFiltersetTestValuesTest(testing.FilterTestCases.BaseFilterTestCase):
    """Tests for `BaseFilterTestCase.get_filterset_test_values()`."""

    queryset = dcim_models.Site.objects.filter(name__startswith="getfiltersettest")
    exception_message = "Cannot find valid test data for Site field description"

    @classmethod
    def setUpTestData(cls):
        statuses = extras_models.Status.objects.get_for_model(dcim_models.Site)
        cls.status_active = statuses.get(slug="active")

    def test_empty_queryset(self):
        with self.assertRaisesMessage(ValueError, self.exception_message):
            self.get_filterset_test_values("description")

    def test_object_return_count(self):
        for n in range(1, 11):
            dcim_models.Site.objects.create(
                name=f"getfiltersettestSite{n}", status=self.status_active, description=f"description {n}"
            )
        test_values = self.get_filterset_test_values("description", self.queryset)
        self.assertNotEqual(len(test_values), 0)
        self.assertNotEqual(len(test_values), self.queryset.count())

    def test_insufficient_unique_values(self):
        dcim_models.Site.objects.create(name="getfiltersettestUniqueSite", description="UniqueSite description")
        with self.assertRaisesMessage(ValueError, self.exception_message):
            self.get_filterset_test_values("description")
        dcim_models.Site.objects.create(name="getfiltersettestSite1", status=self.status_active)
        dcim_models.Site.objects.create(name="getfiltersettestSite2", status=self.status_active)
        with self.assertRaisesMessage(ValueError, self.exception_message):
            self.get_filterset_test_values("description")

    def test_no_unique_values(self):
        for n in range(1, 11):
            dcim_models.Site.objects.create(name=f"getfiltersettestSite{n}", status=self.status_active)
        for site in self.queryset:
            site.delete()
            with self.assertRaisesMessage(ValueError, self.exception_message):
                self.get_filterset_test_values("description")


class SearchFilterTest(TestCase, testing.NautobotTestCaseMixin):
    """Tests for the `SearchFilter` filter class."""

    filterset_class = dcim_filters.SiteFilterSet

    def setUp(self):

        super().setUp()

        self.region1 = dcim_models.Region.objects.create(name="Test Region 1", slug="test-region-1")
        self.region2 = dcim_models.Region.objects.create(name="Test Region 2", slug="test-region-2")
        self.site1 = dcim_models.Site.objects.create(
            region=self.region1, name="Test Site 1", slug="test-site1", asn=1234
        )
        self.site2 = dcim_models.Site.objects.create(
            region=self.region2, name="Test Site 2", slug="test-site2", asn=12345
        )
        self.site3 = dcim_models.Site.objects.create(region=None, name="Test Site 3", slug="test-site3")
        self.site4 = dcim_models.Site.objects.create(region=None, name="Test Site4", slug="test-site4")

        self.queryset = dcim_models.Site.objects.all()

    def get_filterset_count(self, params, klass=None):
        """To save ourselves some boilerplate."""
        if klass is None:
            klass = self.filterset_class
        return klass(params, self.queryset).qs.count()

    def test_default_icontains(self):
        """Test a default search for an "icontains" value."""
        params = {"q": "Test Site"}
        self.assertQuerysetEqualAndNotEmpty(
            self.filterset_class(params, self.queryset).qs, self.queryset.filter(name__icontains="Test Site")
        )
        params = {"q": "Test Site 3"}
        self.assertQuerysetEqualAndNotEmpty(
            self.filterset_class(params, self.queryset).qs, self.queryset.filter(name__icontains="Test Site 3")
        )
        # Trailing space should only match the first 3.
        params = {"q": "Test Site "}
        self.assertQuerysetEqualAndNotEmpty(
            self.filterset_class(params, self.queryset).qs, self.queryset.filter(name__icontains="Test Site ")
        )

    def test_default_exact(self):
        """Test a default search for an "exact" value."""
        params = {"q": "1234"}
        self.assertQuerysetEqualAndNotEmpty(
            self.filterset_class(params, self.queryset).qs, self.queryset.filter(asn__exact="1234")
        )
<<<<<<< HEAD
        asn = dcim_models.Site.objects.exclude(asn="1234").values_list("asn", flat=True).first()
=======
        asn = Site.objects.exclude(asn="1234").exclude(asn__isnull=True).values_list("asn", flat=True).first()
>>>>>>> 76b4b60c
        params = {"q": str(asn)}
        self.assertQuerysetEqualAndNotEmpty(
            self.filterset_class(params, self.queryset).qs, self.queryset.filter(asn__exact=str(asn))
        )

    def test_default_id(self):
        """Test default search on "id" field."""
        # Search is iexact so UUID search for lower/upper return the same result.
        obj_pk = str(self.site1.pk)
        params = {"q": obj_pk.lower()}
        self.assertQuerysetEqualAndNotEmpty(
            self.filterset_class(params, self.queryset).qs, self.queryset.filter(id__iexact=obj_pk.lower())
        )
        params = {"q": obj_pk.upper()}
        self.assertQuerysetEqualAndNotEmpty(
            self.filterset_class(params, self.queryset).qs, self.queryset.filter(id__iexact=obj_pk.upper())
        )

    def test_typed_valid(self):
        """Test that validly-typed predicate mappings are handled correctly."""

        class MySiteFilterSet(dcim_filters.SiteFilterSet):
            """Overload the default just to illustrate that it's all we're testing for here."""

            q = filters.SearchFilter(filter_predicates={"asn": {"lookup_expr": "exact", "preprocessor": int}})

        params = {"q": "1234"}
        self.assertQuerysetEqualAndNotEmpty(
            MySiteFilterSet(params, self.queryset).qs, self.queryset.filter(asn__exact="1234")
        )
        params = {"q": "123"}
        # Both querysets are empty so we dont use assertQuerysetEqualAndNotEmpty here.
        self.assertQuerysetEqual(MySiteFilterSet(params, self.queryset).qs, self.queryset.filter(asn__exact="123"))

        # Further an invalid type (e.g. dict) will just result in the predicate for ASN to be skipped
        class MySiteFilterSet2(dcim_filters.SiteFilterSet):
            """Overload the default just to illustrate that it's all we're testing for here."""

            q = filters.SearchFilter(filter_predicates={"asn": {"lookup_expr": "exact", "preprocessor": dict}})

        params = {"q": "1234"}
        # Both querysets are empty so we dont use assertQuerysetEqualAndNotEmpty here.
        self.assertEqual(self.get_filterset_count(params, MySiteFilterSet2), 0)

    def test_typed_icontains(self):
        """Test a preprocessor to strip icontains (which wouldn't be by default)."""

        class MySiteFilterSet(dcim_filters.SiteFilterSet):
            """Overload the default just to illustrate that it's all we're testing for here."""

            q = filters.SearchFilter(
                filter_predicates={"name": {"lookup_expr": "icontains", "preprocessor": str.strip}}
            )

        # Both searches should return the same results.
        params = {"q": "Test Site"}
        self.assertQuerysetEqualAndNotEmpty(
            MySiteFilterSet(params, self.queryset).qs, self.queryset.filter(name__icontains="Test Site")
        )
        params = {"q": "Test Site "}
        self.assertQuerysetEqualAndNotEmpty(
            MySiteFilterSet(params, self.queryset).qs, self.queryset.filter(name__icontains="Test Site")
        )

    def test_typed_invalid(self):
        """Test that incorrectly-typed predicate mappings are handled correctly."""
        # Bad preprocessor callable in expanded form
        with self.assertRaises(TypeError):
            barf = None

            class BarfSiteFilterSet(dcim_filters.SiteFilterSet):  # pylint: disable=unused-variable
                q = filters.SearchFilter(
                    filter_predicates={
                        "asn": {"preprocessor": barf, "lookup_expr": "exact"},
                    },
                )

        # Missing preprocessor callable in expanded form should also fail
        with self.assertRaises(TypeError):

            class MissingSiteFilterSet(dcim_filters.SiteFilterSet):  # pylint: disable=unused-variable
                q = filters.SearchFilter(filter_predicates={"asn": {"lookup_expr": "exact"}})

        # Incorrect lookup_info type (must be str or dict)
        with self.assertRaises(TypeError):

<<<<<<< HEAD
            class InvalidSiteFilterSet(dcim_filters.SiteFilterSet):  # pylint: disable=unused-variable
                q = filters.SearchFilter(filter_predicates={"asn": ["icontains"]})
=======
            class InvalidSiteFilterSet(SiteFilterSet):  # pylint: disable=unused-variable
                q = SearchFilter(filter_predicates={"asn": ["icontains"]})


class FilterTypeTest(TestCase):
    def test_numberfilter(self):
        """
        Simple test to show the bug identified in https://github.com/nautobot/nautobot/issues/2837 no longer exists
        """
        user = get_user_model().objects.create_user(username="testuser", is_superuser=True)
        self.client.force_login(user)
        factory.PrefixFactory()
        prefix_list_url = reverse(get_route_for_model(Prefix, "list"))
        response = self.client.get(f"{prefix_list_url}?mask_length__lte=20")
        self.assertNotContains(response, "Invalid filters were specified")
>>>>>>> 76b4b60c
<|MERGE_RESOLUTION|>--- conflicted
+++ resolved
@@ -1,58 +1,20 @@
 from django.conf import settings
-<<<<<<< HEAD
+from django.contrib.auth import get_user_model
 from django.db import models as django_models
-=======
-from django.contrib.auth import get_user_model
-from django.db import models
 from django.shortcuts import reverse
->>>>>>> 76b4b60c
 from django.test import TestCase
 import django_filters
 from mptt.fields import TreeForeignKey
 from taggit.managers import TaggableManager
 
-<<<<<<< HEAD
-from nautobot.dcim import choices, fields
+from nautobot.dcim import choices as dcim_choices
+from nautobot.dcim import fields as dcim_fields
 from nautobot.dcim import filters as dcim_filters
 from nautobot.dcim import models as dcim_models
 from nautobot.extras import models as extras_models
-from nautobot.utilities import filters, testing
-=======
-from nautobot.dcim.choices import DeviceFaceChoices
-from nautobot.dcim.fields import MACAddressCharField
-from nautobot.dcim.filters import DeviceFilterSet, SiteFilterSet
-from nautobot.dcim.models import (
-    Device,
-    DeviceRole,
-    DeviceType,
-    Interface,
-    Manufacturer,
-    Platform,
-    PowerPanel,
-    Rack,
-    Region,
-    Site,
-)
-from nautobot.extras.models import Status, TaggedItem
-from nautobot.ipam import factory
-from nautobot.ipam.models import Prefix
-from nautobot.utilities.filters import (
-    BaseFilterSet,
-    MACAddressFilter,
-    MultiValueCharFilter,
-    MultiValueDateFilter,
-    MultiValueDateTimeFilter,
-    MultiValueNumberFilter,
-    MultiValueTimeFilter,
-    NaturalKeyOrPKMultipleChoiceFilter,
-    SearchFilter,
-    TagFilter,
-    TreeNodeMultipleChoiceFilter,
-)
-from nautobot.utilities.testing import FilterTestCases
-from nautobot.utilities.testing import mixins
-from nautobot.utilities.utils import get_route_for_model
->>>>>>> 76b4b60c
+from nautobot.ipam import factory as ipam_factory
+from nautobot.ipam import models as ipam_models
+from nautobot.utilities import filters, testing, utils
 
 
 class TreeNodeMultipleChoiceFilterTest(TestCase):
@@ -366,7 +328,7 @@
     datefield = django_models.DateField()
     datetimefield = django_models.DateTimeField()
     integerfield = django_models.IntegerField()
-    macaddressfield = fields.MACAddressCharField()
+    macaddressfield = dcim_fields.MACAddressCharField()
     textfield = django_models.TextField()
     timefield = django_models.TimeField()
     treeforeignkeyfield = TreeForeignKey(to="self", on_delete=django_models.CASCADE)
@@ -811,7 +773,7 @@
                 site=cls.sites[0],
                 rack=racks[0],
                 position=1,
-                face=choices.DeviceFaceChoices.FACE_FRONT,
+                face=dcim_choices.DeviceFaceChoices.FACE_FRONT,
                 status=device_status_map["active"],
                 local_context_data={"foo": 123},
                 comments="Device 1 comments",
@@ -826,7 +788,7 @@
                 site=cls.sites[1],
                 rack=racks[1],
                 position=2,
-                face=choices.DeviceFaceChoices.FACE_FRONT,
+                face=dcim_choices.DeviceFaceChoices.FACE_FRONT,
                 status=device_status_map["staged"],
                 comments="Device 2 comments",
             ),
@@ -840,7 +802,7 @@
                 site=cls.sites[2],
                 rack=racks[2],
                 position=3,
-                face=choices.DeviceFaceChoices.FACE_REAR,
+                face=dcim_choices.DeviceFaceChoices.FACE_REAR,
                 status=device_status_map["failed"],
                 comments="Device 3 comments",
             ),
@@ -1231,11 +1193,9 @@
         self.assertQuerysetEqualAndNotEmpty(
             self.filterset_class(params, self.queryset).qs, self.queryset.filter(asn__exact="1234")
         )
-<<<<<<< HEAD
-        asn = dcim_models.Site.objects.exclude(asn="1234").values_list("asn", flat=True).first()
-=======
-        asn = Site.objects.exclude(asn="1234").exclude(asn__isnull=True).values_list("asn", flat=True).first()
->>>>>>> 76b4b60c
+        asn = (
+            dcim_models.Site.objects.exclude(asn="1234").exclude(asn__isnull=True).values_list("asn", flat=True).first()
+        )
         params = {"q": str(asn)}
         self.assertQuerysetEqualAndNotEmpty(
             self.filterset_class(params, self.queryset).qs, self.queryset.filter(asn__exact=str(asn))
@@ -1322,12 +1282,8 @@
         # Incorrect lookup_info type (must be str or dict)
         with self.assertRaises(TypeError):
 
-<<<<<<< HEAD
             class InvalidSiteFilterSet(dcim_filters.SiteFilterSet):  # pylint: disable=unused-variable
                 q = filters.SearchFilter(filter_predicates={"asn": ["icontains"]})
-=======
-            class InvalidSiteFilterSet(SiteFilterSet):  # pylint: disable=unused-variable
-                q = SearchFilter(filter_predicates={"asn": ["icontains"]})
 
 
 class FilterTypeTest(TestCase):
@@ -1337,8 +1293,7 @@
         """
         user = get_user_model().objects.create_user(username="testuser", is_superuser=True)
         self.client.force_login(user)
-        factory.PrefixFactory()
-        prefix_list_url = reverse(get_route_for_model(Prefix, "list"))
+        ipam_factory.PrefixFactory()
+        prefix_list_url = reverse(utils.get_route_for_model(ipam_models.Prefix, "list"))
         response = self.client.get(f"{prefix_list_url}?mask_length__lte=20")
-        self.assertNotContains(response, "Invalid filters were specified")
->>>>>>> 76b4b60c
+        self.assertNotContains(response, "Invalid filters were specified")