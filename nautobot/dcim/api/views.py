--- conflicted
+++ resolved
@@ -179,21 +179,18 @@
 
 
 class LocationViewSet(StatusViewSetMixin, NautobotModelViewSet):
-<<<<<<< HEAD
-    # v2 TODO(jathan): Replace prefetch_related with select_related
-    queryset = Location.objects.prefetch_related(
-        "location_type", "parent", "site", "status", "tenant", "tags"
-    ).annotate(
-        device_count=count_related(Device, "location"),
-        rack_count=count_related(Rack, "location"),
-        prefix_count=count_related(Prefix, "location"),
-        vlan_count=count_related(VLAN, "location"),
-        circuit_count=count_related(Circuit, "terminations__location"),
-        virtualmachine_count=count_related(VirtualMachine, "cluster__location"),
-    )
-=======
-    queryset = Location.objects.select_related("location_type", "parent", "site", "status")
->>>>>>> 13aff79f
+    queryset = (
+        Location.objects.select_related("location_type", "parent", "site", "status", "tenant")
+        .prefetch_related("tags")
+        .annotate(
+            device_count=count_related(Device, "location"),
+            rack_count=count_related(Rack, "location"),
+            prefix_count=count_related(Prefix, "location"),
+            vlan_count=count_related(VLAN, "location"),
+            circuit_count=count_related(Circuit, "terminations__location"),
+            virtualmachine_count=count_related(VirtualMachine, "cluster__location"),
+        )
+    )
     serializer_class = serializers.LocationSerializer
     filterset_class = filters.LocationFilterSet
 
@@ -204,14 +201,7 @@
 
 
 class RackGroupViewSet(NautobotModelViewSet):
-<<<<<<< HEAD
-    # v2 TODO(jathan): Replace prefetch_related with select_related
-    queryset = RackGroup.objects.annotate(rack_count=count_related(Rack, "group")).prefetch_related("site")
-=======
-    queryset = RackGroup.objects.add_related_count(
-        RackGroup.objects.all(), Rack, "group", "rack_count", cumulative=True
-    ).select_related("site")
->>>>>>> 13aff79f
+    queryset = RackGroup.objects.annotate(rack_count=count_related(Rack, "group")).select_related("site")
     serializer_class = serializers.RackGroupSerializer
     filterset_class = filters.RackGroupFilterSet
 
