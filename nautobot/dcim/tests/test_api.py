import json
from unittest import skip

from django.contrib.auth import get_user_model
from django.contrib.contenttypes.models import ContentType
from django.test import override_settings
from django.urls import reverse
from rest_framework import status

from constance.test import override_config

from nautobot.core.testing import APITestCase, APIViewTestCases
from nautobot.core.testing.utils import generate_random_device_asset_tag_of_specified_size
from nautobot.dcim.choices import (
    InterfaceModeChoices,
    InterfaceTypeChoices,
    PortTypeChoices,
    PowerFeedTypeChoices,
    SubdeviceRoleChoices,
)
from nautobot.dcim.models import (
    Cable,
    ConsolePort,
    ConsolePortTemplate,
    ConsoleServerPort,
    ConsoleServerPortTemplate,
    Device,
    DeviceBay,
    DeviceBayTemplate,
    DeviceRedundancyGroup,
    DeviceType,
    FrontPort,
    FrontPortTemplate,
    Interface,
    InterfaceRedundancyGroup,
    InterfaceTemplate,
    Location,
    LocationType,
    Manufacturer,
    InventoryItem,
    Platform,
    PowerFeed,
    PowerPort,
    PowerPortTemplate,
    PowerOutlet,
    PowerOutletTemplate,
    PowerPanel,
    Rack,
    RackGroup,
    RackReservation,
    RearPort,
    RearPortTemplate,
    VirtualChassis,
)
from nautobot.extras.models import ConfigContextSchema, Role, SecretsGroup, Status
from nautobot.ipam.models import IPAddress, VLAN, VLANGroup, Namespace, Prefix
from nautobot.tenancy.models import Tenant
from nautobot.virtualization.models import Cluster, ClusterType


# Use the proper swappable User model
User = get_user_model()


class AppTest(APITestCase):
    def test_root(self):
        url = reverse("dcim-api:api-root")
        response = self.client.get(f"{url}?format=api", **self.header)

        self.assertEqual(response.status_code, 200)


class Mixins:
    class ComponentTraceMixin(APITestCase):
        """Mixin for `ComponentModel` classes that support `trace` tests."""

        peer_termination_type = None

        def test_trace(self):
            """
            Test tracing a device component's attached cable.
            """
            obj = self.model.objects.first()
            peer_device = Device.objects.create(
                location=Location.objects.filter(location_type=LocationType.objects.get(name="Campus")).first(),
                device_type=DeviceType.objects.first(),
                role=Role.objects.get_for_model(Device).first(),
                status=Status.objects.get_for_model(Device).first(),
                name="Peer Device",
            )
            if self.peer_termination_type is None:
                raise NotImplementedError("Test case must set peer_termination_type")
            if self.peer_termination_type is Interface:
                intf_status = Status.objects.get_for_model(Interface).first()
                peer_obj = self.peer_termination_type.objects.create(
                    device=peer_device, name="Peer Termination", status=intf_status
                )
            else:
                peer_obj = self.peer_termination_type.objects.create(device=peer_device, name="Peer Termination")
            cable_status = Status.objects.get_for_model(Cable).first()
            cable = Cable(termination_a=obj, termination_b=peer_obj, label="Cable 1", status=cable_status)
            cable.save()

            self.add_permissions(f"dcim.view_{self.model._meta.model_name}")
            url = reverse(f"dcim-api:{self.model._meta.model_name}-trace", kwargs={"pk": obj.pk})
            response = self.client.get(url, **self.header)

            self.assertHttpStatus(response, status.HTTP_200_OK)
            self.assertEqual(len(response.data), 1)
            segment1 = response.data[0]
            self.assertEqual(segment1[0]["name"], obj.name)
            self.assertEqual(segment1[1]["label"], cable.label)
            self.assertEqual(segment1[2]["name"], peer_obj.name)

    class BaseComponentTestMixin(APIViewTestCases.APIViewTestCase):
        """Mixin class for all `ComponentModel` model class tests."""

        model = None
        bulk_update_data = {
            "description": "New description",
        }
        choices_fields = ["type"]

        @classmethod
        def setUpTestData(cls):
            super().setUpTestData()
            cls.device_type = DeviceType.objects.exclude(manufacturer__isnull=True).first()
            cls.manufacturer = cls.device_type.manufacturer
            cls.location = Location.objects.filter(location_type=LocationType.objects.get(name="Campus")).first()
            cls.device_role = Role.objects.get_for_model(Device).first()
            cls.device_status = Status.objects.get_for_model(Device).first()
            cls.device = Device.objects.create(
                device_type=cls.device_type,
                role=cls.device_role,
                name="Device 1",
                location=cls.location,
                status=cls.device_status,
            )

    class BasePortTestMixin(ComponentTraceMixin, BaseComponentTestMixin):
        """Mixin class for all `FooPort` tests."""

        peer_termination_type = None

    class BasePortTemplateTestMixin(BaseComponentTestMixin):
        """Mixin class for all `FooPortTemplate` tests."""


class LocationTypeTest(APIViewTestCases.APIViewTestCase, APIViewTestCases.TreeModelAPIViewTestCaseMixin):
    model = LocationType
    bulk_update_data = {
        "description": "Some generic description of multiple types. Not very useful.",
        "nestable": True,
    }
    choices_fields = []  # TODO: what would we need to get ["content_types"] added as a choices field?

    @classmethod
    def setUpTestData(cls):
        lt1 = LocationType.objects.get(name="Building")
        lt2 = LocationType.objects.get(name="Floor")
        lt3 = LocationType.objects.get(name="Room")
        lt4 = LocationType.objects.get(name="Aisle")
        # Deletable Location Types
        LocationType.objects.create(name="Delete Me 1")
        LocationType.objects.create(name="Delete Me 2")
        LocationType.objects.create(name="Delete Me 3")
        for lt in [lt1, lt2, lt3, lt4]:
            lt.content_types.add(ContentType.objects.get_for_model(RackGroup))

        cls.create_data = [
            {
                "name": "Standalone",
                "nestable": True,
            },
            {
                "name": "Elevator Type",
                "parent": lt2.pk,
                "content_types": ["ipam.prefix", "ipam.vlangroup", "ipam.vlan"],
            },
            {
                "name": "Closet",
                "parent": lt3.pk,
                "content_types": ["dcim.device"],
                "description": "An enclosed space smaller than a room",
            },
        ]


class LocationTest(APIViewTestCases.APIViewTestCase, APIViewTestCases.TreeModelAPIViewTestCaseMixin):
    model = Location
    choices_fields = []

    @classmethod
    def setUpTestData(cls):
        cls.lt1 = LocationType.objects.get(name="Campus")
        cls.lt2 = LocationType.objects.get(name="Building")
        cls.lt3 = LocationType.objects.get(name="Floor")
        cls.lt4 = LocationType.objects.get(name="Room")

        cls.location_statuses = Status.objects.get_for_model(Location)
        tenant = Tenant.objects.first()

        cls.loc1 = Location.objects.create(name="RTP", location_type=cls.lt1, status=cls.location_statuses[0])
        cls.loc2 = Location.objects.create(
            name="RTP4E", location_type=cls.lt2, status=cls.location_statuses[0], parent=cls.loc1
        )
        cls.loc3 = Location.objects.create(
            name="RTP4E-3", location_type=cls.lt3, status=cls.location_statuses[0], parent=cls.loc2
        )
        cls.loc4 = Location.objects.create(
            name="RTP4E-3-0101", location_type=cls.lt4, status=cls.location_statuses[1], parent=cls.loc3, tenant=tenant
        )
        for loc in [cls.loc1, cls.loc2, cls.loc3, cls.loc4]:
            loc.validated_save()

        cls.create_data = [
            {
                "name": "Downtown Durham",
                "location_type": cls.lt1.pk,
                "status": cls.location_statuses[0].pk,
            },
            {
                "name": "RTP12",
                "location_type": cls.lt2.pk,
                "parent": cls.loc1.pk,
                "status": cls.location_statuses[0].pk,
            },
            {
                "name": "RTP4E-2",
                "location_type": cls.lt3.pk,
                "parent": cls.loc2.pk,
                "status": cls.location_statuses[0].pk,
                "description": "Second floor of RTP4E",
                "tenant": tenant.pk,
            },
        ]

        # Changing location_type of an existing instance is not permitted
        cls.update_data = {
            "name": "A revised location",
            "status": cls.location_statuses[1].pk,
        }
        cls.bulk_update_data = {
            "status": cls.location_statuses[1].pk,
        }

    def test_time_zone_field_post_null(self):
        """
        Test allow_null to time_zone field on locaton.
        """

        self.add_permissions("dcim.add_location")
        url = reverse("dcim-api:location-list")
        location = {
            "name": "foo",
            "status": self.location_statuses[0].pk,
            "time_zone": None,
            "location_type": self.lt1.pk,
        }

        # Attempt to create new location with null time_zone attr.
        response = self.client.post(url, **self.header, data=location, format="json")
        self.assertEqual(response.status_code, status.HTTP_201_CREATED)
        self.assertEqual(response.json()["time_zone"], None)

    def test_time_zone_field_post_blank(self):
        """
        Test disallowed blank time_zone field on location.
        """

        self.add_permissions("dcim.add_location")
        url = reverse("dcim-api:location-list")
        location = {
            "name": "foo",
            "status": self.location_statuses[0].pk,
            "time_zone": "",
            "location_type": self.lt1.pk,
        }

        # Attempt to create new location with blank time_zone attr.
        response = self.client.post(url, **self.header, data=location, format="json")
        self.assertEqual(response.status_code, status.HTTP_400_BAD_REQUEST)
        self.assertEqual(response.json()["time_zone"], ["A valid timezone is required."])

    def test_time_zone_field_post_valid(self):
        """
        Test valid time_zone field on location.
        """

        self.add_permissions("dcim.add_location")
        url = reverse("dcim-api:location-list")
        time_zone = "UTC"
        location = {
            "name": "foo",
            "status": self.location_statuses[0].pk,
            "time_zone": time_zone,
            "location_type": self.lt1.pk,
        }

        # Attempt to create new location with valid time_zone attr.
        response = self.client.post(url, **self.header, data=location, format="json")
        self.assertEqual(response.status_code, status.HTTP_201_CREATED)
        self.assertEqual(response.json()["time_zone"], time_zone)

    def test_time_zone_field_post_invalid(self):
        """
        Test invalid time_zone field on location.
        """

        self.add_permissions("dcim.add_location")
        url = reverse("dcim-api:location-list")
        time_zone = "IDONOTEXIST"
        location = {
            "name": "foo",
            "status": self.location_statuses[0].pk,
            "time_zone": time_zone,
            "location_type": self.lt1.pk,
        }

        # Attempt to create new location with invalid time_zone attr.
        response = self.client.post(url, **self.header, data=location, format="json")
        self.assertEqual(response.status_code, status.HTTP_400_BAD_REQUEST)
        self.assertEqual(
            response.json()["time_zone"],
            ["A valid timezone is required."],
        )

    def test_time_zone_field_get_blank(self):
        """
        Test that a location's time_zone field defaults to null.
        """

        self.add_permissions("dcim.view_location")
        location = Location.objects.filter(time_zone="").first()
        url = reverse("dcim-api:location-detail", kwargs={"pk": location.pk})
        response = self.client.get(url, **self.header)
        self.assertEqual(response.status_code, status.HTTP_200_OK)
        self.assertEqual(response.json()["time_zone"], None)


class RackGroupTest(APIViewTestCases.APIViewTestCase, APIViewTestCases.TreeModelAPIViewTestCaseMixin):
    model = RackGroup
    bulk_update_data = {
        "description": "New description",
    }

    @classmethod
    def setUpTestData(cls):
        cls.status = Status.objects.get_for_model(Location).first()
        location_type = LocationType.objects.create(name="Location Type 1")
        cls.locations = (
            Location.objects.create(name="Location 1", location_type=location_type, status=cls.status),
            Location.objects.create(name="Location 2", location_type=location_type, status=cls.status),
        )
        cls.parent_rack_groups = (
            RackGroup.objects.create(location=cls.locations[0], name="Parent Rack Group 1"),
            RackGroup.objects.create(location=cls.locations[1], name="Parent Rack Group 2"),
        )

        location_type.content_types.add(ContentType.objects.get_for_model(RackGroup))

        RackGroup.objects.create(
            location=cls.locations[0],
            name="Rack Group 1",
            parent=cls.parent_rack_groups[0],
        )
        RackGroup.objects.create(
            location=cls.locations[0],
            name="Rack Group 2",
            parent=cls.parent_rack_groups[0],
        )
        RackGroup.objects.create(
            location=cls.locations[0],
            name="Rack Group 3",
            parent=cls.parent_rack_groups[0],
        )

        cls.create_data = [
            {
                "name": "Test Rack Group 4",
                "location": cls.locations[1].pk,
                "parent": cls.parent_rack_groups[1].pk,
            },
            {
                "name": "Test Rack Group 5",
                "location": cls.locations[1].pk,
                "parent": cls.parent_rack_groups[1].pk,
            },
            {
                "name": "Test Rack Group 6",
                "location": cls.locations[1].pk,
                "parent": cls.parent_rack_groups[1].pk,
            },
            {
                "name": "Test Rack Group 7",
                "location": cls.locations[1].pk,
                "parent": cls.parent_rack_groups[1].pk,
            },
        ]

    def test_child_group_location_valid(self):
        """A child group with a location may fall within the parent group's location."""
        self.add_permissions("dcim.add_rackgroup")
        url = reverse("dcim-api:rackgroup-list")

        parent_group = RackGroup.objects.filter(location=self.locations[0]).first()
        child_location_type = LocationType.objects.create(
            name="Child Location Type", parent=self.locations[0].location_type
        )
        child_location_type.content_types.add(ContentType.objects.get_for_model(RackGroup))
        child_location = Location.objects.create(
            name="Child Location", location_type=child_location_type, parent=self.locations[0], status=self.status
        )

        data = {
            "name": "Good Group",
            "parent": parent_group.pk,
            "location": child_location.pk,
        }
        response = self.client.post(url, **self.header, data=data, format="json")
        self.assertHttpStatus(response, status.HTTP_201_CREATED)

    def test_child_group_location_invalid(self):
        """A child group with a location must not fall outside its parent group's location."""
        self.add_permissions("dcim.add_rackgroup")
        url = reverse("dcim-api:rackgroup-list")

        parent_group = RackGroup.objects.filter(location=self.locations[0]).first()
        # A sibling of locations[0], not a child of it.
        sibling_location = Location.objects.create(
            name="Location 1B", location_type=self.locations[0].location_type, status=self.status
        )

        data = {
            "name": "Good Group",
            "parent": parent_group.pk,
            "location": sibling_location.pk,
        }
        response = self.client.post(url, **self.header, data=data, format="json")
        self.assertHttpStatus(response, status.HTTP_400_BAD_REQUEST)
        self.assertEqual(
            response.json()["location"],
            [
                f'Location "Location 1B" is not descended from parent rack group "{parent_group.name}" location "Location 1".'
            ],
        )


class RackTest(APIViewTestCases.APIViewTestCase):
    model = Rack
    choices_fields = ["outer_unit", "type", "width"]

    @classmethod
    def setUpTestData(cls):
        locations = Location.objects.all()[:2]

        rack_groups = (
            RackGroup.objects.create(location=locations[0], name="Rack Group 1"),
            RackGroup.objects.create(location=locations[1], name="Rack Group 2"),
        )

        rack_roles = Role.objects.get_for_model(Rack)
        statuses = Status.objects.get_for_model(Rack)

        Rack.objects.create(
            location=locations[0],
            rack_group=rack_groups[0],
            role=rack_roles[0],
            name="Rack 1",
            status=statuses[0],
        )
        Rack.objects.create(
            location=locations[0],
            rack_group=rack_groups[0],
            role=rack_roles[0],
            name="Rack 2",
            status=statuses[0],
        )
        Rack.objects.create(
            location=locations[0],
            rack_group=rack_groups[0],
            role=rack_roles[0],
            name="Rack 3",
            status=statuses[0],
        )

        cls.create_data = [
            {
                "name": "Test Rack 4",
                "location": locations[1].pk,
                "rack_group": rack_groups[1].pk,
                "role": rack_roles[1].pk,
                "status": statuses[1].pk,
            },
            {
                "name": "Test Rack 5",
                "location": locations[1].pk,
                "rack_group": rack_groups[1].pk,
                "role": rack_roles[1].pk,
                "status": statuses[1].pk,
            },
            {
                "name": "Test Rack 6",
                "location": locations[1].pk,
                "rack_group": rack_groups[1].pk,
                "role": rack_roles[1].pk,
                "status": statuses[1].pk,
            },
        ]
        cls.bulk_update_data = {
            "status": statuses[1].pk,
        }

    def test_get_rack_elevation(self):
        """
        GET a single rack elevation.
        """
        rack = Rack.objects.first()
        self.add_permissions("dcim.view_rack")
        url = reverse("dcim-api:rack-elevation", kwargs={"pk": rack.pk})

        # Retrieve all units
        response = self.client.get(url, **self.header)
        self.assertEqual(response.data["count"], 42)

        # Search for specific units
        response = self.client.get(f"{url}?q=3", **self.header)
        self.assertEqual(response.data["count"], 13)
        response = self.client.get(f"{url}?q=U3", **self.header)
        self.assertEqual(response.data["count"], 11)
        response = self.client.get(f"{url}?q=U10", **self.header)
        self.assertEqual(response.data["count"], 1)

    def test_filter_rack_elevation(self):
        """
        Test filtering the list of rack elevations.

        See: https://github.com/nautobot/nautobot/issues/81
        """
        rack = Rack.objects.first()
        self.add_permissions("dcim.view_rack")
        url = reverse("dcim-api:rack-elevation", kwargs={"pk": rack.pk})
        params = {"face": "front", "exclude": "a85a31aa-094f-4de9-8ba6-16cb088a1b74"}
        response = self.client.get(url, params, **self.header)
        self.assertHttpStatus(response, 200)

    def test_get_rack_elevation_svg(self):
        """
        GET a single rack elevation in SVG format.
        """
        rack = Rack.objects.first()
        self.add_permissions("dcim.view_rack")
        reverse_url = reverse("dcim-api:rack-elevation", kwargs={"pk": rack.pk})
        url = f"{reverse_url}?render=svg"

        response = self.client.get(url, **self.header)
        self.assertHttpStatus(response, status.HTTP_200_OK)
        self.assertEqual(response.get("Content-Type"), "image/svg+xml")
        self.assertIn(b'class="slot" height="22" width="230"', response.content)

    @override_settings(RACK_ELEVATION_DEFAULT_UNIT_HEIGHT=27, RACK_ELEVATION_DEFAULT_UNIT_WIDTH=255)
    @override_config(RACK_ELEVATION_DEFAULT_UNIT_HEIGHT=19, RACK_ELEVATION_DEFAULT_UNIT_WIDTH=190)
    def test_get_rack_elevation_svg_settings_overridden(self):
        """
        GET a single rack elevation in SVG format, with Django settings specifying a non-standard unit size.
        """
        rack = Rack.objects.first()
        self.add_permissions("dcim.view_rack")
        reverse_url = reverse("dcim-api:rack-elevation", kwargs={"pk": rack.pk})
        url = f"{reverse_url}?render=svg"

        response = self.client.get(url, **self.header)
        self.assertHttpStatus(response, status.HTTP_200_OK)
        self.assertEqual(response.get("Content-Type"), "image/svg+xml")
        self.assertIn(b'class="slot" height="27" width="255"', response.content)

    @override_config(RACK_ELEVATION_DEFAULT_UNIT_HEIGHT=19, RACK_ELEVATION_DEFAULT_UNIT_WIDTH=190)
    def test_get_rack_elevation_svg_config_overridden(self):
        """
        GET a single rack elevation in SVG format, with Constance config specifying a non-standard unit size.
        """
        rack = Rack.objects.first()
        self.add_permissions("dcim.view_rack")
        reverse_url = reverse("dcim-api:rack-elevation", kwargs={"pk": rack.pk})
        url = f"{reverse_url}?render=svg"

        response = self.client.get(url, **self.header)
        self.assertHttpStatus(response, status.HTTP_200_OK)
        self.assertEqual(response.get("Content-Type"), "image/svg+xml")
        self.assertIn(b'class="slot" height="19" width="190"', response.content)

    def test_detail_view_schema(self):
        url = self._get_detail_url(self._get_queryset().first())
        response = self.client.options(url, **self.header)
        detail_view_schema = response.data["view_options"]["retrieve"]

        expected_schema = [
            {
                "Rack": {"fields": ["name", "location", "rack_group"]},
                "Other Fields": {
                    "fields": [
                        "asset_tag",
                        "desc_units",
                        "device_count",
                        "facility_id",
<<<<<<< HEAD
                        "notes_url",
=======
>>>>>>> 2353196a
                        "outer_depth",
                        "outer_unit",
                        "outer_width",
                        "power_feed_count",
                        "role",
                        "serial",
                        "tenant",
                        "type",
                        "u_height",
                        "width",
                    ]
                },
            },
            {"Comments": {"fields": ["comments"]}},
        ]
        self.assertHttpStatus(response, status.HTTP_200_OK)
        self.assertEqual(expected_schema, detail_view_schema)


class RackReservationTest(APIViewTestCases.APIViewTestCase):
    model = RackReservation
    bulk_update_data = {
        "description": "New description",
    }

    @classmethod
    def setUpTestData(cls):
        user = User.objects.create(username="user1", is_active=True)
        location = Location.objects.filter(location_type=LocationType.objects.get(name="Campus")).first()
        rack_status = Status.objects.get_for_model(Rack).first()

        cls.racks = (
            Rack.objects.create(location=location, name="Rack 1", status=rack_status),
            Rack.objects.create(location=location, name="Rack 2", status=rack_status),
        )

        RackReservation.objects.create(rack=cls.racks[0], units=[1, 2, 3], user=user, description="Reservation #1")
        RackReservation.objects.create(rack=cls.racks[0], units=[4, 5, 6], user=user, description="Reservation #2")
        RackReservation.objects.create(rack=cls.racks[0], units=[7, 8, 9], user=user, description="Reservation #3")

        cls.create_data = [
            {
                "rack": cls.racks[1].pk,
                "units": [10, 11, 12],
                "user": user.pk,
                "description": "Reservation #4",
            },
            {
                "rack": cls.racks[1].pk,
                "units": [13, 14, 15],
                "user": user.pk,
                "description": "Reservation #5",
            },
            {
                "rack": cls.racks[1].pk,
                "units": [16, 17, 18],
                "user": user.pk,
                "description": "Reservation #6",
            },
        ]


class ManufacturerTest(APIViewTestCases.APIViewTestCase):
    model = Manufacturer
    create_data = [
        {
            "name": "Test Manufacturer 4",
        },
        {
            "name": "Test Manufacturer 5",
        },
        {
            "name": "Test Manufacturer 6",
        },
        {
            "name": "Test Manufacturer 7",
        },
    ]
    bulk_update_data = {
        "description": "New description",
    }

    @classmethod
    def setUpTestData(cls):
        # FIXME(jathan): This has to be replaced with# `get_deletable_object` and
        # `get_deletable_object_pks` but this is a workaround just so all of these objects are
        # deletable for now.
        DeviceType.objects.all().delete()
        Platform.objects.all().delete()


class DeviceTypeTest(APIViewTestCases.APIViewTestCase):
    model = DeviceType
    bulk_update_data = {
        "part_number": "ABC123",
    }
    choices_fields = ["subdevice_role"]

    @classmethod
    def setUpTestData(cls):
        manufacturer_id = Manufacturer.objects.first().pk

        cls.create_data = [
            {
                "manufacturer": manufacturer_id,
                "model": "Device Type 4",
            },
            {
                "manufacturer": manufacturer_id,
                "model": "Device Type 5",
            },
            {
                "manufacturer": manufacturer_id,
                "model": "Device Type 6",
            },
            {
                "manufacturer": manufacturer_id,
                "model": "Device Type 7",
            },
        ]


class ConsolePortTemplateTest(Mixins.BasePortTemplateTestMixin):
    model = ConsolePortTemplate

    @classmethod
    def setUpTestData(cls):
        super().setUpTestData()

        ConsolePortTemplate.objects.create(device_type=cls.device_type, name="Console Port Template 1")
        ConsolePortTemplate.objects.create(device_type=cls.device_type, name="Console Port Template 2")
        ConsolePortTemplate.objects.create(device_type=cls.device_type, name="Console Port Template 3")

        cls.create_data = [
            {
                "device_type": cls.device_type.pk,
                "name": "Console Port Template 4",
            },
            {
                "device_type": cls.device_type.pk,
                "name": "Console Port Template 5",
            },
            {
                "device_type": cls.device_type.pk,
                "name": "Console Port Template 6",
            },
        ]


class ConsoleServerPortTemplateTest(Mixins.BasePortTemplateTestMixin):
    model = ConsoleServerPortTemplate

    @classmethod
    def setUpTestData(cls):
        super().setUpTestData()

        ConsoleServerPortTemplate.objects.create(device_type=cls.device_type, name="Console Server Port Template 1")
        ConsoleServerPortTemplate.objects.create(device_type=cls.device_type, name="Console Server Port Template 2")
        ConsoleServerPortTemplate.objects.create(device_type=cls.device_type, name="Console Server Port Template 3")

        cls.create_data = [
            {
                "device_type": cls.device_type.pk,
                "name": "Console Server Port Template 4",
            },
            {
                "device_type": cls.device_type.pk,
                "name": "Console Server Port Template 5",
            },
            {
                "device_type": cls.device_type.pk,
                "name": "Console Server Port Template 6",
            },
        ]


class PowerPortTemplateTest(Mixins.BasePortTemplateTestMixin):
    model = PowerPortTemplate

    @classmethod
    def setUpTestData(cls):
        super().setUpTestData()

        PowerPortTemplate.objects.create(device_type=cls.device_type, name="Power Port Template 1")
        PowerPortTemplate.objects.create(device_type=cls.device_type, name="Power Port Template 2")
        PowerPortTemplate.objects.create(device_type=cls.device_type, name="Power Port Template 3")

        cls.create_data = [
            {
                "device_type": cls.device_type.pk,
                "name": "Power Port Template 4",
            },
            {
                "device_type": cls.device_type.pk,
                "name": "Power Port Template 5",
            },
            {
                "device_type": cls.device_type.pk,
                "name": "Power Port Template 6",
            },
        ]


class PowerOutletTemplateTest(Mixins.BasePortTemplateTestMixin):
    model = PowerOutletTemplate
    choices_fields = ["feed_leg", "type"]

    @classmethod
    def setUpTestData(cls):
        super().setUpTestData()

        PowerOutletTemplate.objects.create(device_type=cls.device_type, name="Power Outlet Template 1")
        PowerOutletTemplate.objects.create(device_type=cls.device_type, name="Power Outlet Template 2")
        PowerOutletTemplate.objects.create(device_type=cls.device_type, name="Power Outlet Template 3")

        cls.create_data = [
            {
                "device_type": cls.device_type.pk,
                "name": "Power Outlet Template 4",
            },
            {
                "device_type": cls.device_type.pk,
                "name": "Power Outlet Template 5",
            },
            {
                "device_type": cls.device_type.pk,
                "name": "Power Outlet Template 6",
            },
        ]


class InterfaceTemplateTest(Mixins.BasePortTemplateTestMixin):
    model = InterfaceTemplate

    @classmethod
    def setUpTestData(cls):
        super().setUpTestData()

        InterfaceTemplate.objects.create(device_type=cls.device_type, name="Interface Template 1", type="1000base-t")
        InterfaceTemplate.objects.create(device_type=cls.device_type, name="Interface Template 2", type="1000base-t")
        InterfaceTemplate.objects.create(device_type=cls.device_type, name="Interface Template 3", type="1000base-t")

        cls.create_data = [
            {
                "device_type": cls.device_type.pk,
                "name": "Interface Template 4",
                "type": "1000base-t",
            },
            {
                "device_type": cls.device_type.pk,
                "name": "Interface Template 5",
                "type": "1000base-t",
            },
            {
                "device_type": cls.device_type.pk,
                "name": "Interface Template 6",
                "type": "1000base-t",
            },
        ]


class FrontPortTemplateTest(Mixins.BasePortTemplateTestMixin):
    model = FrontPortTemplate

    @classmethod
    def setUpTestData(cls):
        super().setUpTestData()

        rear_port_templates = (
            RearPortTemplate.objects.create(
                device_type=cls.device_type,
                name="Rear Port Template 1",
                type=PortTypeChoices.TYPE_8P8C,
            ),
            RearPortTemplate.objects.create(
                device_type=cls.device_type,
                name="Rear Port Template 2",
                type=PortTypeChoices.TYPE_8P8C,
            ),
            RearPortTemplate.objects.create(
                device_type=cls.device_type,
                name="Rear Port Template 3",
                type=PortTypeChoices.TYPE_8P8C,
            ),
            RearPortTemplate.objects.create(
                device_type=cls.device_type,
                name="Rear Port Template 4",
                type=PortTypeChoices.TYPE_8P8C,
            ),
            RearPortTemplate.objects.create(
                device_type=cls.device_type,
                name="Rear Port Template 5",
                type=PortTypeChoices.TYPE_8P8C,
            ),
            RearPortTemplate.objects.create(
                device_type=cls.device_type,
                name="Rear Port Template 6",
                type=PortTypeChoices.TYPE_8P8C,
            ),
        )

        FrontPortTemplate.objects.create(
            device_type=cls.device_type,
            name="Front Port Template 1",
            type=PortTypeChoices.TYPE_8P8C,
            rear_port_template=rear_port_templates[0],
        )
        FrontPortTemplate.objects.create(
            device_type=cls.device_type,
            name="Front Port Template 2",
            type=PortTypeChoices.TYPE_8P8C,
            rear_port_template=rear_port_templates[1],
        )
        FrontPortTemplate.objects.create(
            device_type=cls.device_type,
            name="Front Port Template 3",
            type=PortTypeChoices.TYPE_8P8C,
            rear_port_template=rear_port_templates[2],
        )

        cls.create_data = [
            {
                "device_type": cls.device_type.pk,
                "name": "Front Port Template 4",
                "type": PortTypeChoices.TYPE_8P8C,
                "rear_port_template": rear_port_templates[3].pk,
                "rear_port_position": 1,
            },
            {
                "device_type": cls.device_type.pk,
                "name": "Front Port Template 5",
                "type": PortTypeChoices.TYPE_8P8C,
                "rear_port_template": rear_port_templates[4].pk,
                "rear_port_position": 1,
            },
            {
                "device_type": cls.device_type.pk,
                "name": "Front Port Template 6",
                "type": PortTypeChoices.TYPE_8P8C,
                "rear_port_template": rear_port_templates[5].pk,
                "rear_port_position": 1,
            },
        ]


class RearPortTemplateTest(Mixins.BasePortTemplateTestMixin):
    model = RearPortTemplate

    @classmethod
    def setUpTestData(cls):
        super().setUpTestData()

        RearPortTemplate.objects.create(
            device_type=cls.device_type,
            name="Rear Port Template 1",
            type=PortTypeChoices.TYPE_8P8C,
        )
        RearPortTemplate.objects.create(
            device_type=cls.device_type,
            name="Rear Port Template 2",
            type=PortTypeChoices.TYPE_8P8C,
        )
        RearPortTemplate.objects.create(
            device_type=cls.device_type,
            name="Rear Port Template 3",
            type=PortTypeChoices.TYPE_8P8C,
        )

        cls.create_data = [
            {
                "device_type": cls.device_type.pk,
                "name": "Rear Port Template 4",
                "type": PortTypeChoices.TYPE_8P8C,
            },
            {
                "device_type": cls.device_type.pk,
                "name": "Rear Port Template 5",
                "type": PortTypeChoices.TYPE_8P8C,
            },
            {
                "device_type": cls.device_type.pk,
                "name": "Rear Port Template 6",
                "type": PortTypeChoices.TYPE_8P8C,
            },
        ]


class DeviceBayTemplateTest(Mixins.BasePortTemplateTestMixin):
    model = DeviceBayTemplate
    choices_fields = []

    @classmethod
    def setUpTestData(cls):
        super().setUpTestData()
        device_type = DeviceType.objects.filter(subdevice_role=SubdeviceRoleChoices.ROLE_PARENT).first()

        DeviceBayTemplate.objects.create(device_type=device_type, name="Device Bay Template 1")
        DeviceBayTemplate.objects.create(device_type=device_type, name="Device Bay Template 2")
        DeviceBayTemplate.objects.create(device_type=device_type, name="Device Bay Template 3")

        cls.create_data = [
            {
                "device_type": device_type.pk,
                "name": "Device Bay Template 4",
            },
            {
                "device_type": device_type.pk,
                "name": "Device Bay Template 5",
            },
            {
                "device_type": device_type.pk,
                "name": "Device Bay Template 6",
            },
        ]


class PlatformTest(APIViewTestCases.APIViewTestCase):
    model = Platform
    create_data = [
        {
            "name": "Test Platform 4",
            "network_driver": "cisco_ios",
        },
        {
            "name": "Test Platform 5",
        },
        {
            "name": "Test Platform 6",
        },
        {
            "name": "Test Platform 7",
        },
    ]
    bulk_update_data = {
        "description": "New description",
        "network_driver": "cisco_xe",
    }

    @override_settings(
        NETWORK_DRIVERS={
            "netmiko": {"cisco_ios": "custom_cisco_netmiko"},
            "custom_tool": {"custom_network_driver": "custom_tool_driver"},
        },
    )
    def test_network_driver_mappings(self):
        """
        Check that network_driver_mappings field is correctly exposed by the API
        """
        platform1 = Platform.objects.create(name="Test network driver mappings 1", network_driver="cisco_ios")
        platform2 = Platform.objects.create(
            name="Test network driver mappings 2", network_driver="custom_network_driver"
        )
        self.add_permissions("dcim.view_platform")

        with self.subTest("Test cisco_ios platform with overridden netmiko driver"):
            url = reverse("dcim-api:platform-detail", kwargs={"pk": platform1.pk})
            response = self.client.get(url, **self.header)
            self.assertDictEqual(platform1.network_driver_mappings, response.data["network_driver_mappings"])

        with self.subTest("Test platform with custom network_driver with custom mapped driver"):
            url = reverse("dcim-api:platform-detail", kwargs={"pk": platform2.pk})
            response = self.client.get(url, **self.header)
            self.assertDictEqual(platform2.network_driver_mappings, response.data["network_driver_mappings"])


class DeviceTest(APIViewTestCases.APIViewTestCase):
    model = Device
    choices_fields = ["face"]

    @classmethod
    def setUpTestData(cls):
        locations = Location.objects.filter(location_type=LocationType.objects.get(name="Campus"))[:2]

        rack_status = Status.objects.get_for_model(Rack).first()
        racks = (
            Rack.objects.create(name="Rack 1", location=locations[0], status=rack_status),
            Rack.objects.create(name="Rack 2", location=locations[1], status=rack_status),
        )

        device_statuses = Status.objects.get_for_model(Device)

        cluster_type = ClusterType.objects.create(name="Cluster Type 1")

        clusters = (
            Cluster.objects.create(name="Cluster 1", cluster_type=cluster_type),
            Cluster.objects.create(name="Cluster 2", cluster_type=cluster_type),
        )

        secrets_groups = (
            SecretsGroup.objects.create(name="Secrets Group 1"),
            SecretsGroup.objects.create(name="Secrets Group 2"),
        )

        device_type = DeviceType.objects.first()
        device_role = Role.objects.get_for_model(Device).first()

        Device.objects.create(
            device_type=device_type,
            role=device_role,
            status=device_statuses[0],
            name="Device 1",
            location=locations[0],
            rack=racks[0],
            cluster=clusters[0],
            secrets_group=secrets_groups[0],
            local_config_context_data={"A": 1},
        )
        Device.objects.create(
            device_type=device_type,
            role=device_role,
            status=device_statuses[0],
            name="Device 2",
            location=locations[0],
            rack=racks[0],
            cluster=clusters[0],
            secrets_group=secrets_groups[0],
            local_config_context_data={"B": 2},
        )
        Device.objects.create(
            device_type=device_type,
            role=device_role,
            status=device_statuses[0],
            name="Device 3",
            location=locations[0],
            rack=racks[0],
            cluster=clusters[0],
            secrets_group=secrets_groups[0],
            local_config_context_data={"C": 3},
        )

        cls.create_data = [
            {
                "device_type": device_type.pk,
                "role": device_role.pk,
                "asset_tag": generate_random_device_asset_tag_of_specified_size(100),
                "status": device_statuses[1].pk,
                "name": "Test Device 4",
                "location": locations[1].pk,
                "rack": racks[1].pk,
                "cluster": clusters[1].pk,
                "secrets_group": secrets_groups[1].pk,
            },
            {
                "device_type": device_type.pk,
                "role": device_role.pk,
                "status": device_statuses[1].pk,
                "asset_tag": generate_random_device_asset_tag_of_specified_size(100),
                "name": "Test Device 5",
                "location": locations[1].pk,
                "rack": racks[1].pk,
                "cluster": clusters[1].pk,
                "secrets_group": secrets_groups[1].pk,
            },
            {
                "device_type": device_type.pk,
                "role": device_role.pk,
                "status": device_statuses[1].pk,
                "asset_tag": generate_random_device_asset_tag_of_specified_size(100),
                "name": "Test Device 6",
                "location": locations[1].pk,
                "rack": racks[1].pk,
                "cluster": clusters[1].pk,
                "secrets_group": secrets_groups[1].pk,
            },
        ]
        cls.bulk_update_data = {
            "status": device_statuses[1].pk,
        }

    def test_config_context_excluded_by_default_in_list_view(self):
        """
        Check that config context data is excluded by default in the devices list.
        """
        self.add_permissions("dcim.view_device")
        url = reverse("dcim-api:device-list")
        response = self.client.get(url, **self.header)

        self.assertHttpStatus(response, status.HTTP_200_OK)
        self.assertNotIn("config_context", response.data["results"][0])

    def test_config_context_included(self):
        """
        Check that config context data can be included by passing ?include=config_context.
        """
        self.add_permissions("dcim.view_device")
        url = reverse("dcim-api:device-list") + "?include=config_context"
        response = self.client.get(url, **self.header)

        self.assertHttpStatus(response, status.HTTP_200_OK)
        self.assertIn("config_context", response.data["results"][0])
        self.assertEqual(response.data["results"][0]["config_context"], {"A": 1})

    def test_unique_name_per_location_constraint(self):
        """
        Check that creating a device with a duplicate name within a location fails.
        """
        device = Device.objects.first()
        data = {
            "device_type": device.device_type.pk,
            "role": device.role.pk,
            "location": device.location.pk,
            "name": device.name,
        }

        self.add_permissions("dcim.add_device")
        url = reverse("dcim-api:device-list")
        response = self.client.post(url, data, format="json", **self.header)

        self.assertHttpStatus(response, status.HTTP_400_BAD_REQUEST)

    def test_local_config_context_schema_validation_pass(self):
        """
        Given a config context schema
        And a device with local context that conforms to that schema
        Assert that the local context passes schema validation via full_clean()
        """
        schema = ConfigContextSchema.objects.create(
            name="Schema 1", data_schema={"type": "object", "properties": {"A": {"type": "integer"}}}
        )
        self.add_permissions("dcim.change_device")

        patch_data = {"local_config_context_schema": str(schema.pk)}

        response = self.client.patch(
            self._get_detail_url(Device.objects.get(name="Device 1")), patch_data, format="json", **self.header
        )
        self.assertHttpStatus(response, status.HTTP_200_OK)
        self.assertEqual(str(response.data["local_config_context_schema"]["url"]), self.absolute_api_url(schema))

    def test_local_config_context_schema_schema_validation_fails(self):
        """
        Given a config context schema
        And a device with local context that *does not* conform to that schema
        Assert that the local context fails schema validation via full_clean()
        """
        schema = ConfigContextSchema.objects.create(
            name="Schema 2", data_schema={"type": "object", "properties": {"B": {"type": "string"}}}
        )
        # Add object-level permission
        self.add_permissions("dcim.change_device")

        patch_data = {"local_config_context_schema": str(schema.pk)}

        response = self.client.patch(
            self._get_detail_url(Device.objects.get(name="Device 2")), patch_data, format="json", **self.header
        )
        self.assertHttpStatus(response, status.HTTP_400_BAD_REQUEST)

    def test_patching_primary_ip4_success(self):
        """
        Validate we can set primary_ip4 on a device using a PATCH.
        """
        # Add object-level permission
        self.add_permissions("dcim.change_device")

        dev = Device.objects.get(name="Device 3")
        intf_status = Status.objects.get_for_model(Interface).first()
        dev_intf = Interface.objects.create(name="Ethernet1", device=dev, type="1000base-t", status=intf_status)
        ipaddr_status = Status.objects.get_for_model(IPAddress).first()
        prefix_status = Status.objects.get_for_model(Prefix).first()
        namespace = Namespace.objects.first()
        Prefix.objects.create(prefix="192.0.2.0/24", namespace=namespace, status=prefix_status)
        dev_ip_addr = IPAddress.objects.create(address="192.0.2.1/24", namespace=namespace, status=ipaddr_status)
        dev_intf.add_ip_addresses(dev_ip_addr)

        patch_data = {"primary_ip4": dev_ip_addr.pk}

        response = self.client.patch(
            self._get_detail_url(Device.objects.get(name="Device 3")), patch_data, format="json", **self.header
        )
        self.assertHttpStatus(response, status.HTTP_200_OK)
        dev.refresh_from_db()
        self.assertEqual(dev.primary_ip4, dev_ip_addr)

    def test_patching_device_redundancy_group(self):
        """
        Validate we can set device redundancy group on a device using a PATCH.
        """
        # Add object-level permission
        self.add_permissions("dcim.change_device")

        device_redundancy_group = DeviceRedundancyGroup.objects.first()

        d3 = Device.objects.get(name="Device 3")

        # Validate set both redundancy group membership only
        patch_data = {"device_redundancy_group": device_redundancy_group.pk}

        response = self.client.patch(self._get_detail_url(d3), patch_data, format="json", **self.header)
        self.assertHttpStatus(response, status.HTTP_200_OK)

        d3.refresh_from_db()

        self.assertEqual(
            d3.device_redundancy_group,
            device_redundancy_group,
        )
        # Validate set both redundancy group membership and priority
        patch_data = {"device_redundancy_group": device_redundancy_group.pk, "device_redundancy_group_priority": 1}

        response = self.client.patch(self._get_detail_url(d3), patch_data, format="json", **self.header)
        self.assertHttpStatus(response, status.HTTP_200_OK)

        d3.refresh_from_db()

        self.assertEqual(
            d3.device_redundancy_group_priority,
            1,
        )

        # Validate error on priority patch only
        patch_data = {"device_redundancy_group_priority": 1}

        response = self.client.patch(
            self._get_detail_url(Device.objects.get(name="Device 2")), patch_data, format="json", **self.header
        )
        self.assertHttpStatus(response, status.HTTP_400_BAD_REQUEST)


class ConsolePortTest(Mixins.BasePortTestMixin):
    model = ConsolePort
    peer_termination_type = ConsoleServerPort

    @classmethod
    def setUpTestData(cls):
        super().setUpTestData()

        ConsolePort.objects.create(device=cls.device, name="Console Port 1")
        ConsolePort.objects.create(device=cls.device, name="Console Port 2")
        ConsolePort.objects.create(device=cls.device, name="Console Port 3")

        cls.create_data = [
            {
                "device": cls.device.pk,
                "name": "Console Port 4",
            },
            {
                "device": cls.device.pk,
                "name": "Console Port 5",
            },
            {
                "device": cls.device.pk,
                "name": "Console Port 6",
            },
        ]


class ConsoleServerPortTest(Mixins.BasePortTestMixin):
    model = ConsoleServerPort
    peer_termination_type = ConsolePort

    @classmethod
    def setUpTestData(cls):
        super().setUpTestData()

        ConsoleServerPort.objects.create(device=cls.device, name="Console Server Port 1")
        ConsoleServerPort.objects.create(device=cls.device, name="Console Server Port 2")
        ConsoleServerPort.objects.create(device=cls.device, name="Console Server Port 3")

        cls.create_data = [
            {
                "device": cls.device.pk,
                "name": "Console Server Port 4",
            },
            {
                "device": cls.device.pk,
                "name": "Console Server Port 5",
            },
            {
                "device": cls.device.pk,
                "name": "Console Server Port 6",
            },
        ]


class PowerPortTest(Mixins.BasePortTestMixin):
    model = PowerPort
    peer_termination_type = PowerOutlet

    @classmethod
    def setUpTestData(cls):
        super().setUpTestData()

        PowerPort.objects.create(device=cls.device, name="Power Port 1")
        PowerPort.objects.create(device=cls.device, name="Power Port 2")
        PowerPort.objects.create(device=cls.device, name="Power Port 3")

        cls.create_data = [
            {
                "device": cls.device.pk,
                "name": "Power Port 4",
            },
            {
                "device": cls.device.pk,
                "name": "Power Port 5",
            },
            {
                "device": cls.device.pk,
                "name": "Power Port 6",
            },
        ]


class PowerOutletTest(Mixins.BasePortTestMixin):
    model = PowerOutlet
    peer_termination_type = PowerPort
    choices_fields = ["feed_leg", "type"]

    @classmethod
    def setUpTestData(cls):
        super().setUpTestData()

        PowerOutlet.objects.create(device=cls.device, name="Power Outlet 1")
        PowerOutlet.objects.create(device=cls.device, name="Power Outlet 2")
        PowerOutlet.objects.create(device=cls.device, name="Power Outlet 3")

        cls.create_data = [
            {
                "device": cls.device.pk,
                "name": "Power Outlet 4",
            },
            {
                "device": cls.device.pk,
                "name": "Power Outlet 5",
            },
            {
                "device": cls.device.pk,
                "name": "Power Outlet 6",
            },
        ]


class InterfaceTest(Mixins.BasePortTestMixin):
    model = Interface
    peer_termination_type = Interface
    choices_fields = ["mode", "type"]

    @classmethod
    def setUpTestData(cls):
        super().setUpTestData()
        interface_status = Status.objects.get_for_model(Interface).first()

        cls.devices = (
            cls.device,
            Device.objects.create(
                device_type=cls.device_type,
                role=cls.device_role,
                status=cls.device_status,
                name="Device 2",
                location=cls.location,
            ),
            Device.objects.create(
                device_type=cls.device_type,
                role=cls.device_role,
                status=cls.device_status,
                name="Device 3",
                location=cls.location,
            ),
        )

        cls.virtual_chassis = VirtualChassis.objects.create(
            name="Virtual Chassis 1", master=cls.devices[0], domain="domain-1"
        )
        Device.objects.filter(id=cls.devices[0].id).update(virtual_chassis=cls.virtual_chassis, vc_position=1)
        Device.objects.filter(id=cls.devices[1].id).update(virtual_chassis=cls.virtual_chassis, vc_position=2)

        # Interfaces have special handling around the "Active" status so let's set our interfaces to something else.
        non_default_status = Status.objects.get_for_model(Interface).exclude(name="Active").first()
        cls.interfaces = (
            Interface.objects.create(
                device=cls.devices[0],
                name="Interface 1",
                type="1000base-t",
                status=non_default_status,
            ),
            Interface.objects.create(
                device=cls.devices[0],
                name="Interface 2",
                type="1000base-t",
                status=non_default_status,
            ),
            Interface.objects.create(
                device=cls.devices[0],
                name="Interface 3",
                type=InterfaceTypeChoices.TYPE_BRIDGE,
                status=non_default_status,
            ),
            Interface.objects.create(
                device=cls.devices[1],
                name="Interface 4",
                type=InterfaceTypeChoices.TYPE_1GE_GBIC,
                status=non_default_status,
            ),
            Interface.objects.create(
                device=cls.devices[1],
                name="Interface 5",
                type=InterfaceTypeChoices.TYPE_LAG,
                status=non_default_status,
            ),
            Interface.objects.create(
                device=cls.devices[2],
                name="Interface 6",
                type=InterfaceTypeChoices.TYPE_LAG,
                status=non_default_status,
            ),
            Interface.objects.create(
                device=cls.devices[2],
                name="Interface 7",
                type=InterfaceTypeChoices.TYPE_1GE_GBIC,
                status=non_default_status,
            ),
        )

        vlan_group = VLANGroup.objects.first()
        vlan_status = Status.objects.get_for_model(VLAN).first()
        cls.vlans = (
            VLAN.objects.create(name="VLAN 1", vid=1, status=vlan_status, vlan_group=vlan_group),
            VLAN.objects.create(name="VLAN 2", vid=2, status=vlan_status, vlan_group=vlan_group),
            VLAN.objects.create(name="VLAN 3", vid=3, status=vlan_status, vlan_group=vlan_group),
        )

        cls.create_data = [
            {
                "device": cls.devices[0].pk,
                "name": "Interface 8",
                "type": "1000base-t",
                "status": interface_status.pk,
                "mode": InterfaceModeChoices.MODE_TAGGED,
                "tagged_vlans": [cls.vlans[0].pk, cls.vlans[1].pk],
                "untagged_vlan": cls.vlans[2].pk,
                "mac_address": "00-01-02-03-04-05",
            },
            {
                "device": cls.devices[0].pk,
                "name": "Interface 9",
                "type": "1000base-t",
                "status": interface_status.pk,
                "mode": InterfaceModeChoices.MODE_TAGGED,
                "bridge": cls.interfaces[3].pk,
                "tagged_vlans": [cls.vlans[0].pk, cls.vlans[1].pk],
                "untagged_vlan": cls.vlans[2].pk,
                "mac_address": None,
            },
            {
                "device": cls.devices[0].pk,
                "name": "Interface 10",
                "type": "virtual",
                "status": interface_status.pk,
                "mode": InterfaceModeChoices.MODE_TAGGED,
                "parent_interface": cls.interfaces[1].pk,
                "tagged_vlans": [cls.vlans[0].pk, cls.vlans[1].pk],
                "untagged_vlan": cls.vlans[2].pk,
            },
        ]

        cls.untagged_vlan_data = {
            "device": cls.devices[0].pk,
            "name": "expected-to-fail",
            "type": InterfaceTypeChoices.TYPE_VIRTUAL,
            "status": interface_status.pk,
            "untagged_vlan": cls.vlans[0].pk,
        }

        cls.common_device_or_vc_data = [
            {
                "device": cls.devices[0].pk,
                "name": "interface test 1",
                "type": InterfaceTypeChoices.TYPE_VIRTUAL,
                "status": interface_status.pk,
                "parent_interface": cls.interfaces[3].id,  # belongs to different device but same vc
                "bridge": cls.interfaces[2].id,  # belongs to different device but same vc
            },
            {
                "device": cls.devices[0].pk,
                "name": "interface test 2",
                "type": InterfaceTypeChoices.TYPE_1GE_GBIC,
                "status": interface_status.pk,
                "lag": cls.interfaces[4].id,  # belongs to different device but same vc
            },
        ]

        cls.interfaces_not_belonging_to_same_device_data = [
            [
                "parent",
                {
                    "device": cls.devices[0].pk,
                    "name": "interface test 1",
                    "type": InterfaceTypeChoices.TYPE_VIRTUAL,
                    "status": interface_status.pk,
                    "parent_interface": cls.interfaces[6].id,  # do not belong to same device or vc
                },
            ],
            [
                "bridge",
                {
                    "device": cls.devices[0].pk,
                    "name": "interface test 2",
                    "type": InterfaceTypeChoices.TYPE_1GE_GBIC,
                    "status": interface_status.pk,
                    "bridge": cls.interfaces[6].id,  # does not belong to same device or vc
                },
            ],
            [
                "lag",
                {
                    "device": cls.devices[0].pk,
                    "name": "interface test 3",
                    "type": InterfaceTypeChoices.TYPE_1GE_GBIC,
                    "status": interface_status.pk,
                    "lag": cls.interfaces[6].id,  # does not belong to same device or vc
                },
            ],
        ]

    def test_untagged_vlan_requires_mode(self):
        """Test that when an `untagged_vlan` is specified, `mode` is also required."""
        self.add_permissions("dcim.add_interface")

        # This will fail.
        url = self._get_list_url()
        self.assertHttpStatus(
            self.client.post(url, self.untagged_vlan_data, format="json", **self.header), status.HTTP_400_BAD_REQUEST
        )

        # Now let's add mode and it will work.
        self.untagged_vlan_data["mode"] = InterfaceModeChoices.MODE_ACCESS
        self.assertHttpStatus(
            self.client.post(url, self.untagged_vlan_data, format="json", **self.header), status.HTTP_201_CREATED
        )

    def test_interface_belonging_to_common_device_or_vc_allowed(self):
        """Test parent, bridge, and LAG interfaces belonging to common device or VC is valid"""
        self.add_permissions("dcim.add_interface")

        response = self.client.post(
            self._get_list_url(), data=self.common_device_or_vc_data[0], format="json", **self.header
        )

        self.assertHttpStatus(response, status.HTTP_201_CREATED)
        queryset = Interface.objects.get(name="interface test 1", device=self.devices[0])
        self.assertEqual(queryset.parent_interface, self.interfaces[3])
        self.assertEqual(queryset.bridge, self.interfaces[2])

        # Assert LAG
        response = self.client.post(
            self._get_list_url(), data=self.common_device_or_vc_data[1], format="json", **self.header
        )

        self.assertHttpStatus(response, status.HTTP_201_CREATED)
        queryset = Interface.objects.get(name="interface test 2", device=self.devices[0])
        self.assertEqual(queryset.lag, self.interfaces[4])

    def test_interface_not_belonging_to_common_device_or_vc_not_allowed(self):
        """Test parent, bridge, and LAG interfaces not belonging to common device or VC is invalid"""

        self.add_permissions("dcim.add_interface")

        for name, payload in self.interfaces_not_belonging_to_same_device_data:
            response = self.client.post(self._get_list_url(), data=payload, format="json", **self.header)
            self.assertHttpStatus(response, status.HTTP_400_BAD_REQUEST)

            field_name = name.upper() if name == "lag" else name
            error_field_name = f"{name}_interface" if name == "parent" else name

            interface = Interface.objects.get(id=payload[error_field_name])
            self.assertEqual(
                str(response.data[error_field_name][0]),
                f"The selected {field_name} interface ({interface}) belongs to {interface.parent}, which is "
                f"not part of virtual chassis {self.virtual_chassis}.",
            )

    def test_tagged_vlan_raise_error_if_mode_not_set_to_tagged(self):
        self.add_permissions("dcim.add_interface", "dcim.change_interface")
        with self.subTest("On create, assert 400 status."):
            payload = {
                "device": self.devices[0].pk,
                "name": "Tagged Interface",
                "type": "1000base-t",
                "status": Status.objects.get_for_model(Interface)[0].pk,
                "mode": InterfaceModeChoices.MODE_ACCESS,
                "tagged_vlans": [self.vlans[0].pk, self.vlans[1].pk],
                "untagged_vlan": self.vlans[2].pk,
            }
            response = self.client.post(self._get_list_url(), data=payload, format="json", **self.header)
            self.assertHttpStatus(response, status.HTTP_400_BAD_REQUEST)
            self.assertEqual(
                response.data["tagged_vlans"][0], "Mode must be set to tagged when specifying tagged_vlans"
            )

        with self.subTest("On update, assert 400 status."):
            # Error
            interface = Interface.objects.create(
                device=self.devices[0],
                name="Tagged Interface",
                mode=InterfaceModeChoices.MODE_TAGGED,
                type=InterfaceTypeChoices.TYPE_VIRTUAL,
                status=Status.objects.get_for_model(Interface).first(),
            )
            interface.tagged_vlans.add(self.vlans[0])
            payload = {"mode": None, "tagged_vlans": [self.vlans[2].pk]}
            response = self.client.patch(self._get_detail_url(interface), data=payload, format="json", **self.header)
            self.assertHttpStatus(response, status.HTTP_400_BAD_REQUEST)
            self.assertEqual(
                response.data["tagged_vlans"][0], "Mode must be set to tagged when specifying tagged_vlans"
            )

    def test_change_mode_from_tagged_to_others(self):
        self.add_permissions("dcim.change_interface")
        interface = Interface.objects.first()
        interface.mode = InterfaceModeChoices.MODE_TAGGED
        interface.validated_save()
        interface.tagged_vlans.add(self.vlans[0])

        with self.subTest("Update Fail"):
            payload = {"mode": InterfaceModeChoices.MODE_ACCESS}
            response = self.client.patch(self._get_detail_url(interface), data=payload, format="json", **self.header)
            self.assertHttpStatus(response, status.HTTP_400_BAD_REQUEST)
            self.assertEqual(response.data["tagged_vlans"][0], "Clear tagged_vlans to set mode to access")

        with self.subTest("Update Successful"):
            payload = {"mode": InterfaceModeChoices.MODE_ACCESS, "tagged_vlans": []}
            response = self.client.patch(self._get_detail_url(interface), data=payload, format="json", **self.header)
            self.assertHttpStatus(response, status.HTTP_200_OK)


class FrontPortTest(Mixins.BasePortTestMixin):
    model = FrontPort
    peer_termination_type = Interface

    def test_trace(self):
        """FrontPorts don't support trace."""

    @classmethod
    def setUpTestData(cls):
        super().setUpTestData()

        rear_ports = (
            RearPort.objects.create(device=cls.device, name="Rear Port 1", type=PortTypeChoices.TYPE_8P8C),
            RearPort.objects.create(device=cls.device, name="Rear Port 2", type=PortTypeChoices.TYPE_8P8C),
            RearPort.objects.create(device=cls.device, name="Rear Port 3", type=PortTypeChoices.TYPE_8P8C),
            RearPort.objects.create(device=cls.device, name="Rear Port 4", type=PortTypeChoices.TYPE_8P8C),
            RearPort.objects.create(device=cls.device, name="Rear Port 5", type=PortTypeChoices.TYPE_8P8C),
            RearPort.objects.create(device=cls.device, name="Rear Port 6", type=PortTypeChoices.TYPE_8P8C),
        )

        FrontPort.objects.create(
            device=cls.device,
            name="Front Port 1",
            type=PortTypeChoices.TYPE_8P8C,
            rear_port=rear_ports[0],
        )
        FrontPort.objects.create(
            device=cls.device,
            name="Front Port 2",
            type=PortTypeChoices.TYPE_8P8C,
            rear_port=rear_ports[1],
        )
        FrontPort.objects.create(
            device=cls.device,
            name="Front Port 3",
            type=PortTypeChoices.TYPE_8P8C,
            rear_port=rear_ports[2],
        )

        cls.create_data = [
            {
                "device": cls.device.pk,
                "name": "Front Port 4",
                "type": PortTypeChoices.TYPE_8P8C,
                "rear_port": rear_ports[3].pk,
                "rear_port_position": 1,
            },
            {
                "device": cls.device.pk,
                "name": "Front Port 5",
                "type": PortTypeChoices.TYPE_8P8C,
                "rear_port": rear_ports[4].pk,
                "rear_port_position": 1,
            },
            {
                "device": cls.device.pk,
                "name": "Front Port 6",
                "type": PortTypeChoices.TYPE_8P8C,
                "rear_port": rear_ports[5].pk,
                "rear_port_position": 1,
            },
        ]


class RearPortTest(Mixins.BasePortTestMixin):
    model = RearPort
    peer_termination_type = Interface

    def test_trace(self):
        """RearPorts don't support trace."""

    @classmethod
    def setUpTestData(cls):
        super().setUpTestData()

        RearPort.objects.create(device=cls.device, name="Rear Port 1", type=PortTypeChoices.TYPE_8P8C)
        RearPort.objects.create(device=cls.device, name="Rear Port 2", type=PortTypeChoices.TYPE_8P8C)
        RearPort.objects.create(device=cls.device, name="Rear Port 3", type=PortTypeChoices.TYPE_8P8C)

        cls.create_data = [
            {
                "device": cls.device.pk,
                "name": "Rear Port 4",
                "type": PortTypeChoices.TYPE_8P8C,
            },
            {
                "device": cls.device.pk,
                "name": "Rear Port 5",
                "type": PortTypeChoices.TYPE_8P8C,
            },
            {
                "device": cls.device.pk,
                "name": "Rear Port 6",
                "type": PortTypeChoices.TYPE_8P8C,
            },
        ]


class DeviceBayTest(Mixins.BaseComponentTestMixin):
    model = DeviceBay
    choices_fields = []

    @classmethod
    def setUpTestData(cls):
        super().setUpTestData()

        device_types = (
            DeviceType.objects.filter(subdevice_role=SubdeviceRoleChoices.ROLE_PARENT).first(),
            DeviceType.objects.filter(subdevice_role=SubdeviceRoleChoices.ROLE_CHILD).first(),
        )

        devices = (
            # "Device 1" was already created in super().setUpTestData
            Device.objects.create(
                device_type=device_types[0],
                role=cls.device_role,
                status=cls.device_status,
                name="Device 2",
                location=cls.location,
            ),
            Device.objects.create(
                device_type=device_types[1],
                role=cls.device_role,
                status=cls.device_status,
                name="Device 3",
                location=cls.location,
            ),
            Device.objects.create(
                device_type=device_types[1],
                role=cls.device_role,
                status=cls.device_status,
                name="Device 4",
                location=cls.location,
            ),
            Device.objects.create(
                device_type=device_types[1],
                role=cls.device_role,
                status=cls.device_status,
                name="Device 5",
                location=cls.location,
            ),
        )

        DeviceBay.objects.create(device=devices[0], name="Device Bay 1")
        DeviceBay.objects.create(device=devices[0], name="Device Bay 2")
        DeviceBay.objects.create(device=devices[0], name="Device Bay 3")

        cls.create_data = [
            {
                "device": devices[0].pk,
                "name": "Device Bay 4",
                "installed_device": devices[1].pk,
            },
            {
                "device": devices[0].pk,
                "name": "Device Bay 5",
                "installed_device": devices[2].pk,
            },
            {
                "device": devices[0].pk,
                "name": "Device Bay 6",
                "installed_device": devices[3].pk,
            },
        ]


class InventoryItemTest(Mixins.BaseComponentTestMixin, APIViewTestCases.TreeModelAPIViewTestCaseMixin):
    model = InventoryItem
    choices_fields = []

    @classmethod
    def setUpTestData(cls):
        super().setUpTestData()

        InventoryItem.objects.create(device=cls.device, name="Inventory Item 1", manufacturer=cls.manufacturer)
        InventoryItem.objects.create(device=cls.device, name="Inventory Item 2", manufacturer=cls.manufacturer)
        InventoryItem.objects.create(device=cls.device, name="Inventory Item 3", manufacturer=cls.manufacturer)

        cls.create_data = [
            {
                "device": cls.device.pk,
                "name": "Inventory Item 4",
                "manufacturer": cls.manufacturer.pk,
            },
            {
                "device": cls.device.pk,
                "name": "Inventory Item 5",
                "manufacturer": cls.manufacturer.pk,
            },
            {
                "device": cls.device.pk,
                "name": "Inventory Item 6",
                "manufacturer": cls.manufacturer.pk,
            },
        ]

    # TODO: Unskip after resolving #2908, #2909
    @skip("DRF's built-in InventoryItem nautral_key is infinitely recursive")
    def test_list_objects_ascending_ordered(self):
        pass

    @skip("DRF's built-in InventoryItem nautral_key is infinitely recursive")
    def test_list_objects_descending_ordered(self):
        pass


class CableTest(Mixins.BaseComponentTestMixin):
    model = Cable
    bulk_update_data = {
        "length": 100,
        "length_unit": "m",
    }
    choices_fields = ["termination_a_type", "termination_b_type", "type", "length_unit"]

    # TODO: Allow updating cable terminations
    test_update_object = None

    @classmethod
    def setUpTestData(cls):
        super().setUpTestData()
        devices = (
            Device.objects.create(
                device_type=cls.device_type,
                role=cls.device_role,
                status=cls.device_status,
                name="Device 2",
                location=cls.location,
            ),
            Device.objects.create(
                device_type=cls.device_type,
                role=cls.device_role,
                status=cls.device_status,
                name="Device 3",
                location=cls.location,
            ),
        )

        interfaces = []
        interface_status = Status.objects.get_for_model(Interface).first()
        for device in devices:
            for i in range(0, 10):
                interfaces.append(
                    Interface.objects.create(
                        device=device,
                        type=InterfaceTypeChoices.TYPE_1GE_FIXED,
                        name=f"eth{i}",
                        status=interface_status,
                    )
                )

        statuses = Status.objects.get_for_model(Cable)

        Cable.objects.create(
            termination_a=interfaces[0],
            termination_b=interfaces[10],
            label="Cable 1",
            status=statuses[0],
        )
        Cable.objects.create(
            termination_a=interfaces[1],
            termination_b=interfaces[11],
            label="Cable 2",
            status=statuses[0],
        )
        Cable.objects.create(
            termination_a=interfaces[2],
            termination_b=interfaces[12],
            label="Cable 3",
            status=statuses[0],
        )

        cls.create_data = [
            {
                "termination_a_type": "dcim.interface",
                "termination_a_id": interfaces[4].pk,
                "termination_b_type": "dcim.interface",
                "termination_b_id": interfaces[14].pk,
                "status": statuses[1].pk,
                "label": "Cable 4",
            },
            {
                "termination_a_type": "dcim.interface",
                "termination_a_id": interfaces[5].pk,
                "termination_b_type": "dcim.interface",
                "termination_b_id": interfaces[15].pk,
                "status": statuses[1].pk,
                "label": "Cable 5",
            },
            {
                "termination_a_type": "dcim.interface",
                "termination_a_id": interfaces[6].pk,
                "termination_b_type": "dcim.interface",
                "termination_b_id": interfaces[16].pk,
                "status": statuses[1].pk,
                "label": "Cable 6",
            },
        ]


class ConnectedDeviceTest(APITestCase):
    def setUp(self):
        super().setUp()

        location = Location.objects.filter(location_type=LocationType.objects.get(name="Campus")).first()
        device_type = DeviceType.objects.exclude(manufacturer__isnull=True).first()
        device_role = Role.objects.get_for_model(Device).first()
        device_status = Status.objects.get_for_model(Device).first()

        cable_status = Status.objects.get_for_model(Cable).get(name="Connected")

        self.device1 = Device.objects.create(
            device_type=device_type,
            role=device_role,
            status=device_status,
            name="TestDevice1",
            location=location,
        )
        device2 = Device.objects.create(
            device_type=device_type,
            role=device_role,
            status=device_status,
            name="TestDevice2",
            location=location,
        )
        interface_status = Status.objects.get_for_model(Interface).first()
        interface1 = Interface.objects.create(device=self.device1, name="eth0", status=interface_status)
        interface2 = Interface.objects.create(device=device2, name="eth0", status=interface_status)

        cable = Cable(termination_a=interface1, termination_b=interface2, status=cable_status)
        cable.validated_save()

    def test_get_connected_device(self):
        url = reverse("dcim-api:connected-device-list")
        response = self.client.get(url + "?peer_device=TestDevice2&peer_interface=eth0", **self.header)

        self.assertHttpStatus(response, status.HTTP_200_OK)
        self.assertEqual(response.data["name"], self.device1.name)


class VirtualChassisTest(APIViewTestCases.APIViewTestCase):
    model = VirtualChassis

    @classmethod
    def setUpTestData(cls):
        location = Location.objects.filter(location_type=LocationType.objects.get(name="Campus")).first()
        device_type = DeviceType.objects.exclude(manufacturer__isnull=True).first()
        device_role = Role.objects.get_for_model(Device).first()
        device_status = Status.objects.get_for_model(Device).first()

        devices = (
            Device.objects.create(
                name="Device 1",
                device_type=device_type,
                role=device_role,
                status=device_status,
                location=location,
            ),
            Device.objects.create(
                name="Device 2",
                device_type=device_type,
                role=device_role,
                status=device_status,
                location=location,
            ),
            Device.objects.create(
                name="Device 3",
                device_type=device_type,
                role=device_role,
                status=device_status,
                location=location,
            ),
            Device.objects.create(
                name="Device 4",
                device_type=device_type,
                role=device_role,
                status=device_status,
                location=location,
            ),
            Device.objects.create(
                name="Device 5",
                device_type=device_type,
                role=device_role,
                status=device_status,
                location=location,
            ),
            Device.objects.create(
                name="Device 6",
                device_type=device_type,
                role=device_role,
                status=device_status,
                location=location,
            ),
            Device.objects.create(
                name="Device 7",
                device_type=device_type,
                role=device_role,
                status=device_status,
                location=location,
            ),
            Device.objects.create(
                name="Device 8",
                device_type=device_type,
                role=device_role,
                status=device_status,
                location=location,
            ),
            Device.objects.create(
                name="Device 9",
                device_type=device_type,
                role=device_role,
                status=device_status,
                location=location,
            ),
            Device.objects.create(
                name="Device 10",
                device_type=device_type,
                role=device_role,
                status=device_status,
                location=location,
            ),
            Device.objects.create(
                name="Device 11",
                device_type=device_type,
                role=device_role,
                status=device_status,
                location=location,
            ),
            Device.objects.create(
                name="Device 12",
                device_type=device_type,
                role=device_role,
                status=device_status,
                location=location,
            ),
        )

        # Create 12 interfaces per device
        interface_status = Status.objects.get_for_model(Interface).first()
        interfaces = []
        for i, device in enumerate(devices):
            for j in range(0, 13):
                interfaces.append(
                    # Interface name starts with parent device's position in VC; e.g. 1/1, 1/2, 1/3...
                    Interface.objects.create(
                        device=device,
                        name=f"{i%3+1}/{j}",
                        type=InterfaceTypeChoices.TYPE_1GE_FIXED,
                        status=interface_status,
                    )
                )

        # Create three VirtualChassis with three members each
        virtual_chassis = (
            VirtualChassis.objects.create(name="Virtual Chassis 1", master=devices[0], domain="domain-1"),
            VirtualChassis.objects.create(name="Virtual Chassis 2", master=devices[3], domain="domain-2"),
            VirtualChassis.objects.create(name="Virtual Chassis 3", master=devices[6], domain="domain-3"),
        )
        Device.objects.filter(pk=devices[0].pk).update(virtual_chassis=virtual_chassis[0], vc_position=1)
        Device.objects.filter(pk=devices[1].pk).update(virtual_chassis=virtual_chassis[0], vc_position=2)
        Device.objects.filter(pk=devices[2].pk).update(virtual_chassis=virtual_chassis[0], vc_position=3)
        Device.objects.filter(pk=devices[3].pk).update(virtual_chassis=virtual_chassis[1], vc_position=1)
        Device.objects.filter(pk=devices[4].pk).update(virtual_chassis=virtual_chassis[1], vc_position=2)
        Device.objects.filter(pk=devices[5].pk).update(virtual_chassis=virtual_chassis[1], vc_position=3)
        Device.objects.filter(pk=devices[6].pk).update(virtual_chassis=virtual_chassis[2], vc_position=1)
        Device.objects.filter(pk=devices[7].pk).update(virtual_chassis=virtual_chassis[2], vc_position=2)
        Device.objects.filter(pk=devices[8].pk).update(virtual_chassis=virtual_chassis[2], vc_position=3)

        cls.update_data = {
            "name": "Virtual Chassis X",
            "domain": "domain-x",
            "master": devices[1].pk,
        }

        cls.create_data = [
            {
                "name": "Virtual Chassis 4",
                "domain": "domain-4",
            },
            {
                "name": "Virtual Chassis 5",
                "domain": "domain-5",
            },
            {
                "name": "Virtual Chassis 6",
                "domain": "domain-6",
            },
        ]

        cls.bulk_update_data = {
            "domain": "newdomain",
        }

    @override_settings(EXEMPT_VIEW_PERMISSIONS=["*"])
    def test_null_master(self):
        """Test setting the virtual chassis master to null."""
        url = reverse("dcim-api:virtualchassis-list")
        response = self.client.get(url + "?name=Virtual Chassis 1", **self.header)
        self.assertHttpStatus(response, status.HTTP_200_OK)
        virtual_chassis_1 = response.json()["results"][0]

        # Make sure the master is set
        self.assertNotEqual(virtual_chassis_1["master"], None)

        # Set the master of Virtual Chassis 1 to null
        url = reverse("dcim-api:virtualchassis-detail", kwargs={"pk": virtual_chassis_1["id"]})
        payload = {"name": "Virtual Chassis 1", "master": None}
        self.add_permissions(f"{self.model._meta.app_label}.change_{self.model._meta.model_name}")
        response = self.client.patch(url, data=json.dumps(payload), content_type="application/json", **self.header)

        # Make sure the master is now null
        self.assertHttpStatus(response, status.HTTP_200_OK)
        self.assertEqual(response.json()["master"], None)

    @override_settings(EXEMPT_VIEW_PERMISSIONS=["*"])
    def test_remove_chassis_from_master_device(self):
        """Test removing the virtual chassis from the master device."""
        url = reverse("dcim-api:virtualchassis-list")
        response = self.client.get(url + "?name=Virtual Chassis 1", **self.header)
        self.assertHttpStatus(response, status.HTTP_200_OK)
        self.assertEqual(response.json()["count"], 1)
        virtual_chassis_1 = response.json()["results"][0]

        # Make sure the master is set
        self.assertIsNotNone(virtual_chassis_1["master"])

        # The `master` key will be a URL now, but it contains the PK
        master_device = Device.objects.get(pk=virtual_chassis_1["master"]["url"].split("/")[-2])

        # Set the virtual_chassis of the master device to null
        url = reverse("dcim-api:device-detail", kwargs={"pk": master_device.id})
        payload = {
            "device_type": str(master_device.device_type.id),
            "role": str(master_device.role.id),
            "location": str(master_device.location.id),
            "status": "active",
            "virtual_chassis": None,
        }
        self.add_permissions("dcim.change_device")
        response = self.client.patch(url, data=json.dumps(payload), content_type="application/json", **self.header)

        # Make sure deletion attempt failed
        self.assertHttpStatus(response, status.HTTP_400_BAD_REQUEST)


class PowerPanelTest(APIViewTestCases.APIViewTestCase):
    model = PowerPanel

    @classmethod
    def setUpTestData(cls):
        locations = Location.objects.filter(location_type=LocationType.objects.get(name="Campus"))[:2]
        rack_groups = (
            RackGroup.objects.create(name="Rack Group 1", location=locations[0]),
            RackGroup.objects.create(name="Rack Group 2", location=locations[0]),
            RackGroup.objects.create(name="Rack Group 3", location=locations[0]),
            RackGroup.objects.create(name="Rack Group 4", location=locations[1]),
        )

        PowerPanel.objects.create(location=locations[0], rack_group=rack_groups[0], name="Power Panel 1")
        PowerPanel.objects.create(location=locations[0], rack_group=rack_groups[1], name="Power Panel 2")
        PowerPanel.objects.create(location=locations[0], rack_group=rack_groups[2], name="Power Panel 3")

        cls.create_data = [
            {
                "name": "Power Panel 4",
                "location": locations[0].pk,
                "rack_group": rack_groups[0].pk,
            },
            {
                "name": "Power Panel 5",
                "location": locations[0].pk,
                "rack_group": rack_groups[1].pk,
            },
            {
                "name": "Power Panel 6",
                "location": locations[0].pk,
                "rack_group": rack_groups[2].pk,
            },
        ]

        cls.bulk_update_data = {"location": locations[1].pk, "rack_group": rack_groups[3].pk}


class PowerFeedTest(APIViewTestCases.APIViewTestCase):
    model = PowerFeed
    choices_fields = ["phase", "supply", "type"]

    @classmethod
    def setUpTestData(cls):
        location = Location.objects.filter(location_type=LocationType.objects.get(name="Campus")).first()
        rackgroup = RackGroup.objects.create(location=location, name="Rack Group 1")
        rackrole = Role.objects.get_for_model(Rack).first()
        rackstatus = Status.objects.get_for_model(Rack).first()

        racks = (
            Rack.objects.create(
                location=location, rack_group=rackgroup, role=rackrole, name="Rack 1", status=rackstatus
            ),
            Rack.objects.create(
                location=location, rack_group=rackgroup, role=rackrole, name="Rack 2", status=rackstatus
            ),
            Rack.objects.create(
                location=location, rack_group=rackgroup, role=rackrole, name="Rack 3", status=rackstatus
            ),
            Rack.objects.create(
                location=location, rack_group=rackgroup, role=rackrole, name="Rack 4", status=rackstatus
            ),
        )

        power_panels = (
            PowerPanel.objects.create(location=location, rack_group=rackgroup, name="Power Panel 1"),
            PowerPanel.objects.create(location=location, rack_group=rackgroup, name="Power Panel 2"),
        )

        PRIMARY = PowerFeedTypeChoices.TYPE_PRIMARY
        REDUNDANT = PowerFeedTypeChoices.TYPE_REDUNDANT
        pf_status = Status.objects.get_for_model(PowerFeed).first()
        PowerFeed.objects.create(
            power_panel=power_panels[0],
            rack=racks[0],
            name="Power Feed 1A",
            status=pf_status,
            type=PRIMARY,
        )
        PowerFeed.objects.create(
            power_panel=power_panels[1],
            rack=racks[0],
            name="Power Feed 1B",
            status=pf_status,
            type=REDUNDANT,
        )
        PowerFeed.objects.create(
            power_panel=power_panels[0],
            rack=racks[1],
            name="Power Feed 2A",
            status=pf_status,
            type=PRIMARY,
        )
        PowerFeed.objects.create(
            power_panel=power_panels[1],
            rack=racks[1],
            name="Power Feed 2B",
            status=pf_status,
            type=REDUNDANT,
        )
        PowerFeed.objects.create(
            power_panel=power_panels[0],
            rack=racks[2],
            name="Power Feed 3A",
            status=pf_status,
            type=PRIMARY,
        )
        PowerFeed.objects.create(
            power_panel=power_panels[1],
            rack=racks[2],
            name="Power Feed 3B",
            status=pf_status,
            type=REDUNDANT,
        )

        statuses = Status.objects.get_for_model(PowerFeed)

        cls.create_data = [
            {
                "name": "Power Feed 4A",
                "power_panel": power_panels[0].pk,
                "rack": racks[3].pk,
                "status": statuses[0].pk,
                "type": PRIMARY,
            },
            {
                "name": "Power Feed 4B",
                "power_panel": power_panels[1].pk,
                "rack": racks[3].pk,
                "status": statuses[0].pk,
                "type": REDUNDANT,
            },
        ]
        cls.bulk_update_data = {
            "status": statuses[1].pk,
        }


class DeviceRedundancyGroupTest(APIViewTestCases.APIViewTestCase):
    model = DeviceRedundancyGroup
    choices_fields = ["failover_strategy"]

    @classmethod
    def setUpTestData(cls):
        statuses = Status.objects.get_for_model(DeviceRedundancyGroup)
        cls.create_data = [
            {
                "name": "Device Redundancy Group 4",
                "failover_strategy": "active-active",
                "status": statuses[0].pk,
            },
            {
                "name": "Device Redundancy Group 5",
                "failover_strategy": "active-passive",
                "status": statuses[0].pk,
            },
            {
                "name": "Device Redundancy Group 6",
                "failover_strategy": "active-active",
                "status": statuses[0].pk,
            },
        ]
        cls.bulk_update_data = {
            "failover_strategy": "active-passive",
            "status": statuses[1].pk,
        }


class InterfaceRedundancyGroupTestCase(APIViewTestCases.APIViewTestCase):
    model = InterfaceRedundancyGroup
    choices_fields = ["protocol"]

    @classmethod
    def setUpTestData(cls):
        statuses = Status.objects.get_for_model(InterfaceRedundancyGroup)
        ips = IPAddress.objects.all()
        secrets_groups = (
            SecretsGroup.objects.create(name="Secrets Group 1"),
            SecretsGroup.objects.create(name="Secrets Group 2"),
            SecretsGroup.objects.create(name="Secrets Group 3"),
        )
        # Populating the data secrets_group and virtual_ip here.
        cls.create_data = [
            {
                "name": "Interface Redundancy Group 4",
                "protocol": "hsrp",
                "status": statuses[0].pk,
                "protocol_group_id": "1",
                "secrets_group": secrets_groups[0].pk,
                "virtual_ip": ips[0].pk,
            },
            {
                "name": "Interface Redundancy Group 5",
                "protocol": "vrrp",
                "status": statuses[1].pk,
                "protocol_group_id": "2",
                "secrets_group": secrets_groups[1].pk,
                "virtual_ip": None,
            },
            {
                "name": "Interface Redundancy Group 6",
                "protocol": "glbp",
                "status": statuses[3].pk,
                "protocol_group_id": "3",
                "secrets_group": None,
                "virtual_ip": ips[1].pk,
            },
        ]
        cls.bulk_update_data = {
            "protocol": "carp",
            "status": statuses[2].pk,
            "virtual_ip": ips[0].pk,
        }

        interface_redundancy_groups = (
            InterfaceRedundancyGroup(
                name="Interface Redundancy Group 1",
                protocol="hsrp",
                status=statuses[0],
                virtual_ip=None,
                protocol_group_id="4",
                secrets_group=secrets_groups[0],
            ),
            InterfaceRedundancyGroup(
                name="Interface Redundancy Group 2",
                protocol="carp",
                status=statuses[1],
                virtual_ip=ips[1],
                protocol_group_id="5",
                secrets_group=secrets_groups[1],
            ),
            InterfaceRedundancyGroup(
                name="Interface Redundancy Group 3",
                protocol="vrrp",
                status=statuses[2],
                virtual_ip=ips[2],
                protocol_group_id="6",
                secrets_group=None,
            ),
        )

        for group in interface_redundancy_groups:
            group.validated_save()

        cls.device_status = Status.objects.get_for_model(Device).first()
        cls.device_type = DeviceType.objects.first()
        cls.device_role = Role.objects.get_for_model(Device).first()
        cls.location = Location.objects.filter(location_type__name="Campus").first()
        cls.device = Device.objects.create(
            device_type=cls.device_type,
            role=cls.device_role,
            name="Device 1",
            location=cls.location,
            status=cls.device_status,
        )
        non_default_status = Status.objects.get_for_model(Interface).exclude(name="Active").first()
        cls.interfaces = (
            Interface.objects.create(
                device=cls.device,
                name="Interface 1",
                type="1000base-t",
                status=non_default_status,
            ),
            Interface.objects.create(
                device=cls.device,
                name="Interface 2",
                type="1000base-t",
                status=non_default_status,
            ),
            Interface.objects.create(
                device=cls.device,
                name="Interface 3",
                type=InterfaceTypeChoices.TYPE_BRIDGE,
                status=non_default_status,
            ),
        )
        for i, interface in enumerate(cls.interfaces):
            interface_redundancy_groups[0].add_interface(interface, i * 100)<|MERGE_RESOLUTION|>--- conflicted
+++ resolved
@@ -603,10 +603,6 @@
                         "desc_units",
                         "device_count",
                         "facility_id",
-<<<<<<< HEAD
-                        "notes_url",
-=======
->>>>>>> 2353196a
                         "outer_depth",
                         "outer_unit",
                         "outer_width",
