import json

from django.contrib.auth import get_user_model
from django.contrib.contenttypes.models import ContentType
from django.test import override_settings
from django.urls import reverse
from rest_framework import status

from constance.test import override_config

from nautobot.core.testing import APITestCase, APIViewTestCases
from nautobot.dcim.choices import (
    InterfaceModeChoices,
    InterfaceTypeChoices,
    PortTypeChoices,
    PowerFeedTypeChoices,
    SubdeviceRoleChoices,
)
from nautobot.dcim.models import (
    Cable,
    ConsolePort,
    ConsolePortTemplate,
    ConsoleServerPort,
    ConsoleServerPortTemplate,
    Device,
    DeviceBay,
    DeviceBayTemplate,
    DeviceRedundancyGroup,
    DeviceType,
    FrontPort,
    FrontPortTemplate,
    Interface,
    InterfaceTemplate,
    Location,
    LocationType,
    Manufacturer,
    InventoryItem,
    Platform,
    PowerFeed,
    PowerPort,
    PowerPortTemplate,
    PowerOutlet,
    PowerOutletTemplate,
    PowerPanel,
    Rack,
    RackGroup,
    RackReservation,
    RearPort,
    RearPortTemplate,
    VirtualChassis,
)
from nautobot.extras.models import ConfigContextSchema, Role, SecretsGroup, Status
from nautobot.ipam.models import IPAddress, VLAN
from nautobot.tenancy.models import Tenant
from nautobot.virtualization.models import Cluster, ClusterType


# Use the proper swappable User model
User = get_user_model()


class AppTest(APITestCase):
    def test_root(self):
        url = reverse("dcim-api:api-root")
        response = self.client.get(f"{url}?format=api", **self.header)

        self.assertEqual(response.status_code, 200)


class Mixins:
    class ComponentTraceMixin(APITestCase):
        """Mixin for `ComponentModel` classes that support `trace` tests."""

        peer_termination_type = None

        def test_trace(self):
            """
            Test tracing a device component's attached cable.
            """
            obj = self.model.objects.first()
            peer_device = Device.objects.create(
                location=Location.objects.filter(location_type=LocationType.objects.get(name="Campus")).first(),
                device_type=DeviceType.objects.first(),
                role=Role.objects.get_for_model(Device).first(),
                name="Peer Device",
            )
            if self.peer_termination_type is None:
                raise NotImplementedError("Test case must set peer_termination_type")
            peer_obj = self.peer_termination_type.objects.create(device=peer_device, name="Peer Termination")
            cable = Cable(termination_a=obj, termination_b=peer_obj, label="Cable 1")
            cable.save()

            self.add_permissions(f"dcim.view_{self.model._meta.model_name}")
            url = reverse(f"dcim-api:{self.model._meta.model_name}-trace", kwargs={"pk": obj.pk})
            response = self.client.get(url, **self.header)

            self.assertHttpStatus(response, status.HTTP_200_OK)
            self.assertEqual(len(response.data), 1)
            segment1 = response.data[0]
            self.assertEqual(segment1[0]["name"], obj.name)
            self.assertEqual(segment1[1]["label"], cable.label)
            self.assertEqual(segment1[2]["name"], peer_obj.name)

    class BaseComponentTestMixin(APIViewTestCases.APIViewTestCase):
        """Mixin class for all `ComponentModel` model class tests."""

        model = None
        brief_fields = ["device", "display", "id", "name", "url"]
        bulk_update_data = {
            "description": "New description",
        }
        choices_fields = ["type"]

        @classmethod
        def setUpTestData(cls):
            super().setUpTestData()
            cls.device_type = DeviceType.objects.exclude(manufacturer__isnull=True).first()
            cls.manufacturer = cls.device_type.manufacturer
            cls.location = Location.objects.filter(location_type=LocationType.objects.get(name="Campus")).first()
            cls.device_role = Role.objects.get_for_model(Device).first()
            cls.device = Device.objects.create(
                device_type=cls.device_type, role=cls.device_role, name="Device 1", location=cls.location
            )

    class BasePortTestMixin(ComponentTraceMixin, BaseComponentTestMixin):
        """Mixin class for all `FooPort` tests."""

        peer_termination_type = None
        brief_fields = ["cable", "device", "display", "id", "name", "url"]

    class BasePortTemplateTestMixin(BaseComponentTestMixin):
        """Mixin class for all `FooPortTemplate` tests."""

        brief_fields = ["display", "id", "name", "url"]


<<<<<<< HEAD
=======
class RegionTest(APIViewTestCases.APIViewTestCase):
    model = Region
    brief_fields = ["_depth", "display", "id", "name", "site_count", "slug", "url"]
    create_data = [
        {
            "name": "Region 4",
            "slug": "region-4",
        },
        {
            "name": "Region 5",
            "slug": "region-5",
        },
        {
            "name": "Region 6",
            "slug": "region-6",
        },
        {"name": "Region 7"},
    ]
    bulk_update_data = {
        "description": "New description",
    }
    slug_source = "name"

    @classmethod
    def setUpTestData(cls):
        Region.objects.create(name="Region 1", slug="region-1")
        Region.objects.create(name="Region 2", slug="region-2")
        Region.objects.create(name="Region 3", slug="region-3")


class SiteTest(APIViewTestCases.APIViewTestCase):
    model = Site
    brief_fields = ["display", "id", "name", "slug", "url"]
    bulk_update_data = {
        "status": "planned",
    }
    choices_fields = ["status"]
    slug_source = "name"

    @classmethod
    def setUpTestData(cls):
        regions = Region.objects.all()[:2]

        # FIXME(jathan): The writable serializer for `Device.status` takes the
        # status `name` (str) and not the `pk` (int). Do not validate this
        # field right now, since we are asserting that it does create correctly.
        #
        # The test code for utilities.testing.views.TestCase.model_to_dict()`
        # needs to be enhanced to use the actual API serializers when `api=True`
        cls.validation_excluded_fields = ["status"]

        cls.create_data = [
            {
                "name": "Site 4",
                "slug": "site-4",
                "region": regions[1].pk,
                "status": "active",
            },
            {
                "name": "Site 5",
                "slug": "site-5",
                "region": regions[1].pk,
                "status": "active",
            },
            {
                "name": "Site 6",
                "slug": "site-6",
                "region": regions[1].pk,
                "status": "active",
            },
            {"name": "Site 7", "region": regions[1].pk, "status": "active"},
        ]

    def get_deletable_object_pks(self):
        Sites = [
            Site.objects.create(name="Deletable Site 1"),
            Site.objects.create(name="Deletable Site 2"),
            Site.objects.create(name="Deletable Site 3"),
        ]
        return [site.pk for site in Sites]

    def test_time_zone_field_post_null(self):
        """
        Test allow_null to time_zone field on site.

        See: https://github.com/nautobot/nautobot/issues/342
        """
        self.add_permissions("dcim.add_site")
        url = reverse("dcim-api:site-list")
        site = {"name": "foo", "slug": "foo", "status": "active", "time_zone": None}

        # Attempt to create new site with null time_zone attr.
        response = self.client.post(url, **self.header, data=site, format="json")
        self.assertEqual(response.status_code, status.HTTP_201_CREATED)
        self.assertEqual(response.json()["time_zone"], None)

    def test_time_zone_field_post_blank(self):
        """
        Test disallowed blank time_zone field on site.

        See: https://github.com/nautobot/nautobot/issues/342
        """
        self.add_permissions("dcim.add_site")
        url = reverse("dcim-api:site-list")
        site = {"name": "foo", "slug": "foo", "status": "active", "time_zone": ""}

        # Attempt to create new site with blank time_zone attr.
        response = self.client.post(url, **self.header, data=site, format="json")
        self.assertEqual(response.status_code, status.HTTP_400_BAD_REQUEST)
        self.assertEqual(response.json()["time_zone"], ["A valid timezone is required."])

    def test_time_zone_field_post_valid(self):
        """
        Test valid time_zone field on site.

        See: https://github.com/nautobot/nautobot/issues/342
        """
        self.add_permissions("dcim.add_site")
        url = reverse("dcim-api:site-list")
        time_zone = "UTC"
        site = {"name": "foo", "slug": "foo", "status": "active", "time_zone": time_zone}

        # Attempt to create new site with valid time_zone attr.
        response = self.client.post(url, **self.header, data=site, format="json")
        self.assertEqual(response.status_code, status.HTTP_201_CREATED)
        self.assertEqual(response.json()["time_zone"], time_zone)

    def test_time_zone_field_post_invalid(self):
        """
        Test invalid time_zone field on site.

        See: https://github.com/nautobot/nautobot/issues/342
        """
        self.add_permissions("dcim.add_site")
        url = reverse("dcim-api:site-list")
        time_zone = "IDONOTEXIST"
        site = {"name": "foo", "slug": "foo", "status": "active", "time_zone": time_zone}

        # Attempt to create new site with invalid time_zone attr.
        response = self.client.post(url, **self.header, data=site, format="json")
        self.assertEqual(response.status_code, status.HTTP_400_BAD_REQUEST)
        self.assertEqual(
            response.json()["time_zone"],
            ["A valid timezone is required."],
        )

    def test_time_zone_field_get_blank(self):
        """
        Test that a site's time_zone field defaults to null.

        See: https://github.com/nautobot/nautobot/issues/342
        """

        self.add_permissions("dcim.view_site")
        site = Site.objects.filter(time_zone="").first()
        url = reverse("dcim-api:site-detail", kwargs={"pk": site.pk})
        response = self.client.get(url, **self.header)
        self.assertEqual(response.status_code, status.HTTP_200_OK)
        self.assertEqual(response.json()["time_zone"], None)


>>>>>>> 97612499
class LocationTypeTest(APIViewTestCases.APIViewTestCase):
    model = LocationType
    brief_fields = ["display", "id", "name", "slug", "tree_depth", "url"]
    bulk_update_data = {
        "description": "Some generic description of multiple types. Not very useful.",
        "nestable": True,
    }
    choices_fields = []  # TODO: what would we need to get ["content_types"] added as a choices field?
    slug_source = "name"

    @classmethod
    def setUpTestData(cls):
        lt1 = LocationType.objects.get(name="Building")
        lt2 = LocationType.objects.get(name="Floor")
        lt3 = LocationType.objects.get(name="Room")
        lt4 = LocationType.objects.get(name="Aisle")
        # Deletable Location Types
        LocationType.objects.create(name="Delete Me 1")
        LocationType.objects.create(name="Delete Me 2")
        LocationType.objects.create(name="Delete Me 3")
        for lt in [lt1, lt2, lt3, lt4]:
            lt.content_types.add(ContentType.objects.get_for_model(RackGroup))

        cls.create_data = [
            {
                "name": "Standalone",
                "nestable": True,
            },
            {
                "name": "Elevator Type",
                "parent": lt2.pk,
                "content_types": ["ipam.prefix", "ipam.vlangroup", "ipam.vlan"],
            },
            {
                "name": "Closet",
                "slug": "closet",
                "parent": lt3.pk,
                "content_types": ["dcim.device"],
                "description": "An enclosed space smaller than a room",
            },
        ]


class LocationTest(APIViewTestCases.APIViewTestCase):
    model = Location
    brief_fields = ["display", "id", "name", "slug", "tree_depth", "url"]
    choices_fields = []
    slug_source = ["parent__slug", "name"]

    @classmethod
    def setUpTestData(cls):
        cls.lt1 = LocationType.objects.get(name="Campus")
        cls.lt2 = LocationType.objects.get(name="Building")
        cls.lt3 = LocationType.objects.get(name="Floor")
        cls.lt4 = LocationType.objects.get(name="Room")

        cls.location_statuses = Status.objects.get_for_model(Location)
        tenant = Tenant.objects.first()

        cls.loc1 = Location.objects.create(name="RTP", location_type=cls.lt1, status=cls.location_statuses[0])
        cls.loc2 = Location.objects.create(
            name="RTP4E", location_type=cls.lt2, status=cls.location_statuses[0], parent=cls.loc1
        )
        cls.loc3 = Location.objects.create(
            name="RTP4E-3", location_type=cls.lt3, status=cls.location_statuses[0], parent=cls.loc2
        )
        cls.loc4 = Location.objects.create(
            name="RTP4E-3-0101", location_type=cls.lt4, status=cls.location_statuses[1], parent=cls.loc3, tenant=tenant
        )
        for loc in [cls.loc1, cls.loc2, cls.loc3, cls.loc4]:
            loc.validated_save()

        cls.create_data = [
            {
                "name": "Downtown Durham",
                "location_type": cls.lt1.pk,
                "status": cls.location_statuses[0].pk,
            },
            {
                "name": "RTP12",
                "slug": "rtp-12",
                "location_type": cls.lt2.pk,
                "parent": cls.loc1.pk,
                "status": cls.location_statuses[0].pk,
            },
            {
                "name": "RTP4E-2",
                "location_type": cls.lt3.pk,
                "parent": cls.loc2.pk,
                "status": cls.location_statuses[0].pk,
                "description": "Second floor of RTP4E",
                "tenant": tenant.pk,
            },
        ]

        # Changing location_type of an existing instance is not permitted
        cls.update_data = {
            "name": "A revised location",
            "slug": "a-different-slug",
            "status": cls.location_statuses[1].pk,
        }
        cls.bulk_update_data = {
            "status": cls.location_statuses[1].pk,
        }

    def test_time_zone_field_post_null(self):
        """
        Test allow_null to time_zone field on locaton.
        """

        self.add_permissions("dcim.add_location")
        url = reverse("dcim-api:location-list")
        location = {
            "name": "foo",
            "slug": "foo",
            "status": self.location_statuses[0].pk,
            "time_zone": None,
            "location_type": self.lt1.pk,
            "location": self.loc1.pk,
        }

        # Attempt to create new location with null time_zone attr.
        response = self.client.post(url, **self.header, data=location, format="json")
        self.assertEqual(response.status_code, status.HTTP_201_CREATED)
        self.assertEqual(response.json()["time_zone"], None)

    def test_time_zone_field_post_blank(self):
        """
        Test disallowed blank time_zone field on location.
        """

        self.add_permissions("dcim.add_location")
        url = reverse("dcim-api:location-list")
        location = {
            "name": "foo",
            "slug": "foo",
            "status": self.location_statuses[0].pk,
            "time_zone": "",
            "location_type": self.lt1.pk,
            "location": self.loc1.pk,
        }

        # Attempt to create new location with blank time_zone attr.
        response = self.client.post(url, **self.header, data=location, format="json")
        self.assertEqual(response.status_code, status.HTTP_400_BAD_REQUEST)
        self.assertEqual(response.json()["time_zone"], ["A valid timezone is required."])

    def test_time_zone_field_post_valid(self):
        """
        Test valid time_zone field on location.
        """

        self.add_permissions("dcim.add_location")
        url = reverse("dcim-api:location-list")
        time_zone = "UTC"
        location = {
            "name": "foo",
            "slug": "foo",
            "status": self.location_statuses[0].pk,
            "time_zone": time_zone,
            "location_type": self.lt1.pk,
            "location": self.loc1.pk,
        }

        # Attempt to create new location with valid time_zone attr.
        response = self.client.post(url, **self.header, data=location, format="json")
        self.assertEqual(response.status_code, status.HTTP_201_CREATED)
        self.assertEqual(response.json()["time_zone"], time_zone)

    def test_time_zone_field_post_invalid(self):
        """
        Test invalid time_zone field on location.
        """

        self.add_permissions("dcim.add_location")
        url = reverse("dcim-api:location-list")
        time_zone = "IDONOTEXIST"
        location = {
            "name": "foo",
            "slug": "foo",
            "status": self.location_statuses[0].pk,
            "time_zone": time_zone,
            "location_type": self.lt1.pk,
            "location": self.loc1.pk,
        }

        # Attempt to create new location with invalid time_zone attr.
        response = self.client.post(url, **self.header, data=location, format="json")
        self.assertEqual(response.status_code, status.HTTP_400_BAD_REQUEST)
        self.assertEqual(
            response.json()["time_zone"],
            ["A valid timezone is required."],
        )

    def test_time_zone_field_get_blank(self):
        """
        Test that a location's time_zone field defaults to null.
        """

        self.add_permissions("dcim.view_location")
        location = Location.objects.filter(time_zone="").first()
        url = reverse("dcim-api:location-detail", kwargs={"pk": location.pk})
        response = self.client.get(url, **self.header)
        self.assertEqual(response.status_code, status.HTTP_200_OK)
        self.assertEqual(response.json()["time_zone"], None)


class RackGroupTest(APIViewTestCases.APIViewTestCase):
    model = RackGroup
    brief_fields = ["display", "id", "name", "rack_count", "slug", "tree_depth", "url"]
    bulk_update_data = {
        "description": "New description",
    }
    slug_source = "name"

    @classmethod
    def setUpTestData(cls):
        cls.status = Status.objects.get_for_model(Location).first()
        location_type = LocationType.objects.create(name="Location Type 1")
        cls.locations = (
            Location.objects.create(name="Location 1", location_type=location_type, status=cls.status),
            Location.objects.create(name="Location 2", location_type=location_type, status=cls.status),
        )
        cls.parent_rack_groups = (
            RackGroup.objects.create(location=cls.locations[0], name="Parent Rack Group 1", slug="parent-rack-group-1"),
            RackGroup.objects.create(location=cls.locations[1], name="Parent Rack Group 2", slug="parent-rack-group-2"),
        )

        location_type.content_types.add(ContentType.objects.get_for_model(RackGroup))

        RackGroup.objects.create(
            location=cls.locations[0],
            name="Rack Group 1",
            slug="rack-group-1",
            parent=cls.parent_rack_groups[0],
        )
        RackGroup.objects.create(
            location=cls.locations[0],
            name="Rack Group 2",
            slug="rack-group-2",
            parent=cls.parent_rack_groups[0],
        )
        RackGroup.objects.create(
            location=cls.locations[0],
            name="Rack Group 3",
            slug="rack-group-3",
            parent=cls.parent_rack_groups[0],
        )

        cls.create_data = [
            {
                "name": "Test Rack Group 4",
                "slug": "test-rack-group-4",
                "location": cls.locations[1].pk,
                "parent": cls.parent_rack_groups[1].pk,
            },
            {
                "name": "Test Rack Group 5",
                "slug": "test-rack-group-5",
                "location": cls.locations[1].pk,
                "parent": cls.parent_rack_groups[1].pk,
            },
            {
                "name": "Test Rack Group 6",
                "slug": "test-rack-group-6",
                "location": cls.locations[1].pk,
                "parent": cls.parent_rack_groups[1].pk,
            },
            {
                "name": "Test Rack Group 7",
                "location": cls.locations[1].pk,
                "parent": cls.parent_rack_groups[1].pk,
            },
        ]

    def test_child_group_location_valid(self):
        """A child group with a location may fall within the parent group's location."""
        self.add_permissions("dcim.add_rackgroup")
        url = reverse("dcim-api:rackgroup-list")

        parent_group = RackGroup.objects.filter(location=self.locations[0]).first()
        child_location_type = LocationType.objects.create(
            name="Child Location Type", parent=self.locations[0].location_type
        )
        child_location_type.content_types.add(ContentType.objects.get_for_model(RackGroup))
        child_location = Location.objects.create(
            name="Child Location", location_type=child_location_type, parent=self.locations[0], status=self.status
        )

        data = {
            "name": "Good Group",
            "parent": parent_group.pk,
            "location": child_location.pk,
        }
        response = self.client.post(url, **self.header, data=data, format="json")
        self.assertHttpStatus(response, status.HTTP_201_CREATED)

    def test_child_group_location_invalid(self):
        """A child group with a location must not fall outside its parent group's location."""
        self.add_permissions("dcim.add_rackgroup")
        url = reverse("dcim-api:rackgroup-list")

        parent_group = RackGroup.objects.filter(location=self.locations[0]).first()
        # A sibling of locations[0], not a child of it.
        sibling_location = Location.objects.create(
            name="Location 1B", location_type=self.locations[0].location_type, status=self.status
        )

        data = {
            "name": "Good Group",
            "parent": parent_group.pk,
            "location": sibling_location.pk,
        }
        response = self.client.post(url, **self.header, data=data, format="json")
        self.assertHttpStatus(response, status.HTTP_400_BAD_REQUEST)
        self.assertEqual(
            response.json()["location"],
            [
                f'Location "Location 1B" is not descended from parent rack group "{parent_group.name}" location "Location 1".'
            ],
        )


<<<<<<< HEAD
=======
class RackRoleTest(APIViewTestCases.APIViewTestCase):
    model = RackRole
    brief_fields = ["display", "id", "name", "rack_count", "slug", "url"]
    create_data = [
        {
            "name": "Rack Role 4",
            "slug": "rack-role-4",
            "color": "ffff00",
        },
        {
            "name": "Rack Role 5",
            "slug": "rack-role-5",
            "color": "ffff00",
        },
        {
            "name": "Rack Role 6",
            "slug": "rack-role-6",
            "color": "ffff00",
        },
        {
            "name": "Rack Role 7",
            "color": "ffff00",
        },
    ]
    bulk_update_data = {
        "description": "New description",
    }
    slug_source = "name"

    @classmethod
    def setUpTestData(cls):
        RackRole.objects.create(name="Rack Role 1", slug="rack-role-1", color="ff0000")
        RackRole.objects.create(name="Rack Role 2", slug="rack-role-2", color="00ff00")
        RackRole.objects.create(name="Rack Role 3", slug="rack-role-3", color="0000ff")


>>>>>>> 97612499
class RackTest(APIViewTestCases.APIViewTestCase):
    model = Rack
    brief_fields = ["device_count", "display", "id", "name", "url"]
    choices_fields = ["outer_unit", "type", "width"]

    @classmethod
    def setUpTestData(cls):
<<<<<<< HEAD
        locations = Location.objects.all()[:2]
=======
        sites = Site.objects.all()[:2]
>>>>>>> 97612499

        rack_groups = (
            RackGroup.objects.create(location=locations[0], name="Rack Group 1", slug="rack-group-1"),
            RackGroup.objects.create(location=locations[1], name="Rack Group 2", slug="rack-group-2"),
        )

        rack_roles = Role.objects.get_for_model(Rack)
        statuses = Status.objects.get_for_model(Rack)

        Rack.objects.create(
            location=locations[0],
            rack_group=rack_groups[0],
            role=rack_roles[0],
            name="Rack 1",
            status=statuses[0],
        )
        Rack.objects.create(
            location=locations[0],
            rack_group=rack_groups[0],
            role=rack_roles[0],
            name="Rack 2",
            status=statuses[0],
        )
        Rack.objects.create(
            location=locations[0],
            rack_group=rack_groups[0],
            role=rack_roles[0],
            name="Rack 3",
            status=statuses[0],
        )

        cls.create_data = [
            {
                "name": "Test Rack 4",
                "location": locations[1].pk,
                "rack_group": rack_groups[1].pk,
                "role": rack_roles[1].pk,
                "status": statuses[1].pk,
            },
            {
                "name": "Test Rack 5",
                "location": locations[1].pk,
                "rack_group": rack_groups[1].pk,
                "role": rack_roles[1].pk,
                "status": statuses[1].pk,
            },
            {
                "name": "Test Rack 6",
                "location": locations[1].pk,
                "rack_group": rack_groups[1].pk,
                "role": rack_roles[1].pk,
                "status": statuses[1].pk,
            },
        ]
        cls.bulk_update_data = {
            "status": statuses[1].pk,
        }

    def test_get_rack_elevation(self):
        """
        GET a single rack elevation.
        """
        rack = Rack.objects.first()
        self.add_permissions("dcim.view_rack")
        url = reverse("dcim-api:rack-elevation", kwargs={"pk": rack.pk})

        # Retrieve all units
        response = self.client.get(url, **self.header)
        self.assertEqual(response.data["count"], 42)

        # Search for specific units
        response = self.client.get(f"{url}?q=3", **self.header)
        self.assertEqual(response.data["count"], 13)
        response = self.client.get(f"{url}?q=U3", **self.header)
        self.assertEqual(response.data["count"], 11)
        response = self.client.get(f"{url}?q=U10", **self.header)
        self.assertEqual(response.data["count"], 1)

    def test_filter_rack_elevation(self):
        """
        Test filtering the list of rack elevations.

        See: https://github.com/nautobot/nautobot/issues/81
        """
        rack = Rack.objects.first()
        self.add_permissions("dcim.view_rack")
        url = reverse("dcim-api:rack-elevation", kwargs={"pk": rack.pk})
        params = {"brief": "true", "face": "front", "exclude": "a85a31aa-094f-4de9-8ba6-16cb088a1b74"}
        response = self.client.get(url, params, **self.header)
        self.assertHttpStatus(response, 200)

    def test_get_rack_elevation_svg(self):
        """
        GET a single rack elevation in SVG format.
        """
        rack = Rack.objects.first()
        self.add_permissions("dcim.view_rack")
        reverse_url = reverse("dcim-api:rack-elevation", kwargs={"pk": rack.pk})
        url = f"{reverse_url}?render=svg"

        response = self.client.get(url, **self.header)
        self.assertHttpStatus(response, status.HTTP_200_OK)
        self.assertEqual(response.get("Content-Type"), "image/svg+xml")
        self.assertIn(b'class="slot" height="22" width="230"', response.content)

    @override_settings(RACK_ELEVATION_DEFAULT_UNIT_HEIGHT=27, RACK_ELEVATION_DEFAULT_UNIT_WIDTH=255)
    @override_config(RACK_ELEVATION_DEFAULT_UNIT_HEIGHT=19, RACK_ELEVATION_DEFAULT_UNIT_WIDTH=190)
    def test_get_rack_elevation_svg_settings_overridden(self):
        """
        GET a single rack elevation in SVG format, with Django settings specifying a non-standard unit size.
        """
        rack = Rack.objects.first()
        self.add_permissions("dcim.view_rack")
        reverse_url = reverse("dcim-api:rack-elevation", kwargs={"pk": rack.pk})
        url = f"{reverse_url}?render=svg"

        response = self.client.get(url, **self.header)
        self.assertHttpStatus(response, status.HTTP_200_OK)
        self.assertEqual(response.get("Content-Type"), "image/svg+xml")
        self.assertIn(b'class="slot" height="27" width="255"', response.content)

    @override_config(RACK_ELEVATION_DEFAULT_UNIT_HEIGHT=19, RACK_ELEVATION_DEFAULT_UNIT_WIDTH=190)
    def test_get_rack_elevation_svg_config_overridden(self):
        """
        GET a single rack elevation in SVG format, with Constance config specifying a non-standard unit size.
        """
        rack = Rack.objects.first()
        self.add_permissions("dcim.view_rack")
        reverse_url = reverse("dcim-api:rack-elevation", kwargs={"pk": rack.pk})
        url = f"{reverse_url}?render=svg"

        response = self.client.get(url, **self.header)
        self.assertHttpStatus(response, status.HTTP_200_OK)
        self.assertEqual(response.get("Content-Type"), "image/svg+xml")
        self.assertIn(b'class="slot" height="19" width="190"', response.content)


class RackReservationTest(APIViewTestCases.APIViewTestCase):
    model = RackReservation
    brief_fields = ["display", "id", "units", "url", "user"]
    bulk_update_data = {
        "description": "New description",
    }

    @classmethod
    def setUpTestData(cls):
        user = User.objects.create(username="user1", is_active=True)
        location = Location.objects.filter(location_type=LocationType.objects.get(name="Campus")).first()

        cls.racks = (
            Rack.objects.create(location=location, name="Rack 1"),
            Rack.objects.create(location=location, name="Rack 2"),
        )

        RackReservation.objects.create(rack=cls.racks[0], units=[1, 2, 3], user=user, description="Reservation #1")
        RackReservation.objects.create(rack=cls.racks[0], units=[4, 5, 6], user=user, description="Reservation #2")
        RackReservation.objects.create(rack=cls.racks[0], units=[7, 8, 9], user=user, description="Reservation #3")

    def setUp(self):
        super().setUp()

        # We have to set creation data under setUp() because we need access to the test user.
        self.create_data = [
            {
                "rack": self.racks[1].pk,
                "units": [10, 11, 12],
                "user": self.user.pk,
                "description": "Reservation #4",
            },
            {
                "rack": self.racks[1].pk,
                "units": [13, 14, 15],
                "user": self.user.pk,
                "description": "Reservation #5",
            },
            {
                "rack": self.racks[1].pk,
                "units": [16, 17, 18],
                "user": self.user.pk,
                "description": "Reservation #6",
            },
        ]


class ManufacturerTest(APIViewTestCases.APIViewTestCase):
    model = Manufacturer
    brief_fields = ["device_type_count", "display", "id", "name", "url"]
    create_data = [
        {
            "name": "Test Manufacturer 4",
        },
        {
            "name": "Test Manufacturer 5",
        },
        {
            "name": "Test Manufacturer 6",
        },
        {
            "name": "Test Manufacturer 7",
        },
    ]
    bulk_update_data = {
        "description": "New description",
    }

    @classmethod
    def setUpTestData(cls):
        # FIXME(jathan): This has to be replaced with# `get_deletable_object` and
        # `get_deletable_object_pks` but this is a workaround just so all of these objects are
        # deletable for now.
        DeviceType.objects.all().delete()
        Platform.objects.all().delete()


class DeviceTypeTest(APIViewTestCases.APIViewTestCase):
    model = DeviceType
    brief_fields = [
        "device_count",
        "display",
        "id",
        "manufacturer",
        "model",
        "slug",
        "url",
    ]
    bulk_update_data = {
        "part_number": "ABC123",
    }
    choices_fields = ["subdevice_role"]
    slug_source = "model"

    @classmethod
    def setUpTestData(cls):
        manufacturer_id = Manufacturer.objects.first().pk

        cls.create_data = [
            {
                "manufacturer": manufacturer_id,
                "model": "Device Type 4",
                "slug": "device-type-4",
            },
            {
                "manufacturer": manufacturer_id,
                "model": "Device Type 5",
                "slug": "device-type-5",
            },
            {
                "manufacturer": manufacturer_id,
                "model": "Device Type 6",
                "slug": "device-type-6",
            },
            {
                "manufacturer": manufacturer_id,
                "model": "Device Type 7",
            },
        ]


class ConsolePortTemplateTest(Mixins.BasePortTemplateTestMixin):
    model = ConsolePortTemplate

    @classmethod
    def setUpTestData(cls):
        super().setUpTestData()

        ConsolePortTemplate.objects.create(device_type=cls.device_type, name="Console Port Template 1")
        ConsolePortTemplate.objects.create(device_type=cls.device_type, name="Console Port Template 2")
        ConsolePortTemplate.objects.create(device_type=cls.device_type, name="Console Port Template 3")

        cls.create_data = [
            {
                "device_type": cls.device_type.pk,
                "name": "Console Port Template 4",
            },
            {
                "device_type": cls.device_type.pk,
                "name": "Console Port Template 5",
            },
            {
                "device_type": cls.device_type.pk,
                "name": "Console Port Template 6",
            },
        ]


class ConsoleServerPortTemplateTest(Mixins.BasePortTemplateTestMixin):
    model = ConsoleServerPortTemplate

    @classmethod
    def setUpTestData(cls):
        super().setUpTestData()

        ConsoleServerPortTemplate.objects.create(device_type=cls.device_type, name="Console Server Port Template 1")
        ConsoleServerPortTemplate.objects.create(device_type=cls.device_type, name="Console Server Port Template 2")
        ConsoleServerPortTemplate.objects.create(device_type=cls.device_type, name="Console Server Port Template 3")

        cls.create_data = [
            {
                "device_type": cls.device_type.pk,
                "name": "Console Server Port Template 4",
            },
            {
                "device_type": cls.device_type.pk,
                "name": "Console Server Port Template 5",
            },
            {
                "device_type": cls.device_type.pk,
                "name": "Console Server Port Template 6",
            },
        ]


class PowerPortTemplateTest(Mixins.BasePortTemplateTestMixin):
    model = PowerPortTemplate

    @classmethod
    def setUpTestData(cls):
        super().setUpTestData()

        PowerPortTemplate.objects.create(device_type=cls.device_type, name="Power Port Template 1")
        PowerPortTemplate.objects.create(device_type=cls.device_type, name="Power Port Template 2")
        PowerPortTemplate.objects.create(device_type=cls.device_type, name="Power Port Template 3")

        cls.create_data = [
            {
                "device_type": cls.device_type.pk,
                "name": "Power Port Template 4",
            },
            {
                "device_type": cls.device_type.pk,
                "name": "Power Port Template 5",
            },
            {
                "device_type": cls.device_type.pk,
                "name": "Power Port Template 6",
            },
        ]


class PowerOutletTemplateTest(Mixins.BasePortTemplateTestMixin):
    model = PowerOutletTemplate
    choices_fields = ["feed_leg", "type"]

    @classmethod
    def setUpTestData(cls):
        super().setUpTestData()

        PowerOutletTemplate.objects.create(device_type=cls.device_type, name="Power Outlet Template 1")
        PowerOutletTemplate.objects.create(device_type=cls.device_type, name="Power Outlet Template 2")
        PowerOutletTemplate.objects.create(device_type=cls.device_type, name="Power Outlet Template 3")

        cls.create_data = [
            {
                "device_type": cls.device_type.pk,
                "name": "Power Outlet Template 4",
            },
            {
                "device_type": cls.device_type.pk,
                "name": "Power Outlet Template 5",
            },
            {
                "device_type": cls.device_type.pk,
                "name": "Power Outlet Template 6",
            },
        ]


class InterfaceTemplateTest(Mixins.BasePortTemplateTestMixin):
    model = InterfaceTemplate

    @classmethod
    def setUpTestData(cls):
        super().setUpTestData()

        InterfaceTemplate.objects.create(device_type=cls.device_type, name="Interface Template 1", type="1000base-t")
        InterfaceTemplate.objects.create(device_type=cls.device_type, name="Interface Template 2", type="1000base-t")
        InterfaceTemplate.objects.create(device_type=cls.device_type, name="Interface Template 3", type="1000base-t")

        cls.create_data = [
            {
                "device_type": cls.device_type.pk,
                "name": "Interface Template 4",
                "type": "1000base-t",
            },
            {
                "device_type": cls.device_type.pk,
                "name": "Interface Template 5",
                "type": "1000base-t",
            },
            {
                "device_type": cls.device_type.pk,
                "name": "Interface Template 6",
                "type": "1000base-t",
            },
        ]


class FrontPortTemplateTest(Mixins.BasePortTemplateTestMixin):
    model = FrontPortTemplate

    @classmethod
    def setUpTestData(cls):
        super().setUpTestData()

        rear_port_templates = (
            RearPortTemplate.objects.create(
                device_type=cls.device_type,
                name="Rear Port Template 1",
                type=PortTypeChoices.TYPE_8P8C,
            ),
            RearPortTemplate.objects.create(
                device_type=cls.device_type,
                name="Rear Port Template 2",
                type=PortTypeChoices.TYPE_8P8C,
            ),
            RearPortTemplate.objects.create(
                device_type=cls.device_type,
                name="Rear Port Template 3",
                type=PortTypeChoices.TYPE_8P8C,
            ),
            RearPortTemplate.objects.create(
                device_type=cls.device_type,
                name="Rear Port Template 4",
                type=PortTypeChoices.TYPE_8P8C,
            ),
            RearPortTemplate.objects.create(
                device_type=cls.device_type,
                name="Rear Port Template 5",
                type=PortTypeChoices.TYPE_8P8C,
            ),
            RearPortTemplate.objects.create(
                device_type=cls.device_type,
                name="Rear Port Template 6",
                type=PortTypeChoices.TYPE_8P8C,
            ),
        )

        FrontPortTemplate.objects.create(
            device_type=cls.device_type,
            name="Front Port Template 1",
            type=PortTypeChoices.TYPE_8P8C,
            rear_port_template=rear_port_templates[0],
        )
        FrontPortTemplate.objects.create(
            device_type=cls.device_type,
            name="Front Port Template 2",
            type=PortTypeChoices.TYPE_8P8C,
            rear_port_template=rear_port_templates[1],
        )
        FrontPortTemplate.objects.create(
            device_type=cls.device_type,
            name="Front Port Template 3",
            type=PortTypeChoices.TYPE_8P8C,
            rear_port_template=rear_port_templates[2],
        )

        cls.create_data = [
            {
                "device_type": cls.device_type.pk,
                "name": "Front Port Template 4",
                "type": PortTypeChoices.TYPE_8P8C,
                "rear_port_template": rear_port_templates[3].pk,
                "rear_port_position": 1,
            },
            {
                "device_type": cls.device_type.pk,
                "name": "Front Port Template 5",
                "type": PortTypeChoices.TYPE_8P8C,
                "rear_port_template": rear_port_templates[4].pk,
                "rear_port_position": 1,
            },
            {
                "device_type": cls.device_type.pk,
                "name": "Front Port Template 6",
                "type": PortTypeChoices.TYPE_8P8C,
                "rear_port_template": rear_port_templates[5].pk,
                "rear_port_position": 1,
            },
        ]


class RearPortTemplateTest(Mixins.BasePortTemplateTestMixin):
    model = RearPortTemplate

    @classmethod
    def setUpTestData(cls):
        super().setUpTestData()

        RearPortTemplate.objects.create(
            device_type=cls.device_type,
            name="Rear Port Template 1",
            type=PortTypeChoices.TYPE_8P8C,
        )
        RearPortTemplate.objects.create(
            device_type=cls.device_type,
            name="Rear Port Template 2",
            type=PortTypeChoices.TYPE_8P8C,
        )
        RearPortTemplate.objects.create(
            device_type=cls.device_type,
            name="Rear Port Template 3",
            type=PortTypeChoices.TYPE_8P8C,
        )

        cls.create_data = [
            {
                "device_type": cls.device_type.pk,
                "name": "Rear Port Template 4",
                "type": PortTypeChoices.TYPE_8P8C,
            },
            {
                "device_type": cls.device_type.pk,
                "name": "Rear Port Template 5",
                "type": PortTypeChoices.TYPE_8P8C,
            },
            {
                "device_type": cls.device_type.pk,
                "name": "Rear Port Template 6",
                "type": PortTypeChoices.TYPE_8P8C,
            },
        ]


class DeviceBayTemplateTest(Mixins.BasePortTemplateTestMixin):
    model = DeviceBayTemplate
    choices_fields = []

    @classmethod
    def setUpTestData(cls):
        super().setUpTestData()
        device_type = DeviceType.objects.filter(subdevice_role=SubdeviceRoleChoices.ROLE_PARENT).first()

        DeviceBayTemplate.objects.create(device_type=device_type, name="Device Bay Template 1")
        DeviceBayTemplate.objects.create(device_type=device_type, name="Device Bay Template 2")
        DeviceBayTemplate.objects.create(device_type=device_type, name="Device Bay Template 3")

        cls.create_data = [
            {
                "device_type": device_type.pk,
                "name": "Device Bay Template 4",
            },
            {
                "device_type": device_type.pk,
                "name": "Device Bay Template 5",
            },
            {
                "device_type": device_type.pk,
                "name": "Device Bay Template 6",
            },
        ]


class PlatformTest(APIViewTestCases.APIViewTestCase):
    model = Platform
    brief_fields = ["device_count", "display", "id", "name", "url", "virtual_machine_count"]
    create_data = [
        {
            "name": "Test Platform 4",
        },
        {
            "name": "Test Platform 5",
        },
        {
            "name": "Test Platform 6",
        },
        {
            "name": "Test Platform 7",
        },
    ]
    bulk_update_data = {
        "description": "New description",
    }


class DeviceTest(APIViewTestCases.APIViewTestCase):
    model = Device
    brief_fields = ["display", "id", "name", "url"]
    choices_fields = ["face"]

    @classmethod
    def setUpTestData(cls):
<<<<<<< HEAD
        locations = Location.objects.filter(location_type=LocationType.objects.get(name="Campus"))[:2]
=======
        sites = Site.objects.all()[:2]
>>>>>>> 97612499

        racks = (
            Rack.objects.create(name="Rack 1", location=locations[0]),
            Rack.objects.create(name="Rack 2", location=locations[1]),
        )

        device_statuses = Status.objects.get_for_model(Device)

        cluster_type = ClusterType.objects.create(name="Cluster Type 1")

        clusters = (
            Cluster.objects.create(name="Cluster 1", cluster_type=cluster_type),
            Cluster.objects.create(name="Cluster 2", cluster_type=cluster_type),
        )

        secrets_groups = (
            SecretsGroup.objects.create(name="Secrets Group 1"),
            SecretsGroup.objects.create(name="Secrets Group 2"),
        )

        device_type = DeviceType.objects.first()
        device_role = Role.objects.get_for_model(Device).first()

        Device.objects.create(
            device_type=device_type,
            role=device_role,
            status=device_statuses[0],
            name="Device 1",
            location=locations[0],
            rack=racks[0],
            cluster=clusters[0],
            secrets_group=secrets_groups[0],
            local_config_context_data={"A": 1},
        )
        Device.objects.create(
            device_type=device_type,
            role=device_role,
            status=device_statuses[0],
            name="Device 2",
            location=locations[0],
            rack=racks[0],
            cluster=clusters[0],
            secrets_group=secrets_groups[0],
            local_config_context_data={"B": 2},
        )
        Device.objects.create(
            device_type=device_type,
            role=device_role,
            status=device_statuses[0],
            name="Device 3",
            location=locations[0],
            rack=racks[0],
            cluster=clusters[0],
            secrets_group=secrets_groups[0],
            local_config_context_data={"C": 3},
        )

        cls.create_data = [
            {
                "device_type": device_type.pk,
                "role": device_role.pk,
                "status": device_statuses[1].pk,
                "name": "Test Device 4",
                "location": locations[1].pk,
                "rack": racks[1].pk,
                "cluster": clusters[1].pk,
                "secrets_group": secrets_groups[1].pk,
            },
            {
                "device_type": device_type.pk,
                "role": device_role.pk,
                "status": device_statuses[1].pk,
                "name": "Test Device 5",
                "location": locations[1].pk,
                "rack": racks[1].pk,
                "cluster": clusters[1].pk,
                "secrets_group": secrets_groups[1].pk,
            },
            {
                "device_type": device_type.pk,
                "role": device_role.pk,
                "status": device_statuses[1].pk,
                "name": "Test Device 6",
                "location": locations[1].pk,
                "rack": racks[1].pk,
                "cluster": clusters[1].pk,
                "secrets_group": secrets_groups[1].pk,
            },
        ]
        cls.bulk_update_data = {
            "status": device_statuses[1].pk,
        }

    def test_config_context_included_by_default_in_list_view(self):
        """
        Check that config context data is included by default in the devices list.
        """
        self.add_permissions("dcim.view_device")
        url = reverse("dcim-api:device-list")
        response = self.client.get(url, **self.header)

        self.assertHttpStatus(response, status.HTTP_200_OK)
        self.assertEqual(response.data["results"][0].get("config_context", {}).get("A"), 1)

    def test_config_context_excluded(self):
        """
        Check that config context data can be excluded by passing ?exclude=config_context.
        """
        self.add_permissions("dcim.view_device")
        url = reverse("dcim-api:device-list") + "?exclude=config_context"
        response = self.client.get(url, **self.header)

        self.assertHttpStatus(response, status.HTTP_200_OK)
        self.assertFalse("config_context" in response.data["results"][0])

    def test_unique_name_per_location_constraint(self):
        """
        Check that creating a device with a duplicate name within a location fails.
        """
        device = Device.objects.first()
        data = {
            "device_type": device.device_type.pk,
            "role": device.role.pk,
            "location": device.location.pk,
            "name": device.name,
        }

        self.add_permissions("dcim.add_device")
        url = reverse("dcim-api:device-list")
        response = self.client.post(url, data, format="json", **self.header)

        self.assertHttpStatus(response, status.HTTP_400_BAD_REQUEST)

    def test_local_config_context_schema_validation_pass(self):
        """
        Given a config context schema
        And a device with local context that conforms to that schema
        Assert that the local context passes schema validation via full_clean()
        """
        schema = ConfigContextSchema.objects.create(
            name="Schema 1", slug="schema-1", data_schema={"type": "object", "properties": {"A": {"type": "integer"}}}
        )
        self.add_permissions("dcim.change_device")

        patch_data = {"local_config_context_schema": str(schema.pk)}

        response = self.client.patch(
            self._get_detail_url(Device.objects.get(name="Device 1")), patch_data, format="json", **self.header
        )
        self.assertHttpStatus(response, status.HTTP_200_OK)
        self.assertEqual(response.data["local_config_context_schema"]["id"], str(schema.pk))

    def test_local_config_context_schema_schema_validation_fails(self):
        """
        Given a config context schema
        And a device with local context that *does not* conform to that schema
        Assert that the local context fails schema validation via full_clean()
        """
        schema = ConfigContextSchema.objects.create(
            name="Schema 2", slug="schema-2", data_schema={"type": "object", "properties": {"B": {"type": "string"}}}
        )
        # Add object-level permission
        self.add_permissions("dcim.change_device")

        patch_data = {"local_config_context_schema": str(schema.pk)}

        response = self.client.patch(
            self._get_detail_url(Device.objects.get(name="Device 2")), patch_data, format="json", **self.header
        )
        self.assertHttpStatus(response, status.HTTP_400_BAD_REQUEST)

    def test_patching_primary_ip4_success(self):
        """
        Validate we can set primary_ip4 on a device using a PATCH.
        """
        # Add object-level permission
        self.add_permissions("dcim.change_device")

        dev = Device.objects.get(name="Device 3")
        dev_intf = Interface.objects.create(name="Ethernet1", device=dev, type="1000base-t")
        dev_ip_addr = IPAddress.objects.create(address="192.0.2.1/24")
        dev_intf.add_ip_addresses(dev_ip_addr)

        patch_data = {"primary_ip4": dev_ip_addr.pk}

        response = self.client.patch(
            self._get_detail_url(Device.objects.get(name="Device 3")), patch_data, format="json", **self.header
        )
        self.assertHttpStatus(response, status.HTTP_200_OK)

    def test_patching_device_redundancy_group(self):
        """
        Validate we can set device redundancy group on a device using a PATCH.
        """
        # Add object-level permission
        self.add_permissions("dcim.change_device")

        device_redundancy_group = DeviceRedundancyGroup.objects.first()

        d3 = Device.objects.get(name="Device 3")

        # Validate set both redundancy group membership only
        patch_data = {"device_redundancy_group": device_redundancy_group.pk}

        response = self.client.patch(self._get_detail_url(d3), patch_data, format="json", **self.header)
        self.assertHttpStatus(response, status.HTTP_200_OK)

        d3.refresh_from_db()

        self.assertEqual(
            d3.device_redundancy_group,
            device_redundancy_group,
        )
        # Validate set both redundancy group membership and priority
        patch_data = {"device_redundancy_group": device_redundancy_group.pk, "device_redundancy_group_priority": 1}

        response = self.client.patch(self._get_detail_url(d3), patch_data, format="json", **self.header)
        self.assertHttpStatus(response, status.HTTP_200_OK)

        d3.refresh_from_db()

        self.assertEqual(
            d3.device_redundancy_group_priority,
            1,
        )

        # Validate error on priority patch only
        patch_data = {"device_redundancy_group_priority": 1}

        response = self.client.patch(
            self._get_detail_url(Device.objects.get(name="Device 2")), patch_data, format="json", **self.header
        )
        self.assertHttpStatus(response, status.HTTP_400_BAD_REQUEST)


class ConsolePortTest(Mixins.BasePortTestMixin):
    model = ConsolePort
    peer_termination_type = ConsoleServerPort

    @classmethod
    def setUpTestData(cls):
        super().setUpTestData()

        ConsolePort.objects.create(device=cls.device, name="Console Port 1")
        ConsolePort.objects.create(device=cls.device, name="Console Port 2")
        ConsolePort.objects.create(device=cls.device, name="Console Port 3")

        cls.create_data = [
            {
                "device": cls.device.pk,
                "name": "Console Port 4",
            },
            {
                "device": cls.device.pk,
                "name": "Console Port 5",
            },
            {
                "device": cls.device.pk,
                "name": "Console Port 6",
            },
        ]


class ConsoleServerPortTest(Mixins.BasePortTestMixin):
    model = ConsoleServerPort
    peer_termination_type = ConsolePort

    @classmethod
    def setUpTestData(cls):
        super().setUpTestData()

        ConsoleServerPort.objects.create(device=cls.device, name="Console Server Port 1")
        ConsoleServerPort.objects.create(device=cls.device, name="Console Server Port 2")
        ConsoleServerPort.objects.create(device=cls.device, name="Console Server Port 3")

        cls.create_data = [
            {
                "device": cls.device.pk,
                "name": "Console Server Port 4",
            },
            {
                "device": cls.device.pk,
                "name": "Console Server Port 5",
            },
            {
                "device": cls.device.pk,
                "name": "Console Server Port 6",
            },
        ]


class PowerPortTest(Mixins.BasePortTestMixin):
    model = PowerPort
    peer_termination_type = PowerOutlet

    @classmethod
    def setUpTestData(cls):
        super().setUpTestData()

        PowerPort.objects.create(device=cls.device, name="Power Port 1")
        PowerPort.objects.create(device=cls.device, name="Power Port 2")
        PowerPort.objects.create(device=cls.device, name="Power Port 3")

        cls.create_data = [
            {
                "device": cls.device.pk,
                "name": "Power Port 4",
            },
            {
                "device": cls.device.pk,
                "name": "Power Port 5",
            },
            {
                "device": cls.device.pk,
                "name": "Power Port 6",
            },
        ]


class PowerOutletTest(Mixins.BasePortTestMixin):
    model = PowerOutlet
    peer_termination_type = PowerPort
    choices_fields = ["feed_leg", "type"]

    @classmethod
    def setUpTestData(cls):
        super().setUpTestData()

        PowerOutlet.objects.create(device=cls.device, name="Power Outlet 1")
        PowerOutlet.objects.create(device=cls.device, name="Power Outlet 2")
        PowerOutlet.objects.create(device=cls.device, name="Power Outlet 3")

        cls.create_data = [
            {
                "device": cls.device.pk,
                "name": "Power Outlet 4",
            },
            {
                "device": cls.device.pk,
                "name": "Power Outlet 5",
            },
            {
                "device": cls.device.pk,
                "name": "Power Outlet 6",
            },
        ]


class InterfaceTest(Mixins.BasePortTestMixin):
    model = Interface
    peer_termination_type = Interface
    choices_fields = ["mode", "type"]

    @classmethod
    def setUpTestData(cls):
        super().setUpTestData()
        interface_status = Status.objects.get_for_model(Interface).first()

        cls.devices = (
            Device.objects.create(
                device_type=cls.device_type, role=cls.device_role, name="Device 1", location=cls.location
            ),
            Device.objects.create(
                device_type=cls.device_type, role=cls.device_role, name="Device 2", location=cls.location
            ),
            Device.objects.create(
                device_type=cls.device_type, role=cls.device_role, name="Device 3", location=cls.location
            ),
        )

        cls.virtual_chassis = VirtualChassis.objects.create(
            name="Virtual Chassis 1", master=cls.devices[0], domain="domain-1"
        )
        Device.objects.filter(id=cls.devices[0].id).update(virtual_chassis=cls.virtual_chassis, vc_position=1)
        Device.objects.filter(id=cls.devices[1].id).update(virtual_chassis=cls.virtual_chassis, vc_position=2)

        # Interfaces have special handling around the "Active" status so let's set our interfaces to something else.
        non_default_status = Status.objects.get_for_model(Interface).exclude(name="Active").first()
        cls.interfaces = (
            Interface.objects.create(
                device=cls.devices[0],
                name="Interface 1",
                type="1000base-t",
                status=non_default_status,
            ),
            Interface.objects.create(
                device=cls.devices[0],
                name="Interface 2",
                type="1000base-t",
                status=non_default_status,
            ),
            Interface.objects.create(
                device=cls.devices[0],
                name="Interface 3",
                type=InterfaceTypeChoices.TYPE_BRIDGE,
                status=non_default_status,
            ),
            Interface.objects.create(
                device=cls.devices[1],
                name="Interface 4",
                type=InterfaceTypeChoices.TYPE_1GE_GBIC,
                status=non_default_status,
            ),
            Interface.objects.create(
                device=cls.devices[1],
                name="Interface 5",
                type=InterfaceTypeChoices.TYPE_LAG,
                status=non_default_status,
            ),
            Interface.objects.create(
                device=cls.devices[2],
                name="Interface 6",
                type=InterfaceTypeChoices.TYPE_LAG,
                status=non_default_status,
            ),
            Interface.objects.create(
                device=cls.devices[2],
                name="Interface 7",
                type=InterfaceTypeChoices.TYPE_1GE_GBIC,
                status=non_default_status,
            ),
        )

        cls.vlans = (
            VLAN.objects.create(name="VLAN 1", vid=1),
            VLAN.objects.create(name="VLAN 2", vid=2),
            VLAN.objects.create(name="VLAN 3", vid=3),
        )

        cls.create_data = [
            {
                "device": cls.devices[0].pk,
                "name": "Interface 8",
                "type": "1000base-t",
                "status": interface_status.pk,
                "mode": InterfaceModeChoices.MODE_TAGGED,
                "tagged_vlans": [cls.vlans[0].pk, cls.vlans[1].pk],
                "untagged_vlan": cls.vlans[2].pk,
            },
            {
                "device": cls.devices[0].pk,
                "name": "Interface 9",
                "type": "1000base-t",
                "status": interface_status.pk,
                "mode": InterfaceModeChoices.MODE_TAGGED,
                "bridge": cls.interfaces[3].pk,
                "tagged_vlans": [cls.vlans[0].pk, cls.vlans[1].pk],
                "untagged_vlan": cls.vlans[2].pk,
            },
            {
                "device": cls.devices[0].pk,
                "name": "Interface 10",
                "type": "virtual",
                "status": interface_status.pk,
                "mode": InterfaceModeChoices.MODE_TAGGED,
                "parent_interface": cls.interfaces[1].pk,
                "tagged_vlans": [cls.vlans[0].pk, cls.vlans[1].pk],
                "untagged_vlan": cls.vlans[2].pk,
            },
        ]

        cls.untagged_vlan_data = {
            "device": cls.devices[0].pk,
            "name": "expected-to-fail",
            "type": InterfaceTypeChoices.TYPE_VIRTUAL,
            "status": interface_status.pk,
            "untagged_vlan": cls.vlans[0].pk,
        }

        cls.common_device_or_vc_data = [
            {
                "device": cls.devices[0].pk,
                "name": "interface test 1",
                "type": InterfaceTypeChoices.TYPE_VIRTUAL,
                "status": interface_status.pk,
                "parent_interface": cls.interfaces[3].id,  # belongs to different device but same vc
                "bridge": cls.interfaces[2].id,  # belongs to different device but same vc
            },
            {
                "device": cls.devices[0].pk,
                "name": "interface test 2",
                "type": InterfaceTypeChoices.TYPE_1GE_GBIC,
                "status": interface_status.pk,
                "lag": cls.interfaces[4].id,  # belongs to different device but same vc
            },
        ]

        cls.interfaces_not_belonging_to_same_device_data = [
            [
                "parent",
                {
                    "device": cls.devices[0].pk,
                    "name": "interface test 1",
                    "type": InterfaceTypeChoices.TYPE_VIRTUAL,
                    "status": interface_status.pk,
                    "parent_interface": cls.interfaces[6].id,  # do not belong to same device or vc
                },
            ],
            [
                "bridge",
                {
                    "device": cls.devices[0].pk,
                    "name": "interface test 2",
                    "type": InterfaceTypeChoices.TYPE_1GE_GBIC,
                    "status": interface_status.pk,
                    "bridge": cls.interfaces[6].id,  # does not belong to same device or vc
                },
            ],
            [
                "lag",
                {
                    "device": cls.devices[0].pk,
                    "name": "interface test 3",
                    "type": InterfaceTypeChoices.TYPE_1GE_GBIC,
                    "status": interface_status.pk,
                    "lag": cls.interfaces[6].id,  # does not belong to same device or vc
                },
            ],
        ]

    def test_untagged_vlan_requires_mode(self):
        """Test that when an `untagged_vlan` is specified, `mode` is also required."""
        self.add_permissions("dcim.add_interface")

        # This will fail.
        url = self._get_list_url()
        self.assertHttpStatus(
            self.client.post(url, self.untagged_vlan_data, format="json", **self.header), status.HTTP_400_BAD_REQUEST
        )

        # Now let's add mode and it will work.
        self.untagged_vlan_data["mode"] = InterfaceModeChoices.MODE_ACCESS
        self.assertHttpStatus(
            self.client.post(url, self.untagged_vlan_data, format="json", **self.header), status.HTTP_201_CREATED
        )

    def test_interface_belonging_to_common_device_or_vc_allowed(self):
        """Test parent, bridge, and LAG interfaces belonging to common device or VC is valid"""
        self.add_permissions("dcim.add_interface")

        response = self.client.post(
            self._get_list_url(), data=self.common_device_or_vc_data[0], format="json", **self.header
        )

        self.assertHttpStatus(response, status.HTTP_201_CREATED)
        queryset = Interface.objects.get(name="interface test 1", device=self.devices[0])
        self.assertEqual(queryset.parent_interface, self.interfaces[3])
        self.assertEqual(queryset.bridge, self.interfaces[2])

        # Assert LAG
        self.add_permissions("dcim.add_interface")

        response = self.client.post(
            self._get_list_url(), data=self.common_device_or_vc_data[1], format="json", **self.header
        )

        self.assertHttpStatus(response, status.HTTP_201_CREATED)
        queryset = Interface.objects.get(name="interface test 2", device=self.devices[0])
        self.assertEqual(queryset.lag, self.interfaces[4])

    def test_interface_not_belonging_to_common_device_or_vc_not_allowed(self):
        """Test parent, bridge, and LAG interfaces not belonging to common device or VC is invalid"""

        self.add_permissions("dcim.add_interface")

        for name, payload in self.interfaces_not_belonging_to_same_device_data:
            response = self.client.post(self._get_list_url(), data=payload, format="json", **self.header)
            self.assertHttpStatus(response, status.HTTP_400_BAD_REQUEST)

            field_name = name.upper() if name == "lag" else name
            error_field_name = f"{name}_interface" if name == "parent" else name

            interface = Interface.objects.get(id=payload[error_field_name])
            self.assertEqual(
                str(response.data[error_field_name][0]),
                f"The selected {field_name} interface ({interface}) belongs to {interface.parent}, which is "
                f"not part of virtual chassis {self.virtual_chassis}.",
            )

    def test_tagged_vlan_raise_error_if_mode_not_set_to_tagged(self):
        self.add_permissions("dcim.add_interface", "dcim.change_interface")
        with self.subTest("On create, assert 400 status."):
            payload = {
                "device": self.devices[0].pk,
                "name": "Tagged Interface",
                "type": "1000base-t",
                "status": Status.objects.get_for_model(Interface)[0].pk,
                "mode": InterfaceModeChoices.MODE_ACCESS,
                "tagged_vlans": [self.vlans[0].pk, self.vlans[1].pk],
                "untagged_vlan": self.vlans[2].pk,
            }
            response = self.client.post(self._get_list_url(), data=payload, format="json", **self.header)
            self.assertHttpStatus(response, status.HTTP_400_BAD_REQUEST)
            self.assertEqual(
                response.data["tagged_vlans"][0], "Mode must be set to tagged when specifying tagged_vlans"
            )

        with self.subTest("On update, assert 400 status."):
            # Error
            interface = Interface.objects.create(
                device=self.devices[0],
                name="Tagged Interface",
                mode=InterfaceModeChoices.MODE_TAGGED,
                type=InterfaceTypeChoices.TYPE_VIRTUAL,
            )
            interface.tagged_vlans.add(self.vlans[0])
            payload = {"mode": None, "tagged_vlans": [self.vlans[2].pk]}
            response = self.client.patch(self._get_detail_url(interface), data=payload, format="json", **self.header)
            self.assertHttpStatus(response, status.HTTP_400_BAD_REQUEST)
            self.assertEqual(
                response.data["tagged_vlans"][0], "Mode must be set to tagged when specifying tagged_vlans"
            )

    def test_change_mode_from_tagged_to_others(self):
        self.add_permissions("dcim.change_interface")
        interface = Interface.objects.first()
        interface.mode = InterfaceModeChoices.MODE_TAGGED
        interface.validated_save()
        interface.tagged_vlans.add(self.vlans[0])

        with self.subTest("Update Fail"):
            payload = {"mode": InterfaceModeChoices.MODE_ACCESS}
            response = self.client.patch(self._get_detail_url(interface), data=payload, format="json", **self.header)
            self.assertHttpStatus(response, status.HTTP_400_BAD_REQUEST)
            self.assertEqual(response.data["tagged_vlans"][0], "Clear tagged_vlans to set mode to access")

        with self.subTest("Update Successful"):
            payload = {"mode": InterfaceModeChoices.MODE_ACCESS, "tagged_vlans": []}
            response = self.client.patch(self._get_detail_url(interface), data=payload, format="json", **self.header)
            self.assertHttpStatus(response, status.HTTP_200_OK)


<<<<<<< HEAD
=======
class InterfaceTestVersion14(InterfaceTestVersion12):
    api_version = "1.4"
    validation_excluded_fields = ["status"]

    @classmethod
    def setUpTestData(cls):
        super().setUpTestData()

        # Add status to all payload because status is required in v1.4
        # Since `active` status is special-cased for Interface API, make sure we have some other statuses in play
        status_slug = Status.objects.get_for_model(Interface).exclude(name="Active").last().slug
        for i, _ in enumerate(cls.create_data):
            cls.create_data[i]["status"] = status_slug

        cls.untagged_vlan_data["status"] = status_slug

        for i, _ in enumerate(cls.common_device_or_vc_data):
            cls.common_device_or_vc_data[i]["status"] = status_slug

        for i, _ in enumerate(cls.interfaces_not_belonging_to_same_device_data):
            cls.interfaces_not_belonging_to_same_device_data[i][1]["status"] = status_slug

    @skip("Test not required in v1.4")
    def test_active_status_not_found(self):
        pass


>>>>>>> 97612499
class FrontPortTest(Mixins.BasePortTestMixin):
    model = FrontPort
    peer_termination_type = Interface

    def test_trace(self):
        """FrontPorts don't support trace."""

    @classmethod
    def setUpTestData(cls):
        super().setUpTestData()

        rear_ports = (
            RearPort.objects.create(device=cls.device, name="Rear Port 1", type=PortTypeChoices.TYPE_8P8C),
            RearPort.objects.create(device=cls.device, name="Rear Port 2", type=PortTypeChoices.TYPE_8P8C),
            RearPort.objects.create(device=cls.device, name="Rear Port 3", type=PortTypeChoices.TYPE_8P8C),
            RearPort.objects.create(device=cls.device, name="Rear Port 4", type=PortTypeChoices.TYPE_8P8C),
            RearPort.objects.create(device=cls.device, name="Rear Port 5", type=PortTypeChoices.TYPE_8P8C),
            RearPort.objects.create(device=cls.device, name="Rear Port 6", type=PortTypeChoices.TYPE_8P8C),
        )

        FrontPort.objects.create(
            device=cls.device,
            name="Front Port 1",
            type=PortTypeChoices.TYPE_8P8C,
            rear_port=rear_ports[0],
        )
        FrontPort.objects.create(
            device=cls.device,
            name="Front Port 2",
            type=PortTypeChoices.TYPE_8P8C,
            rear_port=rear_ports[1],
        )
        FrontPort.objects.create(
            device=cls.device,
            name="Front Port 3",
            type=PortTypeChoices.TYPE_8P8C,
            rear_port=rear_ports[2],
        )

        cls.create_data = [
            {
                "device": cls.device.pk,
                "name": "Front Port 4",
                "type": PortTypeChoices.TYPE_8P8C,
                "rear_port": rear_ports[3].pk,
                "rear_port_position": 1,
            },
            {
                "device": cls.device.pk,
                "name": "Front Port 5",
                "type": PortTypeChoices.TYPE_8P8C,
                "rear_port": rear_ports[4].pk,
                "rear_port_position": 1,
            },
            {
                "device": cls.device.pk,
                "name": "Front Port 6",
                "type": PortTypeChoices.TYPE_8P8C,
                "rear_port": rear_ports[5].pk,
                "rear_port_position": 1,
            },
        ]


class RearPortTest(Mixins.BasePortTestMixin):
    model = RearPort
    peer_termination_type = Interface

    def test_trace(self):
        """RearPorts don't support trace."""

    @classmethod
    def setUpTestData(cls):
        super().setUpTestData()

        RearPort.objects.create(device=cls.device, name="Rear Port 1", type=PortTypeChoices.TYPE_8P8C)
        RearPort.objects.create(device=cls.device, name="Rear Port 2", type=PortTypeChoices.TYPE_8P8C)
        RearPort.objects.create(device=cls.device, name="Rear Port 3", type=PortTypeChoices.TYPE_8P8C)

        cls.create_data = [
            {
                "device": cls.device.pk,
                "name": "Rear Port 4",
                "type": PortTypeChoices.TYPE_8P8C,
            },
            {
                "device": cls.device.pk,
                "name": "Rear Port 5",
                "type": PortTypeChoices.TYPE_8P8C,
            },
            {
                "device": cls.device.pk,
                "name": "Rear Port 6",
                "type": PortTypeChoices.TYPE_8P8C,
            },
        ]


class DeviceBayTest(Mixins.BaseComponentTestMixin):
    model = DeviceBay
    choices_fields = []

    @classmethod
    def setUpTestData(cls):
        super().setUpTestData()

        device_types = (
            DeviceType.objects.filter(subdevice_role=SubdeviceRoleChoices.ROLE_PARENT).first(),
            DeviceType.objects.filter(subdevice_role=SubdeviceRoleChoices.ROLE_CHILD).first(),
        )

        devices = (
            Device.objects.create(
                device_type=device_types[0],
                role=cls.device_role,
                name="Device 1",
                location=cls.location,
            ),
            Device.objects.create(
                device_type=device_types[1],
                role=cls.device_role,
                name="Device 2",
                location=cls.location,
            ),
            Device.objects.create(
                device_type=device_types[1],
                role=cls.device_role,
                name="Device 3",
                location=cls.location,
            ),
            Device.objects.create(
                device_type=device_types[1],
                role=cls.device_role,
                name="Device 4",
                location=cls.location,
            ),
        )

        DeviceBay.objects.create(device=devices[0], name="Device Bay 1")
        DeviceBay.objects.create(device=devices[0], name="Device Bay 2")
        DeviceBay.objects.create(device=devices[0], name="Device Bay 3")

        cls.create_data = [
            {
                "device": devices[0].pk,
                "name": "Device Bay 4",
                "installed_device": devices[1].pk,
            },
            {
                "device": devices[0].pk,
                "name": "Device Bay 5",
                "installed_device": devices[2].pk,
            },
            {
                "device": devices[0].pk,
                "name": "Device Bay 6",
                "installed_device": devices[3].pk,
            },
        ]


class InventoryItemTest(Mixins.BaseComponentTestMixin):
    model = InventoryItem
    brief_fields = ["device", "display", "id", "name", "tree_depth", "url"]
    choices_fields = []

    @classmethod
    def setUpTestData(cls):
        super().setUpTestData()

        InventoryItem.objects.create(device=cls.device, name="Inventory Item 1", manufacturer=cls.manufacturer)
        InventoryItem.objects.create(device=cls.device, name="Inventory Item 2", manufacturer=cls.manufacturer)
        InventoryItem.objects.create(device=cls.device, name="Inventory Item 3", manufacturer=cls.manufacturer)

        cls.create_data = [
            {
                "device": cls.device.pk,
                "name": "Inventory Item 4",
                "manufacturer": cls.manufacturer.pk,
            },
            {
                "device": cls.device.pk,
                "name": "Inventory Item 5",
                "manufacturer": cls.manufacturer.pk,
            },
            {
                "device": cls.device.pk,
                "name": "Inventory Item 6",
                "manufacturer": cls.manufacturer.pk,
            },
        ]


class CableTest(Mixins.BaseComponentTestMixin):
    model = Cable
    brief_fields = ["display", "id", "label", "url"]
    bulk_update_data = {
        "length": 100,
        "length_unit": "m",
    }
    choices_fields = ["termination_a_type", "termination_b_type", "type", "length_unit"]

    # TODO: Allow updating cable terminations
    test_update_object = None

    @classmethod
    def setUpTestData(cls):
        super().setUpTestData()
        devices = (
            Device.objects.create(
                device_type=cls.device_type,
                role=cls.device_role,
                name="Device 2",
                location=cls.location,
            ),
            Device.objects.create(
                device_type=cls.device_type,
                role=cls.device_role,
                name="Device 3",
                location=cls.location,
            ),
        )

        interfaces = []
        for device in devices:
            for i in range(0, 10):
                interfaces.append(
                    Interface.objects.create(
                        device=device,
                        type=InterfaceTypeChoices.TYPE_1GE_FIXED,
                        name=f"eth{i}",
                    )
                )

        statuses = Status.objects.get_for_model(Cable)

        Cable.objects.create(
            termination_a=interfaces[0],
            termination_b=interfaces[10],
            label="Cable 1",
            status=statuses[0],
        )
        Cable.objects.create(
            termination_a=interfaces[1],
            termination_b=interfaces[11],
            label="Cable 2",
            status=statuses[0],
        )
        Cable.objects.create(
            termination_a=interfaces[2],
            termination_b=interfaces[12],
            label="Cable 3",
            status=statuses[0],
        )

        cls.create_data = [
            {
                "termination_a_type": "dcim.interface",
                "termination_a_id": interfaces[4].pk,
                "termination_b_type": "dcim.interface",
                "termination_b_id": interfaces[14].pk,
                "status": statuses[1].pk,
                "label": "Cable 4",
            },
            {
                "termination_a_type": "dcim.interface",
                "termination_a_id": interfaces[5].pk,
                "termination_b_type": "dcim.interface",
                "termination_b_id": interfaces[15].pk,
                "status": statuses[1].pk,
                "label": "Cable 5",
            },
            {
                "termination_a_type": "dcim.interface",
                "termination_a_id": interfaces[6].pk,
                "termination_b_type": "dcim.interface",
                "termination_b_id": interfaces[16].pk,
                "status": statuses[1].pk,
                "label": "Cable 6",
            },
        ]


class ConnectedDeviceTest(APITestCase):
    def setUp(self):
        super().setUp()

        location = Location.objects.filter(location_type=LocationType.objects.get(name="Campus")).first()
        device_type = DeviceType.objects.exclude(manufacturer__isnull=True).first()
        device_role = Role.objects.get_for_model(Device).first()

        cable_status = Status.objects.get_for_model(Cable).get(name="Connected")

        self.device1 = Device.objects.create(
            device_type=device_type,
            role=device_role,
            name="TestDevice1",
            location=location,
        )
        device2 = Device.objects.create(
            device_type=device_type,
            role=device_role,
            name="TestDevice2",
            location=location,
        )
        interface1 = Interface.objects.create(device=self.device1, name="eth0")
        interface2 = Interface.objects.create(device=device2, name="eth0")

        cable = Cable(termination_a=interface1, termination_b=interface2, status=cable_status)
        cable.validated_save()

    def test_get_connected_device(self):
        url = reverse("dcim-api:connected-device-list")
        response = self.client.get(url + "?peer_device=TestDevice2&peer_interface=eth0", **self.header)

        self.assertHttpStatus(response, status.HTTP_200_OK)
        self.assertEqual(response.data["name"], self.device1.name)


class VirtualChassisTest(APIViewTestCases.APIViewTestCase):
    model = VirtualChassis
    brief_fields = ["display", "id", "master", "member_count", "name", "url"]

    @classmethod
    def setUpTestData(cls):
        location = Location.objects.filter(location_type=LocationType.objects.get(name="Campus")).first()
        device_type = DeviceType.objects.exclude(manufacturer__isnull=True).first()
        device_role = Role.objects.get_for_model(Device).first()

        devices = (
            Device.objects.create(
                name="Device 1",
                device_type=device_type,
                role=device_role,
                location=location,
            ),
            Device.objects.create(
                name="Device 2",
                device_type=device_type,
                role=device_role,
                location=location,
            ),
            Device.objects.create(
                name="Device 3",
                device_type=device_type,
                role=device_role,
                location=location,
            ),
            Device.objects.create(
                name="Device 4",
                device_type=device_type,
                role=device_role,
                location=location,
            ),
            Device.objects.create(
                name="Device 5",
                device_type=device_type,
                role=device_role,
                location=location,
            ),
            Device.objects.create(
                name="Device 6",
                device_type=device_type,
                role=device_role,
                location=location,
            ),
            Device.objects.create(
                name="Device 7",
                device_type=device_type,
                role=device_role,
                location=location,
            ),
            Device.objects.create(
                name="Device 8",
                device_type=device_type,
                role=device_role,
                location=location,
            ),
            Device.objects.create(
                name="Device 9",
                device_type=device_type,
                role=device_role,
                location=location,
            ),
            Device.objects.create(
                name="Device 10",
                device_type=device_type,
                role=device_role,
                location=location,
            ),
            Device.objects.create(
                name="Device 11",
                device_type=device_type,
                role=device_role,
                location=location,
            ),
            Device.objects.create(
                name="Device 12",
                device_type=device_type,
                role=device_role,
                location=location,
            ),
        )

        # Create 12 interfaces per device
        interfaces = []
        for i, device in enumerate(devices):
            for j in range(0, 13):
                interfaces.append(
                    # Interface name starts with parent device's position in VC; e.g. 1/1, 1/2, 1/3...
                    Interface.objects.create(
                        device=device,
                        name=f"{i%3+1}/{j}",
                        type=InterfaceTypeChoices.TYPE_1GE_FIXED,
                    )
                )

        # Create three VirtualChassis with three members each
        virtual_chassis = (
            VirtualChassis.objects.create(name="Virtual Chassis 1", master=devices[0], domain="domain-1"),
            VirtualChassis.objects.create(name="Virtual Chassis 2", master=devices[3], domain="domain-2"),
            VirtualChassis.objects.create(name="Virtual Chassis 3", master=devices[6], domain="domain-3"),
        )
        Device.objects.filter(pk=devices[0].pk).update(virtual_chassis=virtual_chassis[0], vc_position=1)
        Device.objects.filter(pk=devices[1].pk).update(virtual_chassis=virtual_chassis[0], vc_position=2)
        Device.objects.filter(pk=devices[2].pk).update(virtual_chassis=virtual_chassis[0], vc_position=3)
        Device.objects.filter(pk=devices[3].pk).update(virtual_chassis=virtual_chassis[1], vc_position=1)
        Device.objects.filter(pk=devices[4].pk).update(virtual_chassis=virtual_chassis[1], vc_position=2)
        Device.objects.filter(pk=devices[5].pk).update(virtual_chassis=virtual_chassis[1], vc_position=3)
        Device.objects.filter(pk=devices[6].pk).update(virtual_chassis=virtual_chassis[2], vc_position=1)
        Device.objects.filter(pk=devices[7].pk).update(virtual_chassis=virtual_chassis[2], vc_position=2)
        Device.objects.filter(pk=devices[8].pk).update(virtual_chassis=virtual_chassis[2], vc_position=3)

        cls.update_data = {
            "name": "Virtual Chassis X",
            "domain": "domain-x",
            "master": devices[1].pk,
        }

        cls.create_data = [
            {
                "name": "Virtual Chassis 4",
                "domain": "domain-4",
            },
            {
                "name": "Virtual Chassis 5",
                "domain": "domain-5",
            },
            {
                "name": "Virtual Chassis 6",
                "domain": "domain-6",
            },
        ]

        cls.bulk_update_data = {
            "domain": "newdomain",
        }

    @override_settings(EXEMPT_VIEW_PERMISSIONS=["*"])
    def test_null_master(self):
        """Test setting the virtual chassis master to null."""
        url = reverse("dcim-api:virtualchassis-list")
        response = self.client.get(url + "?name=Virtual Chassis 1", **self.header)
        self.assertHttpStatus(response, status.HTTP_200_OK)
        virtual_chassis_1 = response.json()["results"][0]

        # Make sure the master is set
        self.assertNotEqual(virtual_chassis_1["master"], None)

        # Set the master of Virtual Chassis 1 to null
        url = reverse("dcim-api:virtualchassis-detail", kwargs={"pk": virtual_chassis_1["id"]})
        payload = {"name": "Virtual Chassis 1", "master": None}
        self.add_permissions(f"{self.model._meta.app_label}.change_{self.model._meta.model_name}")
        response = self.client.patch(url, data=json.dumps(payload), content_type="application/json", **self.header)

        # Make sure the master is now null
        self.assertHttpStatus(response, status.HTTP_200_OK)
        self.assertEqual(response.json()["master"], None)

    @override_settings(EXEMPT_VIEW_PERMISSIONS=["*"])
    def test_remove_chassis_from_master_device(self):
        """Test removing the virtual chassis from the master device."""
        url = reverse("dcim-api:virtualchassis-list")
        response = self.client.get(url + "?name=Virtual Chassis 1", **self.header)
        self.assertHttpStatus(response, status.HTTP_200_OK)
        self.assertEqual(response.json()["count"], 1)
        virtual_chassis_1 = response.json()["results"][0]

        # Make sure the master is set
        self.assertNotEqual(virtual_chassis_1["master"], None)

        master_device = Device.objects.get(pk=virtual_chassis_1["master"]["id"])

        # Set the virtual_chassis of the master device to null
        url = reverse("dcim-api:device-detail", kwargs={"pk": master_device.id})
        payload = {
            "device_type": str(master_device.device_type.id),
            "role": str(master_device.role.id),
            "location": str(master_device.location.id),
            "status": "active",
            "virtual_chassis": None,
        }
        self.add_permissions("dcim.change_device")
        response = self.client.patch(url, data=json.dumps(payload), content_type="application/json", **self.header)

        # Make sure deletion attempt failed
        self.assertHttpStatus(response, status.HTTP_400_BAD_REQUEST)


class PowerPanelTest(APIViewTestCases.APIViewTestCase):
    model = PowerPanel
    brief_fields = ["display", "id", "name", "power_feed_count", "url"]

    @classmethod
    def setUpTestData(cls):
        locations = Location.objects.filter(location_type=LocationType.objects.get(name="Campus"))[:2]
        rack_groups = (
            RackGroup.objects.create(name="Rack Group 1", slug="rack-group-1", location=locations[0]),
            RackGroup.objects.create(name="Rack Group 2", slug="rack-group-2", location=locations[0]),
            RackGroup.objects.create(name="Rack Group 3", slug="rack-group-3", location=locations[0]),
            RackGroup.objects.create(name="Rack Group 4", slug="rack-group-3", location=locations[1]),
        )

        PowerPanel.objects.create(location=locations[0], rack_group=rack_groups[0], name="Power Panel 1")
        PowerPanel.objects.create(location=locations[0], rack_group=rack_groups[1], name="Power Panel 2")
        PowerPanel.objects.create(location=locations[0], rack_group=rack_groups[2], name="Power Panel 3")

        cls.create_data = [
            {
                "name": "Power Panel 4",
                "location": locations[0].pk,
                "rack_group": rack_groups[0].pk,
            },
            {
                "name": "Power Panel 5",
                "location": locations[0].pk,
                "rack_group": rack_groups[1].pk,
            },
            {
                "name": "Power Panel 6",
                "location": locations[0].pk,
                "rack_group": rack_groups[2].pk,
            },
        ]

        cls.bulk_update_data = {"location": locations[1].pk, "rack_group": rack_groups[3].pk}


class PowerFeedTest(APIViewTestCases.APIViewTestCase):
    model = PowerFeed
    brief_fields = ["cable", "display", "id", "name", "url"]
    choices_fields = ["phase", "supply", "type"]

    @classmethod
    def setUpTestData(cls):
        location = Location.objects.filter(location_type=LocationType.objects.get(name="Campus")).first()
        rackgroup = RackGroup.objects.create(location=location, name="Rack Group 1", slug="rack-group-1")
        rackrole = Role.objects.get_for_model(Rack).first()

        racks = (
            Rack.objects.create(location=location, rack_group=rackgroup, role=rackrole, name="Rack 1"),
            Rack.objects.create(location=location, rack_group=rackgroup, role=rackrole, name="Rack 2"),
            Rack.objects.create(location=location, rack_group=rackgroup, role=rackrole, name="Rack 3"),
            Rack.objects.create(location=location, rack_group=rackgroup, role=rackrole, name="Rack 4"),
        )

        power_panels = (
            PowerPanel.objects.create(location=location, rack_group=rackgroup, name="Power Panel 1"),
            PowerPanel.objects.create(location=location, rack_group=rackgroup, name="Power Panel 2"),
        )

        PRIMARY = PowerFeedTypeChoices.TYPE_PRIMARY
        REDUNDANT = PowerFeedTypeChoices.TYPE_REDUNDANT
        pf_status = Status.objects.get_for_model(PowerFeed).first()
        PowerFeed.objects.create(
            power_panel=power_panels[0],
            rack=racks[0],
            name="Power Feed 1A",
            status=pf_status,
            type=PRIMARY,
        )
        PowerFeed.objects.create(
            power_panel=power_panels[1],
            rack=racks[0],
            name="Power Feed 1B",
            status=pf_status,
            type=REDUNDANT,
        )
        PowerFeed.objects.create(
            power_panel=power_panels[0],
            rack=racks[1],
            name="Power Feed 2A",
            status=pf_status,
            type=PRIMARY,
        )
        PowerFeed.objects.create(
            power_panel=power_panels[1],
            rack=racks[1],
            name="Power Feed 2B",
            status=pf_status,
            type=REDUNDANT,
        )
        PowerFeed.objects.create(
            power_panel=power_panels[0],
            rack=racks[2],
            name="Power Feed 3A",
            status=pf_status,
            type=PRIMARY,
        )
        PowerFeed.objects.create(
            power_panel=power_panels[1],
            rack=racks[2],
            name="Power Feed 3B",
            status=pf_status,
            type=REDUNDANT,
        )

        statuses = Status.objects.get_for_model(PowerFeed)

        cls.create_data = [
            {
                "name": "Power Feed 4A",
                "power_panel": power_panels[0].pk,
                "rack": racks[3].pk,
                "status": statuses[0].pk,
                "type": PRIMARY,
            },
            {
                "name": "Power Feed 4B",
                "power_panel": power_panels[1].pk,
                "rack": racks[3].pk,
                "status": statuses[0].pk,
                "type": REDUNDANT,
            },
        ]
        cls.bulk_update_data = {
            "status": statuses[1].pk,
        }


class DeviceRedundancyGroupTest(APIViewTestCases.APIViewTestCase):
    model = DeviceRedundancyGroup
    brief_fields = ["display", "failover_strategy", "id", "name", "url"]
    choices_fields = ["failover_strategy"]

    @classmethod
    def setUpTestData(cls):
        statuses = Status.objects.get_for_model(DeviceRedundancyGroup)
        cls.create_data = [
            {
                "name": "Device Redundancy Group 4",
                "failover_strategy": "active-active",
                "status": statuses[0].pk,
            },
            {
                "name": "Device Redundancy Group 5",
                "failover_strategy": "active-passive",
                "status": statuses[0].pk,
            },
            {
                "name": "Device Redundancy Group 6",
                "failover_strategy": "active-active",
                "status": statuses[0].pk,
            },
        ]
        cls.bulk_update_data = {
            "failover_strategy": "active-passive",
            "status": statuses[1].pk,
        }<|MERGE_RESOLUTION|>--- conflicted
+++ resolved
@@ -134,170 +134,6 @@
         brief_fields = ["display", "id", "name", "url"]
 
 
-<<<<<<< HEAD
-=======
-class RegionTest(APIViewTestCases.APIViewTestCase):
-    model = Region
-    brief_fields = ["_depth", "display", "id", "name", "site_count", "slug", "url"]
-    create_data = [
-        {
-            "name": "Region 4",
-            "slug": "region-4",
-        },
-        {
-            "name": "Region 5",
-            "slug": "region-5",
-        },
-        {
-            "name": "Region 6",
-            "slug": "region-6",
-        },
-        {"name": "Region 7"},
-    ]
-    bulk_update_data = {
-        "description": "New description",
-    }
-    slug_source = "name"
-
-    @classmethod
-    def setUpTestData(cls):
-        Region.objects.create(name="Region 1", slug="region-1")
-        Region.objects.create(name="Region 2", slug="region-2")
-        Region.objects.create(name="Region 3", slug="region-3")
-
-
-class SiteTest(APIViewTestCases.APIViewTestCase):
-    model = Site
-    brief_fields = ["display", "id", "name", "slug", "url"]
-    bulk_update_data = {
-        "status": "planned",
-    }
-    choices_fields = ["status"]
-    slug_source = "name"
-
-    @classmethod
-    def setUpTestData(cls):
-        regions = Region.objects.all()[:2]
-
-        # FIXME(jathan): The writable serializer for `Device.status` takes the
-        # status `name` (str) and not the `pk` (int). Do not validate this
-        # field right now, since we are asserting that it does create correctly.
-        #
-        # The test code for utilities.testing.views.TestCase.model_to_dict()`
-        # needs to be enhanced to use the actual API serializers when `api=True`
-        cls.validation_excluded_fields = ["status"]
-
-        cls.create_data = [
-            {
-                "name": "Site 4",
-                "slug": "site-4",
-                "region": regions[1].pk,
-                "status": "active",
-            },
-            {
-                "name": "Site 5",
-                "slug": "site-5",
-                "region": regions[1].pk,
-                "status": "active",
-            },
-            {
-                "name": "Site 6",
-                "slug": "site-6",
-                "region": regions[1].pk,
-                "status": "active",
-            },
-            {"name": "Site 7", "region": regions[1].pk, "status": "active"},
-        ]
-
-    def get_deletable_object_pks(self):
-        Sites = [
-            Site.objects.create(name="Deletable Site 1"),
-            Site.objects.create(name="Deletable Site 2"),
-            Site.objects.create(name="Deletable Site 3"),
-        ]
-        return [site.pk for site in Sites]
-
-    def test_time_zone_field_post_null(self):
-        """
-        Test allow_null to time_zone field on site.
-
-        See: https://github.com/nautobot/nautobot/issues/342
-        """
-        self.add_permissions("dcim.add_site")
-        url = reverse("dcim-api:site-list")
-        site = {"name": "foo", "slug": "foo", "status": "active", "time_zone": None}
-
-        # Attempt to create new site with null time_zone attr.
-        response = self.client.post(url, **self.header, data=site, format="json")
-        self.assertEqual(response.status_code, status.HTTP_201_CREATED)
-        self.assertEqual(response.json()["time_zone"], None)
-
-    def test_time_zone_field_post_blank(self):
-        """
-        Test disallowed blank time_zone field on site.
-
-        See: https://github.com/nautobot/nautobot/issues/342
-        """
-        self.add_permissions("dcim.add_site")
-        url = reverse("dcim-api:site-list")
-        site = {"name": "foo", "slug": "foo", "status": "active", "time_zone": ""}
-
-        # Attempt to create new site with blank time_zone attr.
-        response = self.client.post(url, **self.header, data=site, format="json")
-        self.assertEqual(response.status_code, status.HTTP_400_BAD_REQUEST)
-        self.assertEqual(response.json()["time_zone"], ["A valid timezone is required."])
-
-    def test_time_zone_field_post_valid(self):
-        """
-        Test valid time_zone field on site.
-
-        See: https://github.com/nautobot/nautobot/issues/342
-        """
-        self.add_permissions("dcim.add_site")
-        url = reverse("dcim-api:site-list")
-        time_zone = "UTC"
-        site = {"name": "foo", "slug": "foo", "status": "active", "time_zone": time_zone}
-
-        # Attempt to create new site with valid time_zone attr.
-        response = self.client.post(url, **self.header, data=site, format="json")
-        self.assertEqual(response.status_code, status.HTTP_201_CREATED)
-        self.assertEqual(response.json()["time_zone"], time_zone)
-
-    def test_time_zone_field_post_invalid(self):
-        """
-        Test invalid time_zone field on site.
-
-        See: https://github.com/nautobot/nautobot/issues/342
-        """
-        self.add_permissions("dcim.add_site")
-        url = reverse("dcim-api:site-list")
-        time_zone = "IDONOTEXIST"
-        site = {"name": "foo", "slug": "foo", "status": "active", "time_zone": time_zone}
-
-        # Attempt to create new site with invalid time_zone attr.
-        response = self.client.post(url, **self.header, data=site, format="json")
-        self.assertEqual(response.status_code, status.HTTP_400_BAD_REQUEST)
-        self.assertEqual(
-            response.json()["time_zone"],
-            ["A valid timezone is required."],
-        )
-
-    def test_time_zone_field_get_blank(self):
-        """
-        Test that a site's time_zone field defaults to null.
-
-        See: https://github.com/nautobot/nautobot/issues/342
-        """
-
-        self.add_permissions("dcim.view_site")
-        site = Site.objects.filter(time_zone="").first()
-        url = reverse("dcim-api:site-detail", kwargs={"pk": site.pk})
-        response = self.client.get(url, **self.header)
-        self.assertEqual(response.status_code, status.HTTP_200_OK)
-        self.assertEqual(response.json()["time_zone"], None)
-
-
->>>>>>> 97612499
 class LocationTypeTest(APIViewTestCases.APIViewTestCase):
     model = LocationType
     brief_fields = ["display", "id", "name", "slug", "tree_depth", "url"]
@@ -621,45 +457,6 @@
         )
 
 
-<<<<<<< HEAD
-=======
-class RackRoleTest(APIViewTestCases.APIViewTestCase):
-    model = RackRole
-    brief_fields = ["display", "id", "name", "rack_count", "slug", "url"]
-    create_data = [
-        {
-            "name": "Rack Role 4",
-            "slug": "rack-role-4",
-            "color": "ffff00",
-        },
-        {
-            "name": "Rack Role 5",
-            "slug": "rack-role-5",
-            "color": "ffff00",
-        },
-        {
-            "name": "Rack Role 6",
-            "slug": "rack-role-6",
-            "color": "ffff00",
-        },
-        {
-            "name": "Rack Role 7",
-            "color": "ffff00",
-        },
-    ]
-    bulk_update_data = {
-        "description": "New description",
-    }
-    slug_source = "name"
-
-    @classmethod
-    def setUpTestData(cls):
-        RackRole.objects.create(name="Rack Role 1", slug="rack-role-1", color="ff0000")
-        RackRole.objects.create(name="Rack Role 2", slug="rack-role-2", color="00ff00")
-        RackRole.objects.create(name="Rack Role 3", slug="rack-role-3", color="0000ff")
-
-
->>>>>>> 97612499
 class RackTest(APIViewTestCases.APIViewTestCase):
     model = Rack
     brief_fields = ["device_count", "display", "id", "name", "url"]
@@ -667,11 +464,7 @@
 
     @classmethod
     def setUpTestData(cls):
-<<<<<<< HEAD
         locations = Location.objects.all()[:2]
-=======
-        sites = Site.objects.all()[:2]
->>>>>>> 97612499
 
         rack_groups = (
             RackGroup.objects.create(location=locations[0], name="Rack Group 1", slug="rack-group-1"),
@@ -1253,11 +1046,7 @@
 
     @classmethod
     def setUpTestData(cls):
-<<<<<<< HEAD
         locations = Location.objects.filter(location_type=LocationType.objects.get(name="Campus"))[:2]
-=======
-        sites = Site.objects.all()[:2]
->>>>>>> 97612499
 
         racks = (
             Rack.objects.create(name="Rack 1", location=locations[0]),
@@ -1890,36 +1679,6 @@
             self.assertHttpStatus(response, status.HTTP_200_OK)
 
 
-<<<<<<< HEAD
-=======
-class InterfaceTestVersion14(InterfaceTestVersion12):
-    api_version = "1.4"
-    validation_excluded_fields = ["status"]
-
-    @classmethod
-    def setUpTestData(cls):
-        super().setUpTestData()
-
-        # Add status to all payload because status is required in v1.4
-        # Since `active` status is special-cased for Interface API, make sure we have some other statuses in play
-        status_slug = Status.objects.get_for_model(Interface).exclude(name="Active").last().slug
-        for i, _ in enumerate(cls.create_data):
-            cls.create_data[i]["status"] = status_slug
-
-        cls.untagged_vlan_data["status"] = status_slug
-
-        for i, _ in enumerate(cls.common_device_or_vc_data):
-            cls.common_device_or_vc_data[i]["status"] = status_slug
-
-        for i, _ in enumerate(cls.interfaces_not_belonging_to_same_device_data):
-            cls.interfaces_not_belonging_to_same_device_data[i][1]["status"] = status_slug
-
-    @skip("Test not required in v1.4")
-    def test_active_status_not_found(self):
-        pass
-
-
->>>>>>> 97612499
 class FrontPortTest(Mixins.BasePortTestMixin):
     model = FrontPort
     peer_termination_type = Interface
