--- conflicted
+++ resolved
@@ -2,47 +2,28 @@
 from django.test import override_settings
 
 from nautobot.core.graphql import execute_query
-<<<<<<< HEAD
 from nautobot.core.testing import create_test_user, TestCase
 from nautobot.dcim.choices import InterfaceTypeChoices
-from nautobot.dcim.models import Device, DeviceType, Interface, Location, LocationType, Manufacturer
+from nautobot.dcim.models import Device, DeviceType, Interface, Location, LocationType, Manufacturer, Platform
 from nautobot.extras.models import DynamicGroup, Role, Status
-=======
-from nautobot.dcim.models import Device, DeviceType, DeviceRole, Manufacturer, Platform, Site
-from nautobot.extras.models import DynamicGroup
-from nautobot.utilities.testing import create_test_user, TestCase
->>>>>>> 56bbb42a
 
 
 class GraphQLTestCase(TestCase):
     def setUp(self):
         self.user = create_test_user("graphql_testuser")
-<<<<<<< HEAD
         self.location = Location.objects.filter(location_type=LocationType.objects.get(name="Campus")).first()
         self.device_role = Role.objects.get_for_model(Device).first()
         self.manufacturer = Manufacturer.objects.first()
-=======
-        self.site = Site.objects.first()
-        self.device_role = DeviceRole.objects.create(name="Switch")
-        self.manufacturer = Manufacturer.objects.create(name="Brand")
         self.platform = Platform.objects.create(name="Platform", network_driver="cisco_ios")
->>>>>>> 56bbb42a
         self.device_type = DeviceType.objects.create(model="Model", manufacturer=self.manufacturer)
         device_status = Status.objects.get_for_model(Device).first()
         self.device = Device.objects.create(
-<<<<<<< HEAD
             location=self.location,
             role=self.device_role,
             device_type=self.device_type,
             name="Device",
             status=device_status,
-=======
-            site=self.site,
-            device_role=self.device_role,
-            device_type=self.device_type,
-            name="Device",
             platform=self.platform,
->>>>>>> 56bbb42a
         )
         interface_status = Status.objects.get_for_model(Interface).first()
         self.interfaces = (
@@ -69,20 +50,14 @@
 
     @override_settings(EXEMPT_VIEW_PERMISSIONS=["*"])
     def test_execute_query(self):
-<<<<<<< HEAD
-        query = "query {devices {name interfaces {name mac_address} dynamic_groups {name}}}"
-        resp = execute_query(query, user=self.user).to_dict()
-        self.assertFalse(resp["data"].get("error"))
-        self.assertEqual(
-            resp["data"]["devices"][0]["interfaces"][0]["mac_address"], str(self.interfaces[0].mac_address)
-        )
-        self.assertIsNone(resp["data"]["devices"][0]["interfaces"][1]["mac_address"])
-        self.assertEqual(resp["data"]["devices"][0]["dynamic_groups"][0]["name"], self.dynamic_group.name)
-=======
-        with self.subTest("device dynamic groups query"):
-            query = "query {devices {name dynamic_groups {name}}}"
+        with self.subTest("device dynamic groups and interfaces query"):
+            query = "query {devices {name interfaces {name mac_address} dynamic_groups {name}}}"
             resp = execute_query(query, user=self.user).to_dict()
             self.assertFalse(resp["data"].get("error"))
+            self.assertEqual(
+                resp["data"]["devices"][0]["interfaces"][0]["mac_address"], str(self.interfaces[0].mac_address)
+            )
+            self.assertIsNone(resp["data"]["devices"][0]["interfaces"][1]["mac_address"])
             self.assertEqual(resp["data"]["devices"][0]["dynamic_groups"][0]["name"], self.dynamic_group.name)
 
         with self.subTest("device platform drivers query"):
@@ -96,5 +71,4 @@
             self.assertEqual(resp["data"]["devices"][0]["platform"]["network_driver_mappings"]["netmiko"], "cisco_ios")
             self.assertEqual(
                 resp["data"]["devices"][0]["platform"]["network_driver_mappings"]["scrapli"], "cisco_iosxe"
-            )
->>>>>>> 56bbb42a
+            )