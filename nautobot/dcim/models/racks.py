--- conflicted
+++ resolved
@@ -8,11 +8,7 @@
 from django.db import models
 from django.db.models import Count, Q, Sum
 
-<<<<<<< HEAD
-from nautobot.core.models.fields import AutoSlugField, NaturalOrderingField, JSONArrayField, PositiveSmallIntegerField
-=======
-from nautobot.core.models.fields import JSONArrayField, NaturalOrderingField
->>>>>>> 8c9d1650
+from nautobot.core.models.fields import JSONArrayField, NaturalOrderingField, PositiveSmallIntegerField
 from nautobot.core.models.generics import OrganizationalModel, PrimaryModel
 from nautobot.core.models.tree_queries import TreeModel
 from nautobot.core.models.utils import array_to_string
@@ -467,13 +463,8 @@
     One or more reserved units within a Rack.
     """
 
-<<<<<<< HEAD
-    rack = models.ForeignKey(to="dcim.Rack", on_delete=models.CASCADE, related_name="reservations")
+    rack = models.ForeignKey(to="dcim.Rack", on_delete=models.CASCADE, related_name="rack_reservations")
     units = JSONArrayField(base_field=PositiveSmallIntegerField())
-=======
-    rack = models.ForeignKey(to="dcim.Rack", on_delete=models.CASCADE, related_name="rack_reservations")
-    units = JSONArrayField(base_field=models.PositiveSmallIntegerField())
->>>>>>> 8c9d1650
     tenant = models.ForeignKey(
         to="tenancy.Tenant",
         on_delete=models.PROTECT,
