from django.contrib.contenttypes.fields import GenericForeignKey, GenericRelation
from django.contrib.contenttypes.models import ContentType
from django.core.exceptions import ObjectDoesNotExist, ValidationError
from django.core.validators import MaxValueValidator, MinValueValidator
from django.db import models, transaction
from django.db.models import Sum
from django.utils.functional import classproperty

<<<<<<< HEAD
from nautobot.core.models.fields import MACAddressCharField, NaturalOrderingField, PositiveSmallIntegerField
from nautobot.core.models.generics import PrimaryModel
=======
from nautobot.core.models.fields import ForeignKeyWithAutoRelatedName, MACAddressCharField, NaturalOrderingField
from nautobot.core.models.generics import BaseModel, PrimaryModel
>>>>>>> 8c9d1650
from nautobot.core.models.ordering import naturalize_interface
from nautobot.core.models.query_functions import CollateAsChar
from nautobot.core.models.tree_queries import TreeModel
from nautobot.core.utils.data import UtilizationData
from nautobot.dcim.choices import (
    ConsolePortTypeChoices,
    InterfaceModeChoices,
    InterfaceRedundancyGroupProtocolChoices,
    InterfaceStatusChoices,
    InterfaceTypeChoices,
    PortTypeChoices,
    PowerFeedPhaseChoices,
    PowerOutletFeedLegChoices,
    PowerOutletTypeChoices,
    PowerPortTypeChoices,
)
from nautobot.dcim.constants import (
    NONCONNECTABLE_IFACE_TYPES,
    REARPORT_POSITIONS_MAX,
    REARPORT_POSITIONS_MIN,
    VIRTUAL_IFACE_TYPES,
    WIRELESS_IFACE_TYPES,
)
from nautobot.extras.models import (
    ChangeLoggedModel,
    RelationshipModel,
    Status,
    StatusField,
)
from nautobot.extras.utils import extras_features

__all__ = (
    "BaseInterface",
    "CableTermination",
    "ConsolePort",
    "ConsoleServerPort",
    "DeviceBay",
    "FrontPort",
    "Interface",
    "InterfaceRedundancyGroup",
    "InterfaceRedundancyGroupAssociation",
    "InventoryItem",
    "PathEndpoint",
    "PowerOutlet",
    "PowerPort",
    "RearPort",
)


class ComponentModel(PrimaryModel):
    """
    An abstract model inherited by any model which has a parent Device.
    """

    device = ForeignKeyWithAutoRelatedName(to="dcim.Device", on_delete=models.CASCADE)
    name = models.CharField(max_length=64, db_index=True)
    _name = NaturalOrderingField(target_field="name", max_length=100, blank=True, db_index=True)
    label = models.CharField(max_length=64, blank=True, help_text="Physical label")
    description = models.CharField(max_length=200, blank=True)

    natural_key_field_names = ["name", "device"]

    class Meta:
        abstract = True

    def __str__(self):
        if self.label:
            return f"{self.name} ({self.label})"
        return self.name

    def to_objectchange(self, action, **kwargs):
        """
        Return a new ObjectChange with the `related_object` pinned to the `device` by default.
        """
        # Annotate the parent Device
        try:
            device = self.device
        except ObjectDoesNotExist:
            # The parent Device has already been deleted
            device = None

        return super().to_objectchange(action, related_object=device, **kwargs)


class CableTermination(models.Model):
    """
    An abstract model inherited by all models to which a Cable can terminate (certain device components, PowerFeed, and
    CircuitTermination instances). The `cable` field indicates the Cable instance which is terminated to this instance.

    `_cable_peer` is a GenericForeignKey used to cache the far-end CableTermination on the local instance; this is a
    shortcut to referencing `cable.termination_b`, for example. `_cable_peer` is set or cleared by the receivers in
    dcim.signals when a Cable instance is created or deleted, respectively.
    """

    cable = models.ForeignKey(
        to="dcim.Cable",
        on_delete=models.SET_NULL,
        related_name="+",
        blank=True,
        null=True,
    )
    _cable_peer_type = models.ForeignKey(
        to=ContentType,
        on_delete=models.SET_NULL,
        related_name="+",
        blank=True,
        null=True,
    )
    _cable_peer_id = models.UUIDField(blank=True, null=True)
    _cable_peer = GenericForeignKey(ct_field="_cable_peer_type", fk_field="_cable_peer_id")

    # Generic relations to Cable. These ensure that an attached Cable is deleted if the terminated object is deleted.
    _cabled_as_a = GenericRelation(
        to="dcim.Cable",
        content_type_field="termination_a_type",
        object_id_field="termination_a_id",
    )
    _cabled_as_b = GenericRelation(
        to="dcim.Cable",
        content_type_field="termination_b_type",
        object_id_field="termination_b_id",
    )

    class Meta:
        abstract = True

    def get_cable_peer(self):
        return self._cable_peer

    @property
    def parent(self):
        """
        Convenience property - used in template rendering among other cases.

        Could be a Device, a Circuit, a PowerPanel, etc.
        """
        raise NotImplementedError("Class didn't implement 'parent' property")


class PathEndpoint(models.Model):
    """
    An abstract model inherited by any CableTermination subclass which represents the end of a CablePath; specifically,
    these include ConsolePort, ConsoleServerPort, PowerPort, PowerOutlet, Interface, PowerFeed, and CircuitTermination.

    `_path` references the CablePath originating from this instance, if any. It is set or cleared by the receivers in
    dcim.signals in response to changes in the cable path, and complements the `origin` GenericForeignKey field on the
    CablePath model. `_path` should not be accessed directly; rather, use the `path` property.

    `connected_endpoint()` is a convenience method for returning the destination of the associated CablePath, if any.
    """

    _path = ForeignKeyWithAutoRelatedName(
        to="dcim.CablePath",
        on_delete=models.SET_NULL,
        null=True,
        blank=True,
    )

    class Meta:
        abstract = True

    def trace(self):
        if self._path is None:
            return []

        # Construct the complete path
        path = [self, *self._path.get_path()]
        while (len(path) + 1) % 3:
            # Pad to ensure we have complete three-tuples (e.g. for paths that end at a RearPort)
            path.append(None)
        path.append(self._path.destination)

        # Return the path as a list of three-tuples (A termination, cable, B termination)
        return list(zip(*[iter(path)] * 3))

    @property
    def path(self):
        return self._path

    @property
    def connected_endpoint(self):
        """
        Caching accessor for the attached CablePath's destination (if any)
        """
        if not hasattr(self, "_connected_endpoint"):
            self._connected_endpoint = self._path.destination if self._path else None
        return self._connected_endpoint


#
# Console ports
#


@extras_features(
    "cable_terminations",
    "custom_validators",
    "export_templates",
    "graphql",
    "webhooks",
)
class ConsolePort(CableTermination, PathEndpoint, ComponentModel):
    """
    A physical console port within a Device. ConsolePorts connect to ConsoleServerPorts.
    """

    type = models.CharField(
        max_length=50,
        choices=ConsolePortTypeChoices,
        blank=True,
        help_text="Physical port type",
    )

    class Meta:
        ordering = ("device", "_name")
        unique_together = ("device", "name")

    @property
    def parent(self):
        return self.device


#
# Console server ports
#


@extras_features("cable_terminations", "custom_validators", "graphql", "webhooks")
class ConsoleServerPort(CableTermination, PathEndpoint, ComponentModel):
    """
    A physical port within a Device (typically a designated console server) which provides access to ConsolePorts.
    """

    type = models.CharField(
        max_length=50,
        choices=ConsolePortTypeChoices,
        blank=True,
        help_text="Physical port type",
    )

    class Meta:
        ordering = ("device", "_name")
        unique_together = ("device", "name")

    @property
    def parent(self):
        return self.device


#
# Power ports
#


@extras_features(
    "cable_terminations",
    "custom_validators",
    "export_templates",
    "graphql",
    "webhooks",
)
class PowerPort(CableTermination, PathEndpoint, ComponentModel):
    """
    A physical power supply (intake) port within a Device. PowerPorts connect to PowerOutlets.
    """

    type = models.CharField(
        max_length=50,
        choices=PowerPortTypeChoices,
        blank=True,
        help_text="Physical port type",
    )
    maximum_draw = PositiveSmallIntegerField(
        blank=True,
        null=True,
        validators=[MinValueValidator(1)],
        help_text="Maximum power draw (watts)",
    )
    allocated_draw = PositiveSmallIntegerField(
        blank=True,
        null=True,
        validators=[MinValueValidator(1)],
        help_text="Allocated power draw (watts)",
    )

    class Meta:
        ordering = ("device", "_name")
        unique_together = ("device", "name")

    @property
    def parent(self):
        return self.device

    def clean(self):
        super().clean()

        if self.maximum_draw is not None and self.allocated_draw is not None:
            if self.allocated_draw > self.maximum_draw:
                raise ValidationError(
                    {"allocated_draw": f"Allocated draw cannot exceed the maximum draw ({self.maximum_draw}W)."}
                )

    def get_power_draw(self):
        """
        Return the allocated and maximum power draw (in VA) and child PowerOutlet count for this PowerPort.
        """
        # Calculate aggregate draw of all child power outlets if no numbers have been defined manually
        if self.allocated_draw is None and self.maximum_draw is None:
            poweroutlet_ct = ContentType.objects.get_for_model(PowerOutlet)
            outlet_ids = PowerOutlet.objects.filter(power_port=self).values_list("pk", flat=True)
            utilization = PowerPort.objects.filter(
                _cable_peer_type=poweroutlet_ct, _cable_peer_id__in=outlet_ids
            ).aggregate(
                maximum_draw_total=Sum("maximum_draw"),
                allocated_draw_total=Sum("allocated_draw"),
            )
            numerator = utilization["allocated_draw_total"] or 0
            denominator = utilization["maximum_draw_total"] or 0
            ret = {
                "allocated": utilization["allocated_draw_total"] or 0,
                "maximum": utilization["maximum_draw_total"] or 0,
                "outlet_count": len(outlet_ids),
                "legs": [],
                "utilization_data": UtilizationData(
                    numerator=numerator,
                    denominator=denominator,
                ),
            }

            # Calculate per-leg aggregates for three-phase feeds
            if getattr(self._cable_peer, "phase", None) == PowerFeedPhaseChoices.PHASE_3PHASE:
                # Setup numerator and denominator for later display.
                for leg, leg_name in PowerOutletFeedLegChoices:
                    outlet_ids = PowerOutlet.objects.filter(power_port=self, feed_leg=leg).values_list("pk", flat=True)
                    utilization = PowerPort.objects.filter(
                        _cable_peer_type=poweroutlet_ct, _cable_peer_id__in=outlet_ids
                    ).aggregate(
                        maximum_draw_total=Sum("maximum_draw"),
                        allocated_draw_total=Sum("allocated_draw"),
                    )
                    ret["legs"].append(
                        {
                            "name": leg_name,
                            "allocated": utilization["allocated_draw_total"] or 0,
                            "maximum": utilization["maximum_draw_total"] or 0,
                            "outlet_count": len(outlet_ids),
                        }
                    )

            return ret

        if self.connected_endpoint and hasattr(self.connected_endpoint, "available_power"):
            denominator = self.connected_endpoint.available_power or 0
        else:
            denominator = 0

        # Default to administratively defined values
        return {
            "allocated": self.allocated_draw or 0,
            "maximum": self.maximum_draw or 0,
            "outlet_count": PowerOutlet.objects.filter(power_port=self).count(),
            "legs": [],
            "utilization_data": UtilizationData(numerator=self.allocated_draw or 0, denominator=denominator),
        }


#
# Power outlets
#


@extras_features("cable_terminations", "custom_validators", "graphql", "webhooks")
class PowerOutlet(CableTermination, PathEndpoint, ComponentModel):
    """
    A physical power outlet (output) within a Device which provides power to a PowerPort.
    """

    type = models.CharField(
        max_length=50,
        choices=PowerOutletTypeChoices,
        blank=True,
        help_text="Physical port type",
    )
    power_port = models.ForeignKey(
        to="dcim.PowerPort",
        on_delete=models.SET_NULL,
        blank=True,
        null=True,
        related_name="power_outlets",
    )
    # todoindex:
    feed_leg = models.CharField(
        max_length=50,
        choices=PowerOutletFeedLegChoices,
        blank=True,
        help_text="Phase (for three-phase feeds)",
    )

    class Meta:
        ordering = ("device", "_name")
        unique_together = ("device", "name")

    @property
    def parent(self):
        return self.device

    def clean(self):
        super().clean()

        # Validate power port assignment
        if self.power_port and self.power_port.device != self.device:
            raise ValidationError(f"Parent power port ({self.power_port}) must belong to the same device")


#
# Interfaces
#


class BaseInterface(RelationshipModel):
    """
    Abstract base class for fields shared by dcim.Interface and virtualization.VMInterface.
    """

    status = StatusField(blank=False, null=False)
    enabled = models.BooleanField(default=True)
    mac_address = MACAddressCharField(blank=True, default="", verbose_name="MAC Address")
    mtu = models.PositiveIntegerField(
        blank=True,
        null=True,
        # 3.0 TODO: 65536 != constants.INTERFACE_MTU_MAX... need to reconcile this
        validators=[MinValueValidator(1), MaxValueValidator(65536)],
        verbose_name="MTU",
    )
    mode = models.CharField(max_length=50, choices=InterfaceModeChoices, blank=True)
    parent_interface = models.ForeignKey(
        to="self",
        on_delete=models.CASCADE,
        related_name="child_interfaces",
        null=True,
        blank=True,
        verbose_name="Parent interface",
        help_text="Assigned parent interface",
    )
    bridge = models.ForeignKey(
        to="self",
        on_delete=models.SET_NULL,
        related_name="bridged_interfaces",
        null=True,
        blank=True,
        verbose_name="Bridge interface",
        help_text="Assigned bridge interface",
    )

    class Meta:
        abstract = True

    def clean(self):
        # Remove untagged VLAN assignment for non-802.1Q interfaces
        if not self.mode and self.untagged_vlan is not None:
            raise ValidationError({"untagged_vlan": "Mode must be set when specifying untagged_vlan"})

    def save(self, *args, **kwargs):
        if not self.status:
            query = Status.objects.get_for_model(self)
            try:
                status_as_dict = InterfaceStatusChoices.as_dict()
                status = query.get(name=status_as_dict.get(InterfaceStatusChoices.STATUS_ACTIVE))
            except Status.DoesNotExist:
                raise ValidationError({"status": "Default status 'active' does not exist"})
            self.status = status

        # Only "tagged" interfaces may have tagged VLANs assigned. ("tagged all" implies all VLANs are assigned.)
        if self.present_in_database and self.mode != InterfaceModeChoices.MODE_TAGGED:
            self.tagged_vlans.clear()

        return super().save(*args, **kwargs)


@extras_features(
    "cable_terminations",
    "custom_validators",
    "export_templates",
    "graphql",
    "statuses",
    "webhooks",
)
class Interface(CableTermination, PathEndpoint, ComponentModel, BaseInterface):
    """
    A network interface within a Device. A physical Interface can connect to exactly one other Interface.
    """

    # Override ComponentModel._name to specify naturalize_interface function
    _name = NaturalOrderingField(
        target_field="name", naturalize_function=naturalize_interface, max_length=100, blank=True, db_index=True
    )
    lag = models.ForeignKey(
        to="self",
        on_delete=models.SET_NULL,
        related_name="member_interfaces",
        null=True,
        blank=True,
        verbose_name="Parent LAG",
        help_text="Assigned LAG interface",
    )
    # todoindex:
    type = models.CharField(max_length=50, choices=InterfaceTypeChoices)
    # todoindex:
    mgmt_only = models.BooleanField(
        default=False,
        verbose_name="Management only",
        help_text="This interface is used only for out-of-band management",
    )
    untagged_vlan = models.ForeignKey(
        to="ipam.VLAN",
        on_delete=models.SET_NULL,
        related_name="interfaces_as_untagged",
        null=True,
        blank=True,
        verbose_name="Untagged VLAN",
    )
    tagged_vlans = models.ManyToManyField(
        to="ipam.VLAN",
        related_name="interfaces_as_tagged",
        blank=True,
        verbose_name="Tagged VLANs",
    )
    vrf = models.ForeignKey(
        to="ipam.VRF",
        related_name="interfaces",
        blank=True,
        null=True,
        on_delete=models.SET_NULL,
    )
    ip_addresses = models.ManyToManyField(
        to="ipam.IPAddress",
        through="ipam.IPAddressToInterface",
        related_name="interfaces",
        blank=True,
        verbose_name="IP Addresses",
    )

    class Meta:
        ordering = ("device", CollateAsChar("_name"))
        unique_together = ("device", "name")

    def clean(self):
        super().clean()

        # VRF validation
        if self.vrf and self.vrf not in self.device.vrfs.all():
            # TODO(jathan): Or maybe we automatically add the VRF to the device?
            raise ValidationError({"vrf": "VRF must be assigned to same Device."})

        # LAG validation
        if self.lag is not None:
            # A LAG interface cannot be its own parent
            if self.lag_id == self.pk:
                raise ValidationError({"lag": "A LAG interface cannot be its own parent."})

            # An interface's LAG must belong to the same device or virtual chassis
            if self.lag.device_id != self.device_id:
                if self.device.virtual_chassis is None:
                    raise ValidationError(
                        {
                            "lag": f"The selected LAG interface ({self.lag}) belongs to a different device ({self.lag.device})."
                        }
                    )
                elif self.lag.device.virtual_chassis_id != self.device.virtual_chassis_id:
                    raise ValidationError(
                        {
                            "lag": (
                                f"The selected LAG interface ({self.lag}) belongs to {self.lag.device}, which is not part "
                                f"of virtual chassis {self.device.virtual_chassis}."
                            )
                        }
                    )

            # A virtual interface cannot have a parent LAG
            if self.type == InterfaceTypeChoices.TYPE_VIRTUAL:
                raise ValidationError({"lag": "Virtual interfaces cannot have a parent LAG interface."})

        # Virtual interfaces cannot be connected
        if getattr(self, "type", None) in NONCONNECTABLE_IFACE_TYPES and (
            self.cable or getattr(self, "circuit_termination", False)
        ):
            raise ValidationError(
                {
                    "type": "Virtual and wireless interfaces cannot be connected to another interface or circuit. "
                    "Disconnect the interface or choose a suitable type."
                }
            )

        # Parent validation
        if self.parent_interface is not None:
            # An interface cannot be its own parent
            if self.parent_interface_id == self.pk:
                raise ValidationError({"parent_interface": "An interface cannot be its own parent."})

            # A physical interface cannot have a parent interface
            if hasattr(self, "type") and self.type != InterfaceTypeChoices.TYPE_VIRTUAL:
                raise ValidationError(
                    {"parent_interface": "Only virtual interfaces may be assigned to a parent interface."}
                )

            # An interface's parent must belong to the same device or virtual chassis
            if self.parent_interface.device != self.device:
                if getattr(self.device, "virtual_chassis", None) is None:
                    raise ValidationError(
                        {
                            "parent_interface": f"The selected parent interface ({self.parent_interface}) belongs to a different device "
                            f"({self.parent_interface.device})."
                        }
                    )
                elif self.parent_interface.device.virtual_chassis != self.device.virtual_chassis:
                    raise ValidationError(
                        {
                            "parent_interface": f"The selected parent interface ({self.parent_interface}) belongs to {self.parent_interface.device}, which "
                            f"is not part of virtual chassis {self.device.virtual_chassis}."
                        }
                    )

        # Validate untagged VLAN
        # TODO: after Location model replaced Site, which was not a hierarchical model, should we allow users to assign a VLAN belongs to
        # the parent Locations or the child locations of `device.location`?
        if (
            self.untagged_vlan
            and self.untagged_vlan.locations.exists()
            and not self.untagged_vlan.locations.filter(id=self.device.location_id).exists()
        ):
            raise ValidationError(
                {
                    "untagged_vlan": (
                        f"The untagged VLAN ({self.untagged_vlan}) must have a common location as the interface's parent "
                        f"device, or it must be global."
                    )
                }
            )

        # Bridge validation
        if self.bridge is not None:
            # An interface cannot be bridged to itself
            if self.bridge_id == self.pk:
                raise ValidationError({"bridge": "An interface cannot be bridged to itself."})

            # A bridged interface belong to the same device or virtual chassis
            if self.bridge.device.id != self.device.id:
                if getattr(self.device, "virtual_chassis", None) is None:
                    raise ValidationError(
                        {
                            "bridge": (
                                f"The selected bridge interface ({self.bridge}) belongs to a different device "
                                f"({self.bridge.device})."
                            )
                        }
                    )
                elif self.bridge.device.virtual_chassis_id != self.device.virtual_chassis_id:
                    raise ValidationError(
                        {
                            "bridge": (
                                f"The selected bridge interface ({self.bridge}) belongs to {self.bridge.device}, which "
                                f"is not part of virtual chassis {self.device.virtual_chassis}."
                            )
                        }
                    )

    def add_ip_addresses(
        self,
        ip_addresses,
        is_source=False,
        is_destination=False,
        is_default=False,
        is_preferred=False,
        is_primary=False,
        is_secondary=False,
        is_standby=False,
    ):
        """Add one or more IPAddress instances to this interface's `ip_addresses` many-to-many relationship.

        Args:
            ip_addresses (:obj:`list` or `IPAddress`): Instance of `nautobot.ipam.models.IPAddress` or list of `IPAddress` instances.
            is_source (bool, optional): Is source address. Defaults to False.
            is_destination (bool, optional): Is destination address. Defaults to False.
            is_default (bool, optional): Is default address. Defaults to False.
            is_preferred (bool, optional): Is preferred address. Defaults to False.
            is_primary (bool, optional): Is primary address. Defaults to False.
            is_secondary (bool, optional): Is secondary address. Defaults to False.
            is_standby (bool, optional): Is standby address. Defaults to False.

        Returns:
            Number of instances added.
        """
        if not isinstance(ip_addresses, (tuple, list)):
            ip_addresses = [ip_addresses]
        with transaction.atomic():
            for ip in ip_addresses:
                instance = self.ip_addresses.through(
                    ip_address=ip,
                    interface=self,
                    is_source=is_source,
                    is_destination=is_destination,
                    is_default=is_default,
                    is_preferred=is_preferred,
                    is_primary=is_primary,
                    is_secondary=is_secondary,
                    is_standby=is_standby,
                )
                instance.validated_save()
        return len(ip_addresses)

    def remove_ip_addresses(self, ip_addresses):
        """Remove one or more IPAddress instances from this interface's `ip_addresses` many-to-many relationship.

        Args:
            ip_addresses (:obj:`list` or `IPAddress`): Instance of `nautobot.ipam.models.IPAddress` or list of `IPAddress` instances.

        Returns:
            Number of instances removed.
        """
        count = 0
        if not isinstance(ip_addresses, (tuple, list)):
            ip_addresses = [ip_addresses]
        with transaction.atomic():
            for ip in ip_addresses:
                qs = self.ip_addresses.through.objects.filter(ip_address=ip, interface=self)
                deleted_count, _ = qs.delete()
                count += deleted_count
        return count

    @property
    def is_connectable(self):
        return self.type not in NONCONNECTABLE_IFACE_TYPES

    @property
    def is_virtual(self):
        return self.type in VIRTUAL_IFACE_TYPES

    @property
    def is_wireless(self):
        return self.type in WIRELESS_IFACE_TYPES

    @property
    def is_lag(self):
        return self.type == InterfaceTypeChoices.TYPE_LAG

    @property
    def ip_address_count(self):
        return self.ip_addresses.count()

    @property
    def parent(self):
        return self.device


@extras_features(
    "custom_fields",
    "custom_links",
    "custom_validators",
    "export_templates",
    "graphql",
    "relationships",
    "statuses",
    "webhooks",
)
class InterfaceRedundancyGroup(PrimaryModel):  # pylint: disable=too-many-ancestors
    """
    A collection of Interfaces that supply a redundancy group for protocols like HSRP/VRRP.
    """

    name = models.CharField(max_length=100, unique=True)
    status = StatusField(blank=False, null=False)
    # Preemptively model 2.0 behavior by making `created` a DateTimeField rather than a DateField.
    created = models.DateTimeField(auto_now_add=True)
    description = models.CharField(
        max_length=200,
        blank=True,
    )
    interfaces = models.ManyToManyField(
        to="dcim.Interface",
        through="dcim.InterfaceRedundancyGroupAssociation",
        related_name="interface_redundancy_groups",
        blank=True,
    )
    protocol = models.CharField(
        max_length=50,
        blank=True,
        choices=InterfaceRedundancyGroupProtocolChoices,
        verbose_name="Redundancy Protocol",
    )
    protocol_group_id = models.CharField(
        max_length=50,
        blank=True,
    )
    secrets_group = models.ForeignKey(
        to="extras.SecretsGroup",
        on_delete=models.SET_NULL,
        default=None,
        blank=True,
        null=True,
    )
    virtual_ip = models.ForeignKey(
        to="ipam.IPAddress",
        on_delete=models.CASCADE,
        null=True,
        blank=True,
        related_name="interface_redundancy_groups",
    )

    class Meta:
        """Meta class."""

        ordering = ["name"]

    def __str__(self):
        """Return a string representation of the instance."""
        return self.name

    def add_interface(self, interface, priority):
        """
        Add an interface including `priority`.

        :param interface:
            Interface instance
        :param priority:
            Integer priority used by redundancy protocol
        """
        instance = self.interfaces.through(
            interface_redundancy_group=self,
            interface=interface,
            priority=priority,
        )
        return instance.validated_save()

    def remove_interface(self, interface):
        """
        Remove an interface.

        :param interface:
            Interface instance
        """
        instance = self.interfaces.through.objects.get(
            interface_redundancy_group=self,
            interface=interface,
        )
        return instance.delete()


@extras_features("graphql")
class InterfaceRedundancyGroupAssociation(BaseModel, ChangeLoggedModel):
    """Intermediary model for associating Interface(s) to InterfaceRedundancyGroup(s)."""

    interface_redundancy_group = models.ForeignKey(
        to="dcim.InterfaceRedundancyGroup",
        on_delete=models.CASCADE,
        related_name="interface_redundancy_group_associations",
    )
    interface = models.ForeignKey(
        to="dcim.Interface",
        on_delete=models.CASCADE,
        related_name="interface_redundancy_group_associations",
    )
    priority = models.PositiveSmallIntegerField()

    class Meta:
        """Meta class."""

        unique_together = (("interface_redundancy_group", "interface"),)
        ordering = ("interface_redundancy_group", "-priority")

    def __str__(self):
        """Return a string representation of the instance."""
        return f"{self.interface_redundancy_group}: {self.interface.device} {self.interface}: {self.priority}"


#
# Pass-through ports
#


@extras_features("cable_terminations", "custom_validators", "graphql", "webhooks")
class FrontPort(CableTermination, ComponentModel):
    """
    A pass-through port on the front of a Device.
    """

    type = models.CharField(max_length=50, choices=PortTypeChoices)
<<<<<<< HEAD
    rear_port = models.ForeignKey(to="dcim.RearPort", on_delete=models.CASCADE, related_name="frontports")
    rear_port_position = PositiveSmallIntegerField(
=======
    rear_port = models.ForeignKey(to="dcim.RearPort", on_delete=models.CASCADE, related_name="front_ports")
    rear_port_position = models.PositiveSmallIntegerField(
>>>>>>> 8c9d1650
        default=1,
        validators=[
            MinValueValidator(REARPORT_POSITIONS_MIN),
            MaxValueValidator(REARPORT_POSITIONS_MAX),
        ],
    )

    class Meta:
        ordering = ("device", "_name")
        unique_together = (
            ("device", "name"),
            ("rear_port", "rear_port_position"),
        )

    @property
    def parent(self):
        return self.device

    def clean(self):
        super().clean()

        # Validate rear port assignment
        if self.rear_port.device != self.device:
            raise ValidationError({"rear_port": f"Rear port ({self.rear_port}) must belong to the same device"})

        # Validate rear port position assignment
        if self.rear_port_position > self.rear_port.positions:
            raise ValidationError(
                {
                    "rear_port_position": f"Invalid rear port position ({self.rear_port_position}): Rear port "
                    f"{self.rear_port.name} has only {self.rear_port.positions} positions"
                }
            )


@extras_features("cable_terminations", "custom_validators", "graphql", "webhooks")
class RearPort(CableTermination, ComponentModel):
    """
    A pass-through port on the rear of a Device.
    """

    type = models.CharField(max_length=50, choices=PortTypeChoices)
    positions = PositiveSmallIntegerField(
        default=1,
        validators=[
            MinValueValidator(REARPORT_POSITIONS_MIN),
            MaxValueValidator(REARPORT_POSITIONS_MAX),
        ],
    )

    class Meta:
        ordering = ("device", "_name")
        unique_together = ("device", "name")

    def clean(self):
        super().clean()

        # Check that positions count is greater than or equal to the number of associated FrontPorts
        front_port_count = self.front_ports.count()
        if self.positions < front_port_count:
            raise ValidationError(
                {
                    "positions": f"The number of positions cannot be less than the number of mapped front ports "
                    f"({front_port_count})"
                }
            )

    @property
    def parent(self):
        return self.device


#
# Device bays
#


@extras_features("custom_validators", "graphql", "webhooks")
class DeviceBay(ComponentModel):
    """
    An empty space within a Device which can house a child device
    """

    installed_device = models.OneToOneField(
        to="dcim.Device",
        on_delete=models.SET_NULL,
        related_name="parent_bay",
        blank=True,
        null=True,
    )

    class Meta:
        ordering = ("device", "_name")
        unique_together = ("device", "name")

    def clean(self):
        super().clean()

        # Validate that the parent Device can have DeviceBays
        if not self.device.device_type.is_parent_device:
            raise ValidationError(f"This type of device ({self.device.device_type}) does not support device bays.")

        # Cannot install a device into itself, obviously
        if self.device == self.installed_device:
            raise ValidationError("Cannot install a device into itself.")

        # Check that the installed device is not already installed elsewhere
        if self.installed_device:
            current_bay = DeviceBay.objects.filter(installed_device=self.installed_device).first()
            if current_bay and current_bay != self:
                raise ValidationError(
                    {
                        "installed_device": f"Cannot install the specified device; device is already installed in {current_bay}"
                    }
                )

    @property
    def parent(self):
        return self.device


#
# Inventory items
#


@extras_features(
    "custom_validators",
    "export_templates",
    "graphql",
    "webhooks",
)
class InventoryItem(TreeModel, ComponentModel):
    """
    An InventoryItem represents a serialized piece of hardware within a Device, such as a line card or power supply.
    InventoryItems are used only for inventory purposes.
    """

    manufacturer = models.ForeignKey(
        to="dcim.Manufacturer",
        on_delete=models.PROTECT,
        related_name="inventory_items",
        blank=True,
        null=True,
    )
    part_id = models.CharField(
        max_length=50,
        verbose_name="Part ID",
        blank=True,
        help_text="Manufacturer-assigned part identifier",
    )
    serial = models.CharField(max_length=255, verbose_name="Serial number", blank=True, db_index=True)
    asset_tag = models.CharField(
        max_length=50,
        unique=True,
        blank=True,
        null=True,
        verbose_name="Asset tag",
        help_text="A unique tag used to identify this item",
    )
    discovered = models.BooleanField(default=False, help_text="This item was automatically discovered")
    software_version = models.ForeignKey(
        to="dcim.SoftwareVersion",
        on_delete=models.PROTECT,
        related_name="inventory_items",
        blank=True,
        null=True,
        verbose_name="The software version installed on this inventory item",
    )
    software_image_files = models.ManyToManyField(
        to="dcim.SoftwareImageFile",
        related_name="inventory_items",
        blank=True,
        verbose_name="Software Image Files",
        help_text="Override the software image files associated with the software version for this inventory item",
    )

    class Meta:
        ordering = ("_name",)
        unique_together = ("device", "parent", "name")

    @classproperty  # https://github.com/PyCQA/pylint-django/issues/240
    def natural_key_field_lookups(cls):  # pylint: disable=no-self-argument
        """
        Due to the recursive nature of InventoryItem.unique_together, we need a custom implementation of this property.

        For the time being we just use the PK as a natural key.
        """
        return ["pk"]<|MERGE_RESOLUTION|>--- conflicted
+++ resolved
@@ -6,13 +6,13 @@
 from django.db.models import Sum
 from django.utils.functional import classproperty
 
-<<<<<<< HEAD
-from nautobot.core.models.fields import MACAddressCharField, NaturalOrderingField, PositiveSmallIntegerField
-from nautobot.core.models.generics import PrimaryModel
-=======
-from nautobot.core.models.fields import ForeignKeyWithAutoRelatedName, MACAddressCharField, NaturalOrderingField
+from nautobot.core.models.fields import (
+    ForeignKeyWithAutoRelatedName,
+    MACAddressCharField,
+    NaturalOrderingField,
+    PositiveSmallIntegerField,
+)
 from nautobot.core.models.generics import BaseModel, PrimaryModel
->>>>>>> 8c9d1650
 from nautobot.core.models.ordering import naturalize_interface
 from nautobot.core.models.query_functions import CollateAsChar
 from nautobot.core.models.tree_queries import TreeModel
@@ -899,13 +899,8 @@
     """
 
     type = models.CharField(max_length=50, choices=PortTypeChoices)
-<<<<<<< HEAD
-    rear_port = models.ForeignKey(to="dcim.RearPort", on_delete=models.CASCADE, related_name="frontports")
+    rear_port = models.ForeignKey(to="dcim.RearPort", on_delete=models.CASCADE, related_name="front_ports")
     rear_port_position = PositiveSmallIntegerField(
-=======
-    rear_port = models.ForeignKey(to="dcim.RearPort", on_delete=models.CASCADE, related_name="front_ports")
-    rear_port_position = models.PositiveSmallIntegerField(
->>>>>>> 8c9d1650
         default=1,
         validators=[
             MinValueValidator(REARPORT_POSITIONS_MIN),
