--- conflicted
+++ resolved
@@ -127,13 +127,9 @@
         self.stdout.write("Creating VLANs...")
         VLANFactory.create_batch(20, using=db_name)
         self.stdout.write("Creating Prefixes and IP Addresses...")
-<<<<<<< HEAD
-        PrefixFactory.create_batch(30, using=db_name)
-=======
         for i in range(30):
-            PrefixFactory.create(prefix=f"10.{i}.0.0/16", type=PrefixTypeChoices.TYPE_CONTAINER)
-            PrefixFactory.create(prefix=f"2001:db8:0:{i}::/64", type=PrefixTypeChoices.TYPE_CONTAINER)
->>>>>>> 7ae88f77
+            PrefixFactory.create(prefix=f"10.{i}.0.0/16", type=PrefixTypeChoices.TYPE_CONTAINER, using=db_name)
+            PrefixFactory.create(prefix=f"2001:db8:0:{i}::/64", type=PrefixTypeChoices.TYPE_CONTAINER, using=db_name)
         self.stdout.write("Creating Empty Namespaces...")
         NamespaceFactory.create_batch(5, using=db_name)
         self.stdout.write("Creating Manufacturers...")
