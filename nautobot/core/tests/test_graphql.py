--- conflicted
+++ resolved
@@ -236,11 +236,7 @@
 
         self.m2m_1 = Relationship(
             label="Vlan to Rack",
-<<<<<<< HEAD
-            key="vlan-rack",
-=======
             key="vlan_rack",
->>>>>>> 2221d188
             source_type=rack_ct,
             source_label="My Vlans",
             destination_type=vlan_ct,
@@ -251,11 +247,7 @@
 
         self.m2m_2 = Relationship(
             label="Another Vlan to Rack",
-<<<<<<< HEAD
-            key="vlan-rack-2",
-=======
             key="vlan_rack_2",
->>>>>>> 2221d188
             source_type=rack_ct,
             destination_type=vlan_ct,
             type="many-to-many",
@@ -264,11 +256,7 @@
 
         self.o2m_1 = Relationship(
             label="generic location to vlan",
-<<<<<<< HEAD
-            key="location-vlan",
-=======
             key="location_vlan",
->>>>>>> 2221d188
             source_type=location_ct,
             destination_type=vlan_ct,
             type="one-to-many",
@@ -277,11 +265,7 @@
 
         self.o2o_1 = Relationship(
             label="Primary Rack per Location",
-<<<<<<< HEAD
-            key="primary-rack-location",
-=======
             key="primary_rack_location",
->>>>>>> 2221d188
             source_type=rack_ct,
             source_hidden=True,
             destination_type=location_ct,
@@ -292,11 +276,7 @@
 
         self.o2os_1 = Relationship(
             label="Redundant Location",
-<<<<<<< HEAD
-            key="redundant-location",
-=======
             key="redundant_location",
->>>>>>> 2221d188
             source_type=location_ct,
             destination_type=location_ct,
             type="symmetric-one-to-one",
@@ -305,11 +285,7 @@
 
         self.o2m_same_type_1 = Relationship(
             label="Some sort of location hierarchy?",
-<<<<<<< HEAD
-            key="location-hierarchy",
-=======
             key="location_hierarchy",
->>>>>>> 2221d188
             source_type=location_ct,
             destination_type=location_ct,
             type="one-to-many",
@@ -891,11 +867,7 @@
 
         cls.relationship_o2o_1 = Relationship(
             label="Device to VirtualMachine",
-<<<<<<< HEAD
-            key="device-to-vm",
-=======
             key="device_to_vm",
->>>>>>> 2221d188
             source_type=ContentType.objects.get_for_model(Device),
             destination_type=ContentType.objects.get_for_model(VirtualMachine),
             type="one-to-one",
@@ -911,11 +883,7 @@
 
         cls.relationship_m2ms_1 = Relationship(
             label="Device Group",
-<<<<<<< HEAD
-            key="device-group",
-=======
             key="device_group",
->>>>>>> 2221d188
             source_type=ContentType.objects.get_for_model(Device),
             destination_type=ContentType.objects.get_for_model(Device),
             type="symmetric-many-to-many",
