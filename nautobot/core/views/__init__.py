import os
import platform
import sys
import time

from django.apps import apps
import prometheus_client
from django.conf import settings
from django.contrib.auth.mixins import AccessMixin
from django.http import HttpResponseServerError, JsonResponse, HttpResponseForbidden, HttpResponse
from django.shortcuts import render
from django.template import loader, RequestContext, Template
from django.template.exceptions import TemplateDoesNotExist
from django.urls import resolve, reverse
from django.views.decorators.csrf import requires_csrf_token
from django.views.defaults import ERROR_500_TEMPLATE_NAME, page_not_found
from django.views.csrf import csrf_failure as _csrf_failure
from django.views.generic import TemplateView, View
from packaging import version
from graphene_django.views import GraphQLView
from prometheus_client import multiprocess
from prometheus_client.metrics_core import GaugeMetricFamily
from prometheus_client.registry import Collector

from nautobot.core.constants import SEARCH_MAX_RESULTS
from nautobot.core.forms import SearchForm
from nautobot.core.releases import get_latest_release
from nautobot.core.utils.config import get_settings_or_config
from nautobot.core.utils.lookup import get_route_for_model
from nautobot.extras.models import GraphQLQuery
from nautobot.extras.registry import registry
from nautobot.extras.forms import GraphQLQueryForm


class HomeView(AccessMixin, TemplateView):
    template_name = "home.html"
    use_new_ui = True

    def render_additional_content(self, request, context, details):
        # Collect all custom data using callback functions.
        for key, data in details.get("custom_data", {}).items():
            if callable(data):
                context[key] = data(request)
            else:
                context[key] = data

        # Create standalone template
        path = f'{details["template_path"]}{details["custom_template"]}'
        if os.path.isfile(path):
            with open(path, "r") as f:
                html = f.read()
        else:
            raise TemplateDoesNotExist(path)

        template = Template(html)

        additional_context = RequestContext(request, context)
        return template.render(additional_context)

    def get(self, request, *args, **kwargs):
        # Redirect user to login page if not authenticated and HIDE_RESTRICTED_UI is set to True
        if not request.user.is_authenticated and get_settings_or_config("HIDE_RESTRICTED_UI"):
            return self.handle_no_permission()
        # Check whether a new release is available. (Only for staff/superusers.)
        new_release = None
        if request.user.is_staff or request.user.is_superuser:
            latest_release, release_url = get_latest_release()
            if isinstance(latest_release, version.Version):
                current_version = version.parse(settings.VERSION)
                if latest_release > current_version:
                    new_release = {
                        "version": str(latest_release),
                        "url": release_url,
                    }

        context = self.get_context_data()
        context.update(
            {
                "search_form": SearchForm(),
                "new_release": new_release,
            }
        )

        # Loop over homepage layout to collect all additional data and create custom panels.
        for panel_details in registry["homepage_layout"]["panels"].values():
            if panel_details.get("custom_template"):
                panel_details["rendered_html"] = self.render_additional_content(request, context, panel_details)

            else:
                for item_details in panel_details["items"].values():
                    if item_details.get("custom_template"):
                        item_details["rendered_html"] = self.render_additional_content(request, context, item_details)

                    elif item_details.get("model"):
                        # If there is a model attached collect object count.
                        item_details["count"] = item_details["model"].objects.restrict(request.user, "view").count()

                    elif item_details.get("items"):
                        # Collect count for grouped objects.
                        for group_item_details in item_details["items"].values():
                            if group_item_details.get("custom_template"):
                                group_item_details["rendered_html"] = self.render_additional_content(
                                    request, context, group_item_details
                                )
                            elif group_item_details.get("model"):
                                group_item_details["count"] = (
                                    group_item_details["model"].objects.restrict(request.user, "view").count()
                                )

        return self.render_to_response(context)


class SearchView(AccessMixin, View):
    def get(self, request):
<<<<<<< HEAD
=======

        # if user is not authenticated, redirect to login page
        # when attempting to search
        if not request.user.is_authenticated:
            return self.handle_no_permission()

>>>>>>> bf46a1fb
        # No query
        if "q" not in request.GET:
            return render(
                request,
                "search.html",
                {
                    "form": SearchForm(),
                },
            )

        form = SearchForm(request.GET)
        results = []

        if form.is_valid():
            # Build the list of (app_label, modelname) tuples, representing all models included in the global search,
            # based on the `app_config.searchable_models` list (if any) defined by each app
            searchable_models = []
            for app_config in apps.get_app_configs():
                if hasattr(app_config, "searchable_models"):
                    searchable_models += [(app_config.label, modelname) for modelname in app_config.searchable_models]

            if form.cleaned_data["obj_type"]:
                # Searching for a single type of object
                obj_types = [form.cleaned_data["obj_type"]]
            else:
                # Searching all object types
                obj_types = [model_info[1] for model_info in searchable_models]

            for label, modelname in searchable_models:
                if modelname not in obj_types:
                    continue
                # Based on the label and modelname, reverse-lookup the list URL, then the view or UIViewSet
                # corresponding to that URL, and finally the queryset, filterset, and table classes needed
                # to find and display the model search results.
                url = get_route_for_model(f"{label}.{modelname}", "list")
                view_func = resolve(reverse(url)).func
                # For a UIViewSet, view_func.cls gets what we need; for an ObjectListView, view_func.view_class is it.
                view_or_viewset = getattr(view_func, "cls", getattr(view_func, "view_class", None))
                queryset = view_or_viewset.queryset.restrict(request.user, "view")
                # For a UIViewSet, .filterset_class, for an ObjectListView, .filterset.
                filterset = getattr(view_or_viewset, "filterset_class", getattr(view_or_viewset, "filterset", None))
                # For a UIViewSet, .table_class, for an ObjectListView, .table.
                table = getattr(view_or_viewset, "table_class", getattr(view_or_viewset, "table", None))

                # Construct the results table for this object type
                filtered_queryset = filterset({"q": form.cleaned_data["q"]}, queryset=queryset).qs
                table = table(filtered_queryset, orderable=False)
                table.paginate(per_page=SEARCH_MAX_RESULTS)

                if table.page:
                    results.append(
                        {
                            "name": queryset.model._meta.verbose_name_plural,
                            "table": table,
                            "url": f"{reverse(url)}?q={form.cleaned_data.get('q')}",
                        }
                    )

        return render(
            request,
            "search.html",
            {
                "form": form,
                "results": results,
            },
        )


class StaticMediaFailureView(View):
    """
    Display a user-friendly error message with troubleshooting tips when a static media file fails to load.
    """

    def get(self, request):
        return render(request, "media_failure.html", {"filename": request.GET.get("filename")})


def resource_not_found(request, exception):
    if request.path.startswith("/api/"):
        return JsonResponse({"detail": "Not found."}, status=404)
    else:
        return page_not_found(request, exception, "404.html")


@requires_csrf_token
def server_error(request, template_name=ERROR_500_TEMPLATE_NAME):
    """
    Custom 500 handler to provide additional context when rendering 500.html.
    """
    try:
        template = loader.get_template(template_name)
    except TemplateDoesNotExist:
        return HttpResponseServerError("<h1>Server Error (500)</h1>", content_type="text/html")
    type_, error, _traceback = sys.exc_info()

    return HttpResponseServerError(
        template.render(
            {
                "error": error,
                "exception": str(type_),
                "nautobot_version": settings.VERSION,
                "python_version": platform.python_version(),
            }
        )
    )


def csrf_failure(request, reason="", template_name="403_csrf_failure.html"):
    """Custom 403 CSRF failure handler to account for additional context.

    If Nautobot is set to DEBUG the default view for csrf_failure.
    `403_csrf_failure.html` template name is used over `403_csrf.html` to account for
    additional context that is required to render the inherited templates.
    """
    if settings.DEBUG:
        return _csrf_failure(request, reason=reason)
    t = loader.get_template(template_name)
    context = {"settings": settings, "reason": reason}
    return HttpResponseForbidden(t.render(context), content_type="text/html")


class CustomGraphQLView(GraphQLView):
    def render_graphiql(self, request, **data):
        query_slug = request.GET.get("slug")
        if query_slug:
            data["obj"] = GraphQLQuery.objects.get(slug=query_slug)
            data["editing"] = True
        data["saved_graphiql_queries"] = GraphQLQuery.objects.all()
        data["form"] = GraphQLQueryForm
        return render(request, self.graphiql_template, data)


class NautobotAppMetricsCollector(Collector):
    """Custom Nautobot metrics collector.

    Metric collector that reads from registry["plugin_metrics"] and yields any metrics registered there."""

    def collect(self):
        """Collect metrics from plugins."""
        start = time.time()
        for metric_generator in registry["app_metrics"]:
            yield from metric_generator()
        gauge = GaugeMetricFamily("nautobot_app_metrics_processing_ms", "Time in ms to generate the app metrics")
        duration = time.time() - start
        gauge.add_metric([], format(duration * 1000, ".5f"))
        yield gauge


def nautobot_metrics_view(request):
    """Exports /metrics.

    This overwrites the default django_prometheus view to inject metrics from Nautobot apps.

    Note that we cannot use `prometheus_django.ExportToDjangoView`, as that is a simple function, and we need access to
    the `prometheus_registry` variable that is defined inside of it."""
    if "PROMETHEUS_MULTIPROC_DIR" in os.environ or "prometheus_multiproc_dir" in os.environ:
        prometheus_registry = prometheus_client.CollectorRegistry()
        multiprocess.MultiProcessCollector(prometheus_registry)
    else:
        prometheus_registry = prometheus_client.REGISTRY
    # Instantiate and register the collector. Note that this has to be done every time this view is accessed, because
    # the registry for multiprocess metrics is also instantiated every time this view is accessed. As a result, the
    # same goes for the registration of the collector to the registry.
    try:
        nb_app_collector = NautobotAppMetricsCollector()
        prometheus_registry.register(nb_app_collector)
    except ValueError:
        # Collector already registered, we are running without multiprocessing
        pass
    metrics_page = prometheus_client.generate_latest(prometheus_registry)
    return HttpResponse(metrics_page, content_type=prometheus_client.CONTENT_TYPE_LATEST)<|MERGE_RESOLUTION|>--- conflicted
+++ resolved
@@ -112,15 +112,6 @@
 
 class SearchView(AccessMixin, View):
     def get(self, request):
-<<<<<<< HEAD
-=======
-
-        # if user is not authenticated, redirect to login page
-        # when attempting to search
-        if not request.user.is_authenticated:
-            return self.handle_no_permission()
-
->>>>>>> bf46a1fb
         # No query
         if "q" not in request.GET:
             return render(
