--- conflicted
+++ resolved
@@ -37,8 +37,6 @@
             locations = []
 
         query = [
-            Q(regions__in=regions) | Q(regions=None),
-            Q(sites=obj.site) | Q(sites=None),
             Q(locations__in=locations) | Q(locations=None),
             Q(roles=role) | Q(roles=None),
             Q(device_types=device_type) | Q(device_types=None),
@@ -55,20 +53,7 @@
 
         queryset = (
             self.filter(
-<<<<<<< HEAD
-                Q(locations__in=locations) | Q(locations=None),
-                Q(roles=role) | Q(roles=None),
-                Q(device_types=device_type) | Q(device_types=None),
-                Q(platforms=obj.platform) | Q(platforms=None),
-                Q(cluster_groups=cluster_group) | Q(cluster_groups=None),
-                Q(clusters=cluster) | Q(clusters=None),
-                Q(device_redundancy_groups=device_redundancy_group) | Q(device_redundancy_groups=None),
-                Q(tenant_groups=tenant_group) | Q(tenant_groups=None),
-                Q(tenants=obj.tenant) | Q(tenants=None),
-                Q(tags__slug__in=obj.tags.slugs()) | Q(tags=None),
-=======
                 *query,
->>>>>>> be33fbe9
                 is_active=True,
             )
             .order_by("weight", "name")
