--- conflicted
+++ resolved
@@ -2374,22 +2374,14 @@
         cls.relationships = (
             Relationship(
                 label="Related locations",
-<<<<<<< HEAD
-                key="related-locations",
-=======
                 key="related_locations",
->>>>>>> 2221d188
                 type="symmetric-many-to-many",
                 source_type=location_type,
                 destination_type=location_type,
             ),
             Relationship(
                 label="Unrelated locations",
-<<<<<<< HEAD
-                key="unrelated-locations",
-=======
                 key="unrelated_locations",
->>>>>>> 2221d188
                 type="many-to-many",
                 source_type=location_type,
                 source_label="Other locations (from source side)",
@@ -2398,11 +2390,7 @@
             ),
             Relationship(
                 label="Devices found elsewhere",
-<<<<<<< HEAD
-                key="devices-elsewhere",
-=======
                 key="devices_elsewhere",
->>>>>>> 2221d188
                 type="many-to-many",
                 source_type=location_type,
                 destination_type=device_type,
@@ -2701,11 +2689,7 @@
 
         cls.relationship = Relationship(
             label="Devices found elsewhere",
-<<<<<<< HEAD
-            key="elsewhere-devices",
-=======
             key="elsewhere_devices",
->>>>>>> 2221d188
             type="many-to-many",
             source_type=cls.location_type,
             destination_type=cls.device_type,
@@ -2796,11 +2780,7 @@
 
         relationship = Relationship.objects.create(
             label="Device to location Rel 1",
-<<<<<<< HEAD
-            key="device-to-location-rel-1",
-=======
             key="device_to_location_rel_1",
->>>>>>> 2221d188
             source_type=self.device_type,
             source_filter={"name": [self.devices[0].name]},
             destination_type=self.location_type,
@@ -2962,11 +2942,7 @@
         with self.subTest("Error handling: wrong relationship"):
             Relationship.objects.create(
                 label="Device-to-Device",
-<<<<<<< HEAD
-                key="device-to-device",
-=======
                 key="device_to_device",
->>>>>>> 2221d188
                 source_type=self.device_type,
                 destination_type=self.device_type,
                 type=RelationshipTypeChoices.TYPE_ONE_TO_ONE,
