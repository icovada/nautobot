from datetime import datetime, timedelta
import os.path
import uuid
from unittest import skipIf

from django.conf import settings
from django.contrib.auth import get_user_model
from django.contrib.contenttypes.models import ContentType
from django.core.exceptions import ValidationError
from django.http import Http404
from django.test import override_settings
from django.urls import reverse
from django.utils.timezone import make_aware, now
from django_rq.queues import get_connection
from rest_framework import status

from nautobot.core.celery import app
from nautobot.dcim.models import (
    Device,
    DeviceRole,
    DeviceType,
    Manufacturer,
    Rack,
    RackGroup,
    RackRole,
    Site,
)
from nautobot.extras.api.views import JobViewSet
from nautobot.extras.choices import JobExecutionType
from nautobot.extras.models import (
    ComputedField,
    ConfigContext,
    ConfigContextSchema,
    CustomField,
    CustomLink,
    ExportTemplate,
    GitRepository,
    GraphQLQuery,
    ImageAttachment,
    JobResult,
    Relationship,
    RelationshipAssociation,
    ScheduledJob,
    Status,
    Tag,
    Webhook,
)
from nautobot.extras.jobs import Job, BooleanVar, IntegerVar, StringVar, ObjectVar
from nautobot.extras.utils import get_worker_count
from nautobot.utilities.testing import APITestCase, APIViewTestCases
from nautobot.utilities.testing.utils import disable_warnings

<<<<<<< HEAD

User = get_user_model()


worker_running = len(app.control.inspect().active() or [])

=======
celery_worker_running = bool(get_worker_count())
>>>>>>> c4411f85

THIS_DIRECTORY = os.path.dirname(__file__)


class AppTest(APITestCase):
    def test_root(self):
        url = reverse("extras-api:api-root")
        response = self.client.get("{}?format=api".format(url), **self.header)

        self.assertEqual(response.status_code, 200)


#
#  Computed Fields
#


class ComputedFieldTest(APIViewTestCases.APIViewTestCase):
    model = ComputedField
    brief_fields = [
        "content_type",
        "description",
        "display",
        "fallback_value",
        "id",
        "label",
        "slug",
        "template",
        "url",
        "weight",
    ]
    create_data = [
        {
            "content_type": "dcim.site",
            "slug": "cf4",
            "label": "Computed Field 4",
            "template": "{{ obj.name }}",
            "fallback_value": "error",
        },
        {
            "content_type": "dcim.site",
            "slug": "cf5",
            "label": "Computed Field 5",
            "template": "{{ obj.name }}",
            "fallback_value": "error",
        },
        {
            "content_type": "dcim.site",
            "slug": "cf6",
            "label": "Computed Field 6",
            "template": "{{ obj.name }}",
        },
        {
            "content_type": "dcim.site",
            "label": "Computed Field 7",
            "template": "{{ obj.name }}",
            "fallback_value": "error",
        },
    ]
    update_data = {
        "content_type": "dcim.site",
        "slug": "cf1",
        "label": "My Computed Field",
    }
    bulk_update_data = {
        "description": "New description",
    }
    slug_source = "label"

    @classmethod
    def setUpTestData(cls):
        site_ct = ContentType.objects.get_for_model(Site)

        ComputedField.objects.create(
            slug="cf1",
            label="Computed Field One",
            template="{{ obj.name }}",
            fallback_value="error",
            content_type=site_ct,
        ),
        ComputedField.objects.create(
            slug="cf2",
            label="Computed Field Two",
            template="{{ obj.name }}",
            fallback_value="error",
            content_type=site_ct,
        ),
        ComputedField.objects.create(
            slug="cf3",
            label="Computed Field Three",
            template="{{ obj.name }}",
            fallback_value="error",
            content_type=site_ct,
        )

        cls.site = Site.objects.create(name="Site 1", slug="site-1")

    def test_computed_field_include(self):
        """Test that explicitly including a computed field behaves as expected."""
        self.add_permissions("dcim.view_site")
        url = reverse("dcim-api:site-detail", kwargs={"pk": self.site.pk})

        # First get the object without computed fields.
        response = self.client.get(url, **self.header)
        self.assertNotIn("computed_fields", response.json())

        # Now get it with computed fields.
        params = {"include": "computed_fields"}
        response = self.client.get(url, data=params, **self.header)
        self.assertIn("computed_fields", response.json())


class ConfigContextTest(APIViewTestCases.APIViewTestCase):
    model = ConfigContext
    brief_fields = ["display", "id", "name", "url"]
    create_data = [
        {
            "name": "Config Context 4",
            "data": {"more_foo": True},
        },
        {
            "name": "Config Context 5",
            "data": {"more_bar": False},
        },
        {
            "name": "Config Context 6",
            "data": {"more_baz": None},
        },
    ]
    bulk_update_data = {
        "description": "New description",
    }

    @classmethod
    def setUpTestData(cls):
        ConfigContext.objects.create(name="Config Context 1", weight=100, data={"foo": 123})
        ConfigContext.objects.create(name="Config Context 2", weight=200, data={"bar": 456})
        ConfigContext.objects.create(name="Config Context 3", weight=300, data={"baz": 789})

    def test_render_configcontext_for_object(self):
        """
        Test rendering config context data for a device.
        """
        manufacturer = Manufacturer.objects.create(name="Manufacturer 1", slug="manufacturer-1")
        devicetype = DeviceType.objects.create(manufacturer=manufacturer, model="Device Type 1", slug="device-type-1")
        devicerole = DeviceRole.objects.create(name="Device Role 1", slug="device-role-1")
        site = Site.objects.create(name="Site-1", slug="site-1")
        device = Device.objects.create(name="Device 1", device_type=devicetype, device_role=devicerole, site=site)

        # Test default config contexts (created at test setup)
        rendered_context = device.get_config_context()
        self.assertEqual(rendered_context["foo"], 123)
        self.assertEqual(rendered_context["bar"], 456)
        self.assertEqual(rendered_context["baz"], 789)

        # Add another context specific to the site
        configcontext4 = ConfigContext(name="Config Context 4", data={"site_data": "ABC"})
        configcontext4.save()
        configcontext4.sites.add(site)
        rendered_context = device.get_config_context()
        self.assertEqual(rendered_context["site_data"], "ABC")

        # Override one of the default contexts
        configcontext5 = ConfigContext(name="Config Context 5", weight=2000, data={"foo": 999})
        configcontext5.save()
        configcontext5.sites.add(site)
        rendered_context = device.get_config_context()
        self.assertEqual(rendered_context["foo"], 999)

        # Add a context which does NOT match our device and ensure it does not apply
        site2 = Site.objects.create(name="Site 2", slug="site-2")
        configcontext6 = ConfigContext(name="Config Context 6", weight=2000, data={"bar": 999})
        configcontext6.save()
        configcontext6.sites.add(site2)
        rendered_context = device.get_config_context()
        self.assertEqual(rendered_context["bar"], 456)

    def test_schema_validation_pass(self):
        """
        Given a config context schema
        And a config context that conforms to that schema
        Assert that the config context passes schema validation via full_clean()
        """
        schema = ConfigContextSchema.objects.create(
            name="Schema 1", slug="schema-1", data_schema={"type": "object", "properties": {"foo": {"type": "string"}}}
        )
        self.add_permissions("extras.add_configcontext")

        data = {"name": "Config Context with schema", "weight": 100, "data": {"foo": "bar"}, "schema": str(schema.pk)}
        response = self.client.post(self._get_list_url(), data, format="json", **self.header)
        self.assertHttpStatus(response, status.HTTP_201_CREATED)
        self.assertEqual(response.data["schema"]["id"], str(schema.pk))

    def test_schema_validation_fails(self):
        """
        Given a config context schema
        And a config context that *does not* conform to that schema
        Assert that the config context fails schema validation via full_clean()
        """
        schema = ConfigContextSchema.objects.create(
            name="Schema 1", slug="schema-1", data_schema={"type": "object", "properties": {"foo": {"type": "integer"}}}
        )
        self.add_permissions("extras.add_configcontext")

        data = {
            "name": "Config Context with bad schema",
            "weight": 100,
            "data": {"foo": "bar"},
            "schema": str(schema.pk),
        }
        response = self.client.post(self._get_list_url(), data, format="json", **self.header)
        self.assertHttpStatus(response, status.HTTP_400_BAD_REQUEST)


class ConfigContextSchemaTest(APIViewTestCases.APIViewTestCase):
    model = ConfigContextSchema
    brief_fields = ["display", "id", "name", "slug", "url"]
    create_data = [
        {
            "name": "Schema 4",
            "slug": "schema-4",
            "data_schema": {"type": "object", "properties": {"foo": {"type": "string"}}},
        },
        {
            "name": "Schema 5",
            "slug": "schema-5",
            "data_schema": {"type": "object", "properties": {"bar": {"type": "string"}}},
        },
        {
            "name": "Schema 6",
            "slug": "schema-6",
            "data_schema": {"type": "object", "properties": {"buz": {"type": "string"}}},
        },
        {
            "name": "Schema 7",
            "data_schema": {"type": "object", "properties": {"buz": {"type": "string"}}},
        },
    ]
    bulk_update_data = {
        "description": "New description",
    }
    choices_fields = []
    slug_source = "name"

    @classmethod
    def setUpTestData(cls):
        ConfigContextSchema.objects.create(
            name="Schema 1", slug="schema-1", data_schema={"type": "object", "properties": {"foo": {"type": "string"}}}
        ),
        ConfigContextSchema.objects.create(
            name="Schema 2", slug="schema-2", data_schema={"type": "object", "properties": {"bar": {"type": "string"}}}
        ),
        ConfigContextSchema.objects.create(
            name="Schema 3", slug="schema-3", data_schema={"type": "object", "properties": {"baz": {"type": "string"}}}
        ),


class ContentTypeTest(APITestCase):
    @override_settings(EXEMPT_VIEW_PERMISSIONS=["contenttypes.contenttype"])
    def test_list_objects(self):
        contenttype_count = ContentType.objects.count()

        response = self.client.get(reverse("extras-api:contenttype-list"), **self.header)
        self.assertHttpStatus(response, status.HTTP_200_OK)
        self.assertEqual(response.data["count"], contenttype_count)

    @override_settings(EXEMPT_VIEW_PERMISSIONS=["contenttypes.contenttype"])
    def test_get_object(self):
        contenttype = ContentType.objects.first()

        url = reverse("extras-api:contenttype-detail", kwargs={"pk": contenttype.pk})
        self.assertHttpStatus(self.client.get(url, **self.header), status.HTTP_200_OK)


class CreatedUpdatedFilterTest(APITestCase):
    def setUp(self):
        super().setUp()

        self.site1 = Site.objects.create(name="Test Site 1", slug="test-site-1")
        self.rackgroup1 = RackGroup.objects.create(site=self.site1, name="Test Rack Group 1", slug="test-rack-group-1")
        self.rackrole1 = RackRole.objects.create(name="Test Rack Role 1", slug="test-rack-role-1", color="ff0000")
        self.rack1 = Rack.objects.create(
            site=self.site1,
            group=self.rackgroup1,
            role=self.rackrole1,
            name="Test Rack 1",
            u_height=42,
        )
        self.rack2 = Rack.objects.create(
            site=self.site1,
            group=self.rackgroup1,
            role=self.rackrole1,
            name="Test Rack 2",
            u_height=42,
        )

        # change the created and last_updated of one
        Rack.objects.filter(pk=self.rack2.pk).update(
            last_updated=make_aware(datetime(2001, 2, 3, 1, 2, 3, 4)),
            created=make_aware(datetime(2001, 2, 3)),
        )

    def test_get_rack_created(self):
        self.add_permissions("dcim.view_rack")
        url = reverse("dcim-api:rack-list")
        response = self.client.get("{}?created=2001-02-03".format(url), **self.header)

        self.assertEqual(response.data["count"], 1)
        self.assertEqual(response.data["results"][0]["id"], str(self.rack2.pk))

    def test_get_rack_created_gte(self):
        self.add_permissions("dcim.view_rack")
        url = reverse("dcim-api:rack-list")
        response = self.client.get("{}?created__gte=2001-02-04".format(url), **self.header)

        self.assertEqual(response.data["count"], 1)
        self.assertEqual(response.data["results"][0]["id"], str(self.rack1.pk))

    def test_get_rack_created_lte(self):
        self.add_permissions("dcim.view_rack")
        url = reverse("dcim-api:rack-list")
        response = self.client.get("{}?created__lte=2001-02-04".format(url), **self.header)

        self.assertEqual(response.data["count"], 1)
        self.assertEqual(response.data["results"][0]["id"], str(self.rack2.pk))

    def test_get_rack_last_updated(self):
        self.add_permissions("dcim.view_rack")
        url = reverse("dcim-api:rack-list")
        response = self.client.get("{}?last_updated=2001-02-03%2001:02:03.000004".format(url), **self.header)

        self.assertEqual(response.data["count"], 1)
        self.assertEqual(response.data["results"][0]["id"], str(self.rack2.pk))

    def test_get_rack_last_updated_gte(self):
        self.add_permissions("dcim.view_rack")
        url = reverse("dcim-api:rack-list")
        response = self.client.get("{}?last_updated__gte=2001-02-04%2001:02:03.000004".format(url), **self.header)

        self.assertEqual(response.data["count"], 1)
        self.assertEqual(response.data["results"][0]["id"], str(self.rack1.pk))

    def test_get_rack_last_updated_lte(self):
        self.add_permissions("dcim.view_rack")
        url = reverse("dcim-api:rack-list")
        response = self.client.get("{}?last_updated__lte=2001-02-04%2001:02:03.000004".format(url), **self.header)

        self.assertEqual(response.data["count"], 1)
        self.assertEqual(response.data["results"][0]["id"], str(self.rack2.pk))


class CustomFieldTest(APIViewTestCases.APIViewTestCase):
    model = CustomField
    brief_fields = ["display", "id", "name", "url"]
    create_data = [
        {
            "content_types": ["dcim.site"],
            "name": "cf4",
            "type": "date",
        },
        {
            "content_types": ["dcim.site"],
            "name": "cf5",
            "type": "url",
        },
        {
            "content_types": ["dcim.site"],
            "name": "cf6",
            "type": "select",
        },
    ]
    update_data = {
        "content_types": ["dcim.site"],
        "name": "cf1",
        "label": "foo",
    }
    bulk_update_data = {
        "description": "New description",
    }
    choices_fields = ["filter_logic", "type"]

    @classmethod
    def setUpTestData(cls):
        site_ct = ContentType.objects.get_for_model(Site)

        custom_fields = (
            CustomField.objects.create(name="cf1", type="text"),
            CustomField.objects.create(name="cf2", type="integer"),
            CustomField.objects.create(name="cf3", type="boolean"),
        )
        for cf in custom_fields:
            cf.content_types.add(site_ct)


class CustomLinkTest(APIViewTestCases.APIViewTestCase):
    model = CustomLink
    brief_fields = ["content_type", "display", "id", "name", "url"]
    create_data = [
        {
            "content_type": "dcim.site",
            "name": "api-test-4",
            "text": "API customlink text 4",
            "target_url": "http://api-test-4.com/test4",
            "weight": 100,
            "new_window": False,
        },
        {
            "content_type": "dcim.site",
            "name": "api-test-5",
            "text": "API customlink text 5",
            "target_url": "http://api-test-5.com/test5",
            "weight": 100,
            "new_window": False,
        },
        {
            "content_type": "dcim.site",
            "name": "api-test-6",
            "text": "API customlink text 6",
            "target_url": "http://api-test-6.com/test6",
            "weight": 100,
            "new_window": False,
        },
    ]
    choices_fields = ["button_class"]

    @classmethod
    def setUpTestData(cls):
        obj_type = ContentType.objects.get_for_model(Site)

        CustomLink.objects.create(
            content_type=obj_type,
            name="api-test-1",
            text="API customlink text 1",
            target_url="http://api-test-1.com/test1",
            weight=100,
            new_window=False,
        )
        CustomLink.objects.create(
            content_type=obj_type,
            name="api-test-2",
            text="API customlink text 2",
            target_url="http://api-test-2.com/test2",
            weight=100,
            new_window=False,
        )
        CustomLink.objects.create(
            content_type=obj_type,
            name="api-test-3",
            text="API customlink text 3",
            target_url="http://api-test-3.com/test3",
            weight=100,
            new_window=False,
        )


class ExportTemplateTest(APIViewTestCases.APIViewTestCase):
    model = ExportTemplate
    brief_fields = ["display", "id", "name", "url"]
    create_data = [
        {
            "content_type": "dcim.device",
            "name": "Test Export Template 4",
            "template_code": "{% for obj in queryset %}{{ obj.name }}\n{% endfor %}",
        },
        {
            "content_type": "dcim.device",
            "name": "Test Export Template 5",
            "template_code": "{% for obj in queryset %}{{ obj.name }}\n{% endfor %}",
        },
        {
            "content_type": "dcim.device",
            "name": "Test Export Template 6",
            "template_code": "{% for obj in queryset %}{{ obj.name }}\n{% endfor %}",
        },
    ]
    bulk_update_data = {
        "description": "New description",
    }
    choices_fields = ["owner_content_type", "content_type"]

    @classmethod
    def setUpTestData(cls):
        ct = ContentType.objects.get_for_model(Device)

        ExportTemplate.objects.create(
            content_type=ct,
            name="Export Template 1",
            template_code="{% for obj in queryset %}{{ obj.name }}\n{% endfor %}",
        )
        ExportTemplate.objects.create(
            content_type=ct,
            name="Export Template 2",
            template_code="{% for obj in queryset %}{{ obj.name }}\n{% endfor %}",
        )
        ExportTemplate.objects.create(
            content_type=ct,
            name="Export Template 3",
            template_code="{% for obj in queryset %}{{ obj.name }}\n{% endfor %}",
        )


class GitRepositoryTest(APIViewTestCases.APIViewTestCase):
    model = GitRepository
    brief_fields = ["display", "id", "name", "url"]
    create_data = [
        {
            "name": "New Git Repository 1",
            "slug": "new-git-repository-1",
            "remote_url": "https://example.com/newrepo1.git",
        },
        {
            "name": "New Git Repository 2",
            "slug": "new-git-repository-2",
            "remote_url": "https://example.com/newrepo2.git",
        },
        {
            "name": "New Git Repository 3",
            "slug": "new-git-repository-3",
            "remote_url": "https://example.com/newrepo3.git",
        },
        {
            "name": "New Git Repository 4",
            "remote_url": "https://example.com/newrepo3.git",
        },
    ]
    bulk_update_data = {
        "branch": "develop",
    }
    choices_fields = ["provided_contents"]
    slug_source = "name"

    @classmethod
    def setUpTestData(cls):
        cls.repos = (
            GitRepository(name="Repo 1", slug="repo-1", remote_url="https://example.com/repo1.git"),
            GitRepository(name="Repo 2", slug="repo-2", remote_url="https://example.com/repo2.git"),
            GitRepository(name="Repo 3", slug="repo-3", remote_url="https://example.com/repo3.git"),
        )
        for repo in cls.repos:
            repo.save(trigger_resync=False)

<<<<<<< HEAD
    @skipIf(not worker_running, "Celery worker not running")
=======
    @skipIf(celery_worker_running, "Celery worker is running")
    @override_settings(EXEMPT_VIEW_PERMISSIONS=[])
    def test_run_git_sync_no_celery_worker(self):
        """Git sync cannot be triggered if Celery is not running."""
        self.add_permissions("extras.add_gitrepository")
        self.add_permissions("extras.change_gitrepository")
        url = reverse("extras-api:gitrepository-sync", kwargs={"pk": self.repos[0].id})
        response = self.client.post(url, format="json", **self.header)
        self.assertHttpStatus(response, status.HTTP_503_SERVICE_UNAVAILABLE)
        self.assertEqual(response.data["detail"], "Unable to process request: Celery worker process not running.")

    @skipIf(not celery_worker_running, "Celery worker not running")
>>>>>>> c4411f85
    @override_settings(EXEMPT_VIEW_PERMISSIONS=[])
    def test_run_git_sync_nonexistent_repo(self):
        """Git sync request handles case of a nonexistent repository."""
        self.add_permissions("extras.add_gitrepository")
        self.add_permissions("extras.change_gitrepository")
        url = reverse("extras-api:gitrepository-sync", kwargs={"pk": "11111111-1111-1111-1111-111111111111"})
        response = self.client.post(url, format="json", **self.header)
        self.assertHttpStatus(response, status.HTTP_404_NOT_FOUND)

<<<<<<< HEAD
    @skipIf(not worker_running, "Celery worker not running")
=======
    @skipIf(not celery_worker_running, "Celery worker not running")
>>>>>>> c4411f85
    @override_settings(EXEMPT_VIEW_PERMISSIONS=[])
    def test_run_git_sync_without_permissions(self):
        """Git sync request verifies user permissions."""
        url = reverse("extras-api:gitrepository-sync", kwargs={"pk": self.repos[0].id})
        response = self.client.post(url, format="json", **self.header)
        self.assertHttpStatus(response, status.HTTP_403_FORBIDDEN)

<<<<<<< HEAD
    @skipIf(not worker_running, "Celery worker not running")
=======
    @skipIf(not celery_worker_running, "Celery worker not running")
>>>>>>> c4411f85
    @override_settings(EXEMPT_VIEW_PERMISSIONS=[])
    def test_run_git_sync_with_permissions(self):
        """Git sync request can run successfully."""
        self.add_permissions("extras.add_gitrepository")
        self.add_permissions("extras.change_gitrepository")
        url = reverse("extras-api:gitrepository-sync", kwargs={"pk": self.repos[0].id})
        response = self.client.post(url, format="json", **self.header)
        self.assertHttpStatus(response, status.HTTP_200_OK)


class GraphQLQueryTest(APIViewTestCases.APIViewTestCase):
    model = GraphQLQuery
    brief_fields = ["display", "id", "name", "url"]

    create_data = [
        {
            "name": "graphql-query-4",
            "slug": "graphql-query-4",
            "query": "{ query: sites {name} }",
        },
        {
            "name": "graphql-query-5",
            "slug": "graphql-query-5",
            "query": '{ devices(role: "edge") { id, name, device_role { name slug } } }',
        },
        {
            "name": "Graphql Query 6",
            "query": '{ devices(role: "edge") { id, name, device_role { name slug } } }',
        },
    ]
    slug_source = "name"

    @classmethod
    def setUpTestData(cls):
        cls.graphqlqueries = (
            GraphQLQuery(
                name="graphql-query-1",
                slug="graphql-query-1",
                query="{ sites {name} }",
            ),
            GraphQLQuery(
                name="graphql-query-2",
                slug="graphql-query-2",
                query='{ devices(role: "edge") { id, name, device_role { name slug } } }',
            ),
            GraphQLQuery(
                name="graphql-query-3",
                slug="graphql-query-3",
                query="""
query ($device: [String!]) {
  devices(name: $device) {
    config_context
    name
    position
    serial
    primary_ip4 {
      id
      primary_ip4_for {
        id
        name
      }
    }
    tenant {
      name
    }
    tags {
      name
      slug
    }
    device_role {
      name
    }
    platform {
      name
      slug
      manufacturer {
        name
      }
      napalm_driver
    }
    site {
      name
      slug
      vlans {
        id
        name
        vid
      }
      vlan_groups {
        id
      }
    }
    interfaces {
      description
      mac_address
      enabled
      name
      ip_addresses {
        address
        tags {
          id
        }
      }
      connected_circuit_termination {
        circuit {
          cid
          commit_rate
          provider {
            name
          }
        }
      }
      tagged_vlans {
        id
      }
      untagged_vlan {
        id
      }
      cable {
        termination_a_type
        status {
          name
        }
        color
      }
      tagged_vlans {
        site {
          name
        }
        id
      }
      tags {
        id
      }
    }
  }
}""",
            ),
        )

        for query in cls.graphqlqueries:
            query.full_clean()
            query.save()

    def test_run_saved_query(self):
        """Exercise the /run/ API endpoint."""
        self.add_permissions("extras.add_graphqlquery")
        self.add_permissions("extras.change_graphqlquery")
        self.add_permissions("extras.view_graphqlquery")

        url = reverse("extras-api:graphqlquery-run", kwargs={"pk": self.graphqlqueries[0].pk})
        response = self.client.post(url, **self.header)
        self.assertHttpStatus(response, status.HTTP_200_OK)
        self.assertEqual({"data": {"sites": []}}, response.data)

        url = reverse("extras-api:graphqlquery-run", kwargs={"pk": self.graphqlqueries[2].pk})
        response = self.client.post(url, **self.header)
        self.assertHttpStatus(response, status.HTTP_200_OK)
        self.assertEqual({"data": {"devices": []}}, response.data)


# TODO: Standardize to APIViewTestCase (needs create & update tests)
class ImageAttachmentTest(
    APIViewTestCases.GetObjectViewTestCase,
    APIViewTestCases.ListObjectsViewTestCase,
    APIViewTestCases.DeleteObjectViewTestCase,
):
    model = ImageAttachment
    brief_fields = ["display", "id", "image", "name", "url"]
    choices_fields = ["content_type"]

    @classmethod
    def setUpTestData(cls):
        ct = ContentType.objects.get_for_model(Site)

        site = Site.objects.create(name="Site 1", slug="site-1")

        ImageAttachment.objects.create(
            content_type=ct,
            object_id=site.pk,
            name="Image Attachment 1",
            image="http://example.com/image1.png",
            image_height=100,
            image_width=100,
        )
        ImageAttachment.objects.create(
            content_type=ct,
            object_id=site.pk,
            name="Image Attachment 2",
            image="http://example.com/image2.png",
            image_height=100,
            image_width=100,
        )
        ImageAttachment.objects.create(
            content_type=ct,
            object_id=site.pk,
            name="Image Attachment 3",
            image="http://example.com/image3.png",
            image_height=100,
            image_width=100,
        )


class JobTest(APITestCase):
    class TestJob(Job):
        class Meta:
            name = "Test job"

        var1 = StringVar()
        var2 = IntegerVar(required=True)  # explicitly stated, though required=True is the default in any case
        var3 = BooleanVar()
        var4 = ObjectVar(model=DeviceRole)

        def run(self, data, commit=True):
            self.log_info(message=data["var1"])
            self.log_success(message=data["var2"])
            self.log_failure(message=data["var3"])

            return "Job complete"

    def get_test_job_class(self, class_path):
        if class_path == "local/test_api/TestJob":
            return self.TestJob
        raise Http404

    def setUp(self):
        super().setUp()

        # Monkey-patch the API viewset's _get_job_class method to return our test class above
        JobViewSet._get_job_class = self.get_test_job_class

    @override_settings(EXEMPT_VIEW_PERMISSIONS=["*"], JOBS_ROOT=THIS_DIRECTORY)
    def test_list_jobs_anonymous(self):
        url = reverse("extras-api:job-list")
        response = self.client.get(url, **self.header)
        self.assertHttpStatus(response, status.HTTP_200_OK)

<<<<<<< HEAD
=======
        data = {"name": "Config Context with schema", "weight": 100, "data": {"foo": "bar"}, "schema": str(schema.pk)}
        response = self.client.post(self._get_list_url(), data, format="json", **self.header)
        self.assertHttpStatus(response, status.HTTP_201_CREATED)
        self.assertEqual(response.data["schema"]["id"], str(schema.pk))

    def test_schema_validation_fails(self):
        """
        Given a config context schema
        And a config context that *does not* conform to that schema
        Assert that the config context fails schema validation via full_clean()
        """
        schema = ConfigContextSchema.objects.create(
            name="Schema 1", slug="schema-1", data_schema={"type": "object", "properties": {"foo": {"type": "integer"}}}
        )
        self.add_permissions("extras.add_configcontext")

        data = {
            "name": "Config Context with bad schema",
            "weight": 100,
            "data": {"foo": "bar"},
            "schema": str(schema.pk),
        }
        response = self.client.post(self._get_list_url(), data, format="json", **self.header)
        self.assertHttpStatus(response, status.HTTP_400_BAD_REQUEST)


class ConfigContextSchemaTest(APIViewTestCases.APIViewTestCase):
    model = ConfigContextSchema
    brief_fields = ["display", "id", "name", "slug", "url"]
    create_data = [
        {
            "name": "Schema 4",
            "slug": "schema-4",
            "data_schema": {"type": "object", "properties": {"foo": {"type": "string"}}},
        },
        {
            "name": "Schema 5",
            "slug": "schema-5",
            "data_schema": {"type": "object", "properties": {"bar": {"type": "string"}}},
        },
        {
            "name": "Schema 6",
            "slug": "schema-6",
            "data_schema": {"type": "object", "properties": {"buz": {"type": "string"}}},
        },
    ]
    bulk_update_data = {
        "description": "New description",
    }
    choices_fields = []

    @classmethod
    def setUpTestData(cls):
        ConfigContextSchema.objects.create(
            name="Schema 1", slug="schema-1", data_schema={"type": "object", "properties": {"foo": {"type": "string"}}}
        ),
        ConfigContextSchema.objects.create(
            name="Schema 2", slug="schema-2", data_schema={"type": "object", "properties": {"bar": {"type": "string"}}}
        ),
        ConfigContextSchema.objects.create(
            name="Schema 3", slug="schema-3", data_schema={"type": "object", "properties": {"baz": {"type": "string"}}}
        ),


class JobTest(APITestCase):
    class TestJob(Job):
        class Meta:
            name = "Test job"

        var1 = StringVar()
        var2 = IntegerVar(required=True)
        var3 = BooleanVar()
        var4 = ObjectVar(model=DeviceRole)

        def run(self, data, commit=True):
            self.log_debug(message=data["var1"])
            self.log_info(message=data["var2"])
            self.log_success(message=data["var3"])
            self.log_warning(message=data["var4"])

            return "Job complete"

        def test_foo(self):
            self.log_success(obj=None, message="Test completed")

    def get_test_job_class(self, class_path):
        if class_path == "local/test_api/TestJob":
            return self.TestJob
        raise Http404

    def setUp(self):
        super().setUp()

        # Monkey-patch the API viewset's _get_job_class method to return our test class above
        JobViewSet._get_job_class = self.get_test_job_class

    @override_settings(EXEMPT_VIEW_PERMISSIONS=["*"], JOBS_ROOT=THIS_DIRECTORY)
    def test_list_jobs_anonymous(self):
        url = reverse("extras-api:job-list")
        response = self.client.get(url, **self.header)
        self.assertHttpStatus(response, status.HTTP_200_OK)

>>>>>>> c4411f85
    @override_settings(EXEMPT_VIEW_PERMISSIONS=[], JOBS_ROOT=THIS_DIRECTORY)
    def test_list_jobs_without_permission(self):
        url = reverse("extras-api:job-list")
        with disable_warnings("django.request"):
            response = self.client.get(url, **self.header)
        self.assertHttpStatus(response, status.HTTP_403_FORBIDDEN)

    @override_settings(EXEMPT_VIEW_PERMISSIONS=[], JOBS_ROOT=THIS_DIRECTORY)
    @skipIf(
        "dummy_plugin" not in settings.PLUGINS,
        "dummy_plugin not in settings.PLUGINS",
    )
    def test_list_jobs_with_permission(self):
        self.add_permissions("extras.view_job")
        url = reverse("extras-api:job-list")
        response = self.client.get(url, **self.header)

        self.assertHttpStatus(response, status.HTTP_200_OK)
        # At a minimum, the job provided by the dummy plugin should be present
        self.assertNotEqual(response.data, [])
        self.assertIn(
            "plugins/dummy_plugin.jobs/DummyJob",
            [job["id"] for job in response.data],
        )

    @override_settings(EXEMPT_VIEW_PERMISSIONS=["*"], JOBS_ROOT=THIS_DIRECTORY)
    def test_get_job_anonymous(self):
        url = reverse("extras-api:job-detail", kwargs={"class_path": "local/test_api/TestJob"})
        response = self.client.get(url, **self.header)
        self.assertHttpStatus(response, status.HTTP_200_OK)

    @override_settings(EXEMPT_VIEW_PERMISSIONS=[], JOBS_ROOT=THIS_DIRECTORY)
    def test_get_job_without_permission(self):
        url = reverse("extras-api:job-detail", kwargs={"class_path": "local/test_api/TestJob"})
        with disable_warnings("django.request"):
            response = self.client.get(url, **self.header)
        self.assertHttpStatus(response, status.HTTP_403_FORBIDDEN)

    @override_settings(EXEMPT_VIEW_PERMISSIONS=[], JOBS_ROOT=THIS_DIRECTORY)
    def test_get_job_with_permission(self):
        self.add_permissions("extras.view_job")
        # Try GET to permitted object
        url = reverse("extras-api:job-detail", kwargs={"class_path": "local/test_api/TestJob"})
        response = self.client.get(url, **self.header)

        self.assertHttpStatus(response, status.HTTP_200_OK)
        self.assertEqual(response.data["name"], self.TestJob.name)
        self.assertEqual(response.data["vars"]["var1"], "StringVar")
        self.assertEqual(response.data["vars"]["var2"], "IntegerVar")
        self.assertEqual(response.data["vars"]["var3"], "BooleanVar")

        # Try GET to non-existent object
        url = reverse("extras-api:job-detail", kwargs={"class_path": "local/test_api/NoSuchJob"})
        response = self.client.get(url, **self.header)
        self.assertHttpStatus(response, status.HTTP_404_NOT_FOUND)

<<<<<<< HEAD
=======
    @skipIf(not celery_worker_running, "Celery worker not running")
>>>>>>> c4411f85
    @override_settings(EXEMPT_VIEW_PERMISSIONS=[], JOBS_ROOT=THIS_DIRECTORY)
    def test_run_job_without_permission(self):
        """Job run request enforces user permissions."""
        url = reverse("extras-api:job-run", kwargs={"class_path": "local/test_api/TestJob"})
        with disable_warnings("django.request"):
            response = self.client.post(url, {}, format="json", **self.header)
        self.assertHttpStatus(response, status.HTTP_403_FORBIDDEN)

<<<<<<< HEAD
    @override_settings(EXEMPT_VIEW_PERMISSIONS=[], JOBS_ROOT=THIS_DIRECTORY)
    def test_run_job_with_permission(self):
        self.add_permissions("extras.run_job")
        d = DeviceRole.objects.create(name="role", slug="role")
=======
    @skipIf(celery_worker_running, "Celery worker is running")
    def test_run_job_no_worker(self):
        """Job run cannot be requested if Celery is not running."""
        self.add_permissions("extras.run_job")
        device_role = DeviceRole.objects.create(name="role", slug="role")
>>>>>>> c4411f85
        job_data = {
            "var1": "FooBar",
            "var2": 123,
            "var3": False,
<<<<<<< HEAD
            "var4": d.pk,
=======
            "var4": device_role.pk,
>>>>>>> c4411f85
        }

        data = {
            "data": job_data,
            "commit": True,
        }

        url = reverse("extras-api:job-run", kwargs={"class_path": "local/test_api/TestJob"})
        response = self.client.post(url, data, format="json", **self.header)
        self.assertHttpStatus(response, status.HTTP_503_SERVICE_UNAVAILABLE)
        self.assertEqual(response.data["detail"], "Unable to process request: Celery worker process not running.")

<<<<<<< HEAD
=======
    @skipIf(not celery_worker_running, "Celery worker not running")
>>>>>>> c4411f85
    @override_settings(EXEMPT_VIEW_PERMISSIONS=["*"], JOBS_ROOT=THIS_DIRECTORY)
    def test_run_job_object_var(self):
        """Job run requests can reference objects by their primary keys."""
        self.add_permissions("extras.run_job")
<<<<<<< HEAD
        d = DeviceRole.objects.create(name="role", slug="role")
        job_data = {
            "var1": "hello, world!",
            "var2": 22,
            "var3": True,
            "var4": d.pk,
=======
        device_role = DeviceRole.objects.create(name="role", slug="role")
        job_data = {
            "var1": "FooBar",
            "var2": 123,
            "var3": False,
            "var4": device_role.pk,
>>>>>>> c4411f85
        }

        data = {
            "data": job_data,
            "commit": True,
            "schedule": {
                "name": "test",
                "interval": "future",
                "start_time": str(datetime.now() + timedelta(minutes=1)),
            },
        }

        url = reverse("extras-api:job-run", kwargs={"class_path": "local/test_api/TestJob"})
        response = self.client.post(url, data, format="json", **self.header)
        self.assertHttpStatus(response, status.HTTP_200_OK)

<<<<<<< HEAD
        job = ScheduledJob.objects.last()
        self.assertEqual(job.kwargs["data"]["var4"], str(d.pk))

    @override_settings(EXEMPT_VIEW_PERMISSIONS=["*"], JOBS_ROOT=THIS_DIRECTORY)
    def test_run_job_object_var_lookup(self):
        d = DeviceRole.objects.create(name="role", slug="role")
        job_data = {"var4": {"name": "role"}}
=======
    # TODO: needs to be fixed - see https://github.com/nautobot/nautobot/issues/958
    @skipIf(True, "Disabled due to issue #958")
    @override_settings(EXEMPT_VIEW_PERMISSIONS=["*"], JOBS_ROOT=THIS_DIRECTORY)
    def test_run_job_object_var_lookup(self):
        """Job run requests can reference objects by their attributes."""
        self.add_permissions("extras.run_job")
        DeviceRole.objects.create(name="role", slug="role")
        job_data = {
            "var1": "FooBar",
            "var2": 123,
            "var3": False,
            "var4": {"name": "role"},
        }
>>>>>>> c4411f85

        self.assertEqual(self.TestJob.deserialize_data(job_data), {"var4": d})

    @override_settings(EXEMPT_VIEW_PERMISSIONS=["*"], JOBS_ROOT=THIS_DIRECTORY)
    def test_run_job_future(self):
        self.add_permissions("extras.run_job")
        d = DeviceRole.objects.create(name="role", slug="role")
        data = {
            "data": {"var1": "x", "var2": 1, "var3": False, "var4": d.pk},
            "commit": True,
            "schedule": {
                "start_time": str(datetime.now() + timedelta(minutes=1)),
                "interval": "future",
                "name": "test",
            },
        }

        url = reverse("extras-api:job-run", kwargs={"class_path": "local/test_api/TestJob"})
        response = self.client.post(url, data, format="json", **self.header)
        self.assertHttpStatus(response, status.HTTP_200_OK)

<<<<<<< HEAD
    @override_settings(EXEMPT_VIEW_PERMISSIONS=["*"], JOBS_ROOT=THIS_DIRECTORY)
    def test_run_job_future_past(self):
        self.add_permissions("extras.run_job")
        d = DeviceRole.objects.create(name="role", slug="role")
        data = {
            "data": {"var1": "x", "var2": 1, "var3": False, "var4": d.pk},
            "commit": True,
            "schedule": {
                "start_time": str(datetime.now() - timedelta(minutes=1)),
                "interval": "future",
                "name": "test",
            },
        }

        url = reverse("extras-api:job-run", kwargs={"class_path": "local/test_api/TestJob"})
        response = self.client.post(url, data, format="json", **self.header)
        self.assertHttpStatus(response, status.HTTP_400_BAD_REQUEST)

    @override_settings(EXEMPT_VIEW_PERMISSIONS=["*"], JOBS_ROOT=THIS_DIRECTORY)
    def test_run_job_interval(self):
        self.add_permissions("extras.run_job")
        d = DeviceRole.objects.create(name="role", slug="role")
        data = {
            "data": {"var1": "x", "var2": 1, "var3": False, "var4": d.pk},
            "commit": True,
            "schedule": {
                "start_time": str(datetime.now() + timedelta(minutes=1)),
                "interval": "hourly",
                "name": "test",
            },
        }

        url = reverse("extras-api:job-run", kwargs={"class_path": "local/test_api/TestJob"})
        response = self.client.post(url, data, format="json", **self.header)
        self.assertHttpStatus(response, status.HTTP_200_OK)

=======
>>>>>>> c4411f85
    @override_settings(EXEMPT_VIEW_PERMISSIONS=[], JOBS_ROOT=THIS_DIRECTORY)
    def test_run_job_with_invalid_data(self):
        self.add_permissions("extras.run_job")

        data = {
            "data": "invalid",
            "commit": True,
        }

        url = reverse("extras-api:job-run", kwargs={"class_path": "local/test_api/TestJob"})
        response = self.client.post(url, data, format="json", **self.header)
        self.assertHttpStatus(response, status.HTTP_400_BAD_REQUEST)
        self.assertEqual(response.data, {"errors": ["Job data needs to be a dict"]})

    @override_settings(EXEMPT_VIEW_PERMISSIONS=[], JOBS_ROOT=THIS_DIRECTORY)
    def test_run_job_with_wrong_data(self):
        self.add_permissions("extras.run_job")
        job_data = {
            "var1": "FooBar",
            "var2": 123,
            "var3": False,
            "var5": "wrong",
        }

        data = {
            "data": job_data,
            "commit": True,
        }

        url = reverse("extras-api:job-run", kwargs={"class_path": "local/test_api/TestJob"})
        response = self.client.post(url, data, format="json", **self.header)
        self.assertHttpStatus(response, status.HTTP_400_BAD_REQUEST)
        self.assertEqual(response.data, {"errors": {"var5": ["Job data contained an unknown property"]}})

    @override_settings(EXEMPT_VIEW_PERMISSIONS=[], JOBS_ROOT=THIS_DIRECTORY)
    def test_run_job_with_missing_data(self):
        self.add_permissions("extras.run_job")

        job_data = {
            "var1": "FooBar",
            "var3": False,
        }

        data = {
            "data": job_data,
            "commit": True,
        }

        url = reverse("extras-api:job-run", kwargs={"class_path": "local/test_api/TestJob"})
        response = self.client.post(url, data, format="json", **self.header)
        self.assertHttpStatus(response, status.HTTP_400_BAD_REQUEST)
        self.assertEqual(
            response.data, {"errors": {"var2": ["This field is required."], "var4": ["This field is required."]}}
        )


class JobResultTest(APITestCase):
    @override_settings(EXEMPT_VIEW_PERMISSIONS=["*"])
    def test_delete_job_result_anonymous(self):
        url = reverse("extras-api:jobresult-detail", kwargs={"pk": 1})
        response = self.client.delete(url, **self.header)
        self.assertHttpStatus(response, status.HTTP_403_FORBIDDEN)

    @override_settings(EXEMPT_VIEW_PERMISSIONS=[])
    def test_delete_job_result_without_permission(self):
        url = reverse("extras-api:jobresult-detail", kwargs={"pk": 1})
        with disable_warnings("django.request"):
            response = self.client.delete(url, **self.header)
        self.assertHttpStatus(response, status.HTTP_403_FORBIDDEN)

    @override_settings(EXEMPT_VIEW_PERMISSIONS=[])
    def test_delete_job_result_with_permission(self):
        self.add_permissions("extras.delete_jobresult")
        job_result = JobResult.objects.create(
            name="test",
            job_id=uuid.uuid4(),
            obj_type=ContentType.objects.get_for_model(GitRepository),
        )
        url = reverse("extras-api:jobresult-detail", kwargs={"pk": job_result.pk})
        response = self.client.delete(url, **self.header)
        self.assertHttpStatus(response, status.HTTP_204_NO_CONTENT)


class ScheduledJobTest(
    APIViewTestCases.GetObjectViewTestCase,
    APIViewTestCases.ListObjectsViewTestCase,
):
    model = ScheduledJob
    brief_fields = ["interval", "name", "start_time"]
    choices_fields = []

    @classmethod
    def setUpTestData(cls):
        user = User.objects.create(username="user1", is_active=True)
        ScheduledJob.objects.create(
            name="test1",
            task="-",
            job_class="-",
            interval=JobExecutionType.TYPE_IMMEDIATELY,
            user=user,
            approval_required=True,
            start_time=now(),
        )
        ScheduledJob.objects.create(
            name="test2",
            task="-",
            job_class="-",
            interval=JobExecutionType.TYPE_IMMEDIATELY,
            user=user,
            approval_required=True,
            start_time=now(),
        )
        ScheduledJob.objects.create(
            name="test3",
            task="-",
            job_class="-",
            interval=JobExecutionType.TYPE_IMMEDIATELY,
            user=user,
            approval_required=True,
            start_time=now(),
        )

    def test_options_objects_returns_display_and_value(self):
        """Overriden because this test case is not applicable to this viewset"""

    def test_options_returns_expected_choices(self):
        """Overriden because this test case is not applicable to this viewset"""


class JobApprovalTest(APITestCase):
    @classmethod
    def setUpTestData(cls):
        user = User.objects.create(username="user1", is_active=True)
        cls.scheduled_job = ScheduledJob.objects.create(
            name="test",
            task="-",
            job_class="-",
            interval=JobExecutionType.TYPE_IMMEDIATELY,
            user=user,
            approval_required=True,
            start_time=now(),
        )

    @override_settings(EXEMPT_VIEW_PERMISSIONS=["*"])
    def test_approve_job_anonymous(self):
        url = reverse("extras-api:scheduledjob-approve", kwargs={"pk": 1})
        response = self.client.post(url, **self.header)
        self.assertHttpStatus(response, status.HTTP_403_FORBIDDEN)

    @override_settings(EXEMPT_VIEW_PERMISSIONS=["*"])
    def test_approve_job_without_permission(self):
        url = reverse("extras-api:scheduledjob-approve", kwargs={"pk": 1})
        with disable_warnings("django.request"):
            response = self.client.post(url, **self.header)
        self.assertHttpStatus(response, status.HTTP_403_FORBIDDEN)

    @override_settings(EXEMPT_VIEW_PERMISSIONS=["*"])
    def test_approve_job_same_user(self):
        self.add_permissions("extras.run_job")
        self.add_permissions("extras.add_scheduledjob")
        scheduled_job = ScheduledJob.objects.create(
            name="test",
            task="-",
            job_class="-",
            interval=JobExecutionType.TYPE_IMMEDIATELY,
            user=self.user,
            approval_required=True,
            start_time=now(),
        )
        url = reverse("extras-api:scheduledjob-approve", kwargs={"pk": scheduled_job.pk})
        response = self.client.post(url, **self.header)
        self.assertHttpStatus(response, status.HTTP_403_FORBIDDEN)

    @override_settings(EXEMPT_VIEW_PERMISSIONS=["*"])
    def test_approve_job(self):
        self.add_permissions("extras.run_job")
        self.add_permissions("extras.add_scheduledjob")
        url = reverse("extras-api:scheduledjob-approve", kwargs={"pk": self.scheduled_job.pk})
        response = self.client.post(url, **self.header)
        self.assertHttpStatus(response, status.HTTP_200_OK)

    @override_settings(EXEMPT_VIEW_PERMISSIONS=["*"])
    def test_approve_job_in_past(self):
        self.add_permissions("extras.run_job")
        self.add_permissions("extras.add_scheduledjob")
        user = User.objects.get(username="user1")
        scheduled_job = ScheduledJob.objects.create(
            name="test",
            task="-",
            job_class="-",
            interval=JobExecutionType.TYPE_FUTURE,
            one_off=True,
            user=user,
            approval_required=True,
            start_time=now(),
        )
        url = reverse("extras-api:scheduledjob-approve", kwargs={"pk": scheduled_job.pk})
        response = self.client.post(url, **self.header)
        self.assertHttpStatus(response, status.HTTP_400_BAD_REQUEST)

    @override_settings(EXEMPT_VIEW_PERMISSIONS=["*"])
    def test_approve_job_in_past_force(self):
        self.add_permissions("extras.run_job")
        self.add_permissions("extras.add_scheduledjob")
        user = User.objects.get(username="user1")
        scheduled_job = ScheduledJob.objects.create(
            name="test",
            task="-",
            job_class="-",
            interval=JobExecutionType.TYPE_FUTURE,
            one_off=True,
            user=user,
            approval_required=True,
            start_time=now(),
        )
        url = reverse("extras-api:scheduledjob-approve", kwargs={"pk": scheduled_job.pk})
        response = self.client.post(url + "?force=true", **self.header)
        self.assertHttpStatus(response, status.HTTP_200_OK)

    @override_settings(EXEMPT_VIEW_PERMISSIONS=["*"])
    def test_deny_job_without_permission(self):
        url = reverse("extras-api:scheduledjob-deny", kwargs={"pk": 1})
        with disable_warnings("django.request"):
            response = self.client.post(url, **self.header)
        self.assertHttpStatus(response, status.HTTP_403_FORBIDDEN)

    @override_settings(EXEMPT_VIEW_PERMISSIONS=["*"])
    def test_deny_job(self):
        self.add_permissions("extras.run_job")
        self.add_permissions("extras.add_scheduledjob")
        url = reverse("extras-api:scheduledjob-deny", kwargs={"pk": self.scheduled_job.pk})
        response = self.client.post(url, **self.header)
        self.assertHttpStatus(response, status.HTTP_200_OK)
        self.assertIsNone(ScheduledJob.objects.filter(pk=self.scheduled_job.pk).first())

    @override_settings(EXEMPT_VIEW_PERMISSIONS=["*"])
    def test_dry_run_job_without_permission(self):
        url = reverse("extras-api:scheduledjob-dry-run", kwargs={"pk": 1})
        with disable_warnings("django.request"):
            response = self.client.post(url, **self.header)
        self.assertHttpStatus(response, status.HTTP_403_FORBIDDEN)

    @override_settings(EXEMPT_VIEW_PERMISSIONS=["*"])
    def test_dry_run_job(self):
        self.add_permissions("extras.run_job")
        self.add_permissions("extras.add_scheduledjob")
        url = reverse("extras-api:scheduledjob-deny", kwargs={"pk": self.scheduled_job.pk})
        response = self.client.post(url, **self.header)
        self.assertHttpStatus(response, status.HTTP_200_OK)


class RelationshipTest(APIViewTestCases.APIViewTestCase):
    model = Relationship
    brief_fields = ["display", "id", "name", "slug", "url"]

    create_data = [
        {
            "name": "Device VLANs",
            "slug": "device-vlans",
            "type": "many-to-many",
            "source_type": "ipam.vlan",
            "destination_type": "dcim.device",
        },
        {
            "name": "Primary VLAN",
            "slug": "primary-vlan",
            "type": "one-to-many",
            "source_type": "ipam.vlan",
            "destination_type": "dcim.device",
        },
        {
            "name": "Primary Interface",
            "slug": "primary-interface",
            "type": "one-to-one",
            "source_type": "dcim.device",
            "source_label": "primary interface",
            "destination_type": "dcim.interface",
            "destination_hidden": True,
        },
        {
            "name": "Relationship 1",
            "type": "one-to-one",
            "source_type": "dcim.device",
            "source_label": "primary interface",
            "destination_type": "dcim.interface",
            "destination_hidden": True,
        },
    ]

    bulk_update_data = {
        "destination_filter": {"role": {"slug": "controller"}},
    }
    choices_fields = ["destination_type", "source_type", "type"]
    slug_source = "name"

    @classmethod
    def setUpTestData(cls):
        site_type = ContentType.objects.get_for_model(Site)
        device_type = ContentType.objects.get_for_model(Device)

        Relationship.objects.create(
            name="Related Sites",
            slug="related-sites",
            type="many-to-many",
            source_type=site_type,
            destination_type=site_type,
        )
        Relationship.objects.create(
            name="Unrelated Sites",
            slug="unrelated-sites",
            type="many-to-many",
            source_type=site_type,
            destination_type=site_type,
        )
        Relationship.objects.create(
            name="Devices found elsewhere",
            slug="devices-elsewhere",
            type="many-to-many",
            source_type=site_type,
            destination_type=device_type,
        )


class RelationshipAssociationTest(APIViewTestCases.APIViewTestCase):
    model = RelationshipAssociation
    brief_fields = ["destination_id", "display", "id", "relationship", "source_id", "url"]
    choices_fields = ["destination_type", "source_type"]

    @classmethod
    def setUpTestData(cls):
        site_type = ContentType.objects.get_for_model(Site)
        device_type = ContentType.objects.get_for_model(Device)

        cls.relationship = Relationship.objects.create(
            name="Devices found elsewhere",
            slug="elsewhere-devices",
            type="many-to-many",
            source_type=site_type,
            destination_type=device_type,
        )
        cls.sites = (
            Site.objects.create(name="Empty Site", slug="empty"),
            Site.objects.create(name="Occupied Site", slug="occupied"),
            Site.objects.create(name="Another Empty Site", slug="another-empty"),
        )
        manufacturer = Manufacturer.objects.create(name="Manufacturer 1", slug="manufacturer-1")
        devicetype = DeviceType.objects.create(manufacturer=manufacturer, model="Device Type 1", slug="device-type-1")
        devicerole = DeviceRole.objects.create(name="Device Role 1", slug="device-role-1")
        cls.devices = (
            Device.objects.create(name="Device 1", device_type=devicetype, device_role=devicerole, site=cls.sites[1]),
            Device.objects.create(name="Device 2", device_type=devicetype, device_role=devicerole, site=cls.sites[1]),
            Device.objects.create(name="Device 3", device_type=devicetype, device_role=devicerole, site=cls.sites[1]),
        )

        RelationshipAssociation.objects.create(
            relationship=cls.relationship,
            source_type=site_type,
            source_id=cls.sites[0].pk,
            destination_type=device_type,
            destination_id=cls.devices[0].pk,
        )
        RelationshipAssociation.objects.create(
            relationship=cls.relationship,
            source_type=site_type,
            source_id=cls.sites[0].pk,
            destination_type=device_type,
            destination_id=cls.devices[1].pk,
        )
        RelationshipAssociation.objects.create(
            relationship=cls.relationship,
            source_type=site_type,
            source_id=cls.sites[0].pk,
            destination_type=device_type,
            destination_id=cls.devices[2].pk,
        )

        cls.create_data = [
            {
                "relationship": cls.relationship.pk,
                "source_type": "dcim.site",
                "source_id": cls.sites[2].pk,
                "destination_type": "dcim.device",
                "destination_id": cls.devices[0].pk,
            },
            {
                "relationship": cls.relationship.pk,
                "source_type": "dcim.site",
                "source_id": cls.sites[2].pk,
                "destination_type": "dcim.device",
                "destination_id": cls.devices[1].pk,
            },
            {
                "relationship": cls.relationship.pk,
                "source_type": "dcim.site",
                "source_id": cls.sites[2].pk,
                "destination_type": "dcim.device",
                "destination_id": cls.devices[2].pk,
            },
        ]


class StatusTest(APIViewTestCases.APIViewTestCase):
    model = Status
    brief_fields = ["display", "id", "name", "slug", "url"]
    bulk_update_data = {
        "color": "000000",
    }

    create_data = [
        {
            "name": "Pizza",
            "slug": "pizza",
            "color": "0000ff",
            "content_types": ["dcim.device", "dcim.rack"],
        },
        {
            "name": "Oysters",
            "slug": "oysters",
            "color": "00ff00",
            "content_types": ["ipam.ipaddress", "ipam.prefix"],
        },
        {
            "name": "Bad combinations",
            "slug": "bad-combinations",
            "color": "ff0000",
            "content_types": ["dcim.device"],
        },
        {
            "name": "Status 1",
            "color": "ff0000",
            "content_types": ["dcim.device"],
        },
    ]
    slug_source = "name"

    @classmethod
    def setUpTestData(cls):
        """
        Since many `Status` objects are created as part of data migrations, we're
        testing against those. If this seems magical, it's because they are
        imported from `ChoiceSet` enum objects.

        This method is defined just so it's clear that there is no need to
        create test data for this test case.

        See `extras.management.create_custom_statuses` for context.
        """


class TagTest(APIViewTestCases.APIViewTestCase):
    model = Tag
    brief_fields = ["color", "display", "id", "name", "slug", "url"]
    create_data = [
        {
            "name": "Tag 4",
            "slug": "tag-4",
        },
        {
            "name": "Tag 5",
            "slug": "tag-5",
        },
        {
            "name": "Tag 6",
            "slug": "tag-6",
        },
    ]
    bulk_update_data = {
        "description": "New description",
    }

    @classmethod
    def setUpTestData(cls):
        Tag.objects.create(name="Tag 1", slug="tag-1")
        Tag.objects.create(name="Tag 2", slug="tag-2")
        Tag.objects.create(name="Tag 3", slug="tag-3")


class WebhookTest(APIViewTestCases.APIViewTestCase):
    model = Webhook
    brief_fields = ["display", "id", "name", "url"]
    create_data = [
        {
            "content_types": ["dcim.consoleport"],
            "name": "api-test-4",
            "type_create": True,
            "payload_url": "http://api-test-4.com/test4",
            "http_method": "POST",
            "http_content_type": "application/json",
            "ssl_verification": True,
        },
        {
            "content_types": ["dcim.consoleport"],
            "name": "api-test-5",
            "type_update": True,
            "payload_url": "http://api-test-5.com/test5",
            "http_method": "POST",
            "http_content_type": "application/json",
            "ssl_verification": True,
        },
        {
            "content_types": ["dcim.consoleport"],
            "name": "api-test-6",
            "type_delete": True,
            "payload_url": "http://api-test-6.com/test6",
            "http_method": "POST",
            "http_content_type": "application/json",
            "ssl_verification": True,
        },
    ]
    choices_fields = ["http_method"]

    @classmethod
    def setUpTestData(cls):
        webhooks = (
            Webhook(
                name="api-test-1",
                type_create=True,
                payload_url="http://api-test-1.com/test1",
                http_method="POST",
                http_content_type="application/json",
                ssl_verification=True,
            ),
            Webhook(
                name="api-test-2",
                type_update=True,
                payload_url="http://api-test-2.com/test2",
                http_method="POST",
                http_content_type="application/json",
                ssl_verification=True,
            ),
            Webhook(
                name="api-test-3",
                type_delete=True,
                payload_url="http://api-test-3.com/test3",
                http_method="POST",
                http_content_type="application/json",
                ssl_verification=True,
            ),
        )

        obj_type = ContentType.objects.get_for_model(DeviceType)

        for webhook in webhooks:
            webhook.save()
            webhook.content_types.set([obj_type])<|MERGE_RESOLUTION|>--- conflicted
+++ resolved
@@ -50,16 +50,12 @@
 from nautobot.utilities.testing import APITestCase, APIViewTestCases
 from nautobot.utilities.testing.utils import disable_warnings
 
-<<<<<<< HEAD
 
 User = get_user_model()
 
 
-worker_running = len(app.control.inspect().active() or [])
-
-=======
 celery_worker_running = bool(get_worker_count())
->>>>>>> c4411f85
+
 
 THIS_DIRECTORY = os.path.dirname(__file__)
 
@@ -601,9 +597,6 @@
         for repo in cls.repos:
             repo.save(trigger_resync=False)
 
-<<<<<<< HEAD
-    @skipIf(not worker_running, "Celery worker not running")
-=======
     @skipIf(celery_worker_running, "Celery worker is running")
     @override_settings(EXEMPT_VIEW_PERMISSIONS=[])
     def test_run_git_sync_no_celery_worker(self):
@@ -616,7 +609,6 @@
         self.assertEqual(response.data["detail"], "Unable to process request: Celery worker process not running.")
 
     @skipIf(not celery_worker_running, "Celery worker not running")
->>>>>>> c4411f85
     @override_settings(EXEMPT_VIEW_PERMISSIONS=[])
     def test_run_git_sync_nonexistent_repo(self):
         """Git sync request handles case of a nonexistent repository."""
@@ -626,11 +618,7 @@
         response = self.client.post(url, format="json", **self.header)
         self.assertHttpStatus(response, status.HTTP_404_NOT_FOUND)
 
-<<<<<<< HEAD
-    @skipIf(not worker_running, "Celery worker not running")
-=======
     @skipIf(not celery_worker_running, "Celery worker not running")
->>>>>>> c4411f85
     @override_settings(EXEMPT_VIEW_PERMISSIONS=[])
     def test_run_git_sync_without_permissions(self):
         """Git sync request verifies user permissions."""
@@ -638,11 +626,7 @@
         response = self.client.post(url, format="json", **self.header)
         self.assertHttpStatus(response, status.HTTP_403_FORBIDDEN)
 
-<<<<<<< HEAD
-    @skipIf(not worker_running, "Celery worker not running")
-=======
     @skipIf(not celery_worker_running, "Celery worker not running")
->>>>>>> c4411f85
     @override_settings(EXEMPT_VIEW_PERMISSIONS=[])
     def test_run_git_sync_with_permissions(self):
         """Git sync request can run successfully."""
@@ -857,9 +841,10 @@
         var4 = ObjectVar(model=DeviceRole)
 
         def run(self, data, commit=True):
-            self.log_info(message=data["var1"])
-            self.log_success(message=data["var2"])
-            self.log_failure(message=data["var3"])
+            self.log_debug(message=data["var1"])
+            self.log_info(message=data["var2"])
+            self.log_success(message=data["var3"])
+            self.log_warning(message=data["var4"])
 
             return "Job complete"
 
@@ -880,111 +865,6 @@
         response = self.client.get(url, **self.header)
         self.assertHttpStatus(response, status.HTTP_200_OK)
 
-<<<<<<< HEAD
-=======
-        data = {"name": "Config Context with schema", "weight": 100, "data": {"foo": "bar"}, "schema": str(schema.pk)}
-        response = self.client.post(self._get_list_url(), data, format="json", **self.header)
-        self.assertHttpStatus(response, status.HTTP_201_CREATED)
-        self.assertEqual(response.data["schema"]["id"], str(schema.pk))
-
-    def test_schema_validation_fails(self):
-        """
-        Given a config context schema
-        And a config context that *does not* conform to that schema
-        Assert that the config context fails schema validation via full_clean()
-        """
-        schema = ConfigContextSchema.objects.create(
-            name="Schema 1", slug="schema-1", data_schema={"type": "object", "properties": {"foo": {"type": "integer"}}}
-        )
-        self.add_permissions("extras.add_configcontext")
-
-        data = {
-            "name": "Config Context with bad schema",
-            "weight": 100,
-            "data": {"foo": "bar"},
-            "schema": str(schema.pk),
-        }
-        response = self.client.post(self._get_list_url(), data, format="json", **self.header)
-        self.assertHttpStatus(response, status.HTTP_400_BAD_REQUEST)
-
-
-class ConfigContextSchemaTest(APIViewTestCases.APIViewTestCase):
-    model = ConfigContextSchema
-    brief_fields = ["display", "id", "name", "slug", "url"]
-    create_data = [
-        {
-            "name": "Schema 4",
-            "slug": "schema-4",
-            "data_schema": {"type": "object", "properties": {"foo": {"type": "string"}}},
-        },
-        {
-            "name": "Schema 5",
-            "slug": "schema-5",
-            "data_schema": {"type": "object", "properties": {"bar": {"type": "string"}}},
-        },
-        {
-            "name": "Schema 6",
-            "slug": "schema-6",
-            "data_schema": {"type": "object", "properties": {"buz": {"type": "string"}}},
-        },
-    ]
-    bulk_update_data = {
-        "description": "New description",
-    }
-    choices_fields = []
-
-    @classmethod
-    def setUpTestData(cls):
-        ConfigContextSchema.objects.create(
-            name="Schema 1", slug="schema-1", data_schema={"type": "object", "properties": {"foo": {"type": "string"}}}
-        ),
-        ConfigContextSchema.objects.create(
-            name="Schema 2", slug="schema-2", data_schema={"type": "object", "properties": {"bar": {"type": "string"}}}
-        ),
-        ConfigContextSchema.objects.create(
-            name="Schema 3", slug="schema-3", data_schema={"type": "object", "properties": {"baz": {"type": "string"}}}
-        ),
-
-
-class JobTest(APITestCase):
-    class TestJob(Job):
-        class Meta:
-            name = "Test job"
-
-        var1 = StringVar()
-        var2 = IntegerVar(required=True)
-        var3 = BooleanVar()
-        var4 = ObjectVar(model=DeviceRole)
-
-        def run(self, data, commit=True):
-            self.log_debug(message=data["var1"])
-            self.log_info(message=data["var2"])
-            self.log_success(message=data["var3"])
-            self.log_warning(message=data["var4"])
-
-            return "Job complete"
-
-        def test_foo(self):
-            self.log_success(obj=None, message="Test completed")
-
-    def get_test_job_class(self, class_path):
-        if class_path == "local/test_api/TestJob":
-            return self.TestJob
-        raise Http404
-
-    def setUp(self):
-        super().setUp()
-
-        # Monkey-patch the API viewset's _get_job_class method to return our test class above
-        JobViewSet._get_job_class = self.get_test_job_class
-
-    @override_settings(EXEMPT_VIEW_PERMISSIONS=["*"], JOBS_ROOT=THIS_DIRECTORY)
-    def test_list_jobs_anonymous(self):
-        url = reverse("extras-api:job-list")
-        response = self.client.get(url, **self.header)
-        self.assertHttpStatus(response, status.HTTP_200_OK)
-
->>>>>>> c4411f85
     @override_settings(EXEMPT_VIEW_PERMISSIONS=[], JOBS_ROOT=THIS_DIRECTORY)
     def test_list_jobs_without_permission(self):
         url = reverse("extras-api:job-list")
@@ -1041,10 +921,7 @@
         response = self.client.get(url, **self.header)
         self.assertHttpStatus(response, status.HTTP_404_NOT_FOUND)
 
-<<<<<<< HEAD
-=======
     @skipIf(not celery_worker_running, "Celery worker not running")
->>>>>>> c4411f85
     @override_settings(EXEMPT_VIEW_PERMISSIONS=[], JOBS_ROOT=THIS_DIRECTORY)
     def test_run_job_without_permission(self):
         """Job run request enforces user permissions."""
@@ -1053,62 +930,39 @@
             response = self.client.post(url, {}, format="json", **self.header)
         self.assertHttpStatus(response, status.HTTP_403_FORBIDDEN)
 
-<<<<<<< HEAD
-    @override_settings(EXEMPT_VIEW_PERMISSIONS=[], JOBS_ROOT=THIS_DIRECTORY)
-    def test_run_job_with_permission(self):
-        self.add_permissions("extras.run_job")
-        d = DeviceRole.objects.create(name="role", slug="role")
-=======
     @skipIf(celery_worker_running, "Celery worker is running")
     def test_run_job_no_worker(self):
         """Job run cannot be requested if Celery is not running."""
         self.add_permissions("extras.run_job")
-        device_role = DeviceRole.objects.create(name="role", slug="role")
->>>>>>> c4411f85
-        job_data = {
-            "var1": "FooBar",
-            "var2": 123,
-            "var3": False,
-<<<<<<< HEAD
-            "var4": d.pk,
-=======
-            "var4": device_role.pk,
->>>>>>> c4411f85
-        }
-
-        data = {
-            "data": job_data,
-            "commit": True,
-        }
-
-        url = reverse("extras-api:job-run", kwargs={"class_path": "local/test_api/TestJob"})
-        response = self.client.post(url, data, format="json", **self.header)
-        self.assertHttpStatus(response, status.HTTP_503_SERVICE_UNAVAILABLE)
-        self.assertEqual(response.data["detail"], "Unable to process request: Celery worker process not running.")
-
-<<<<<<< HEAD
-=======
-    @skipIf(not celery_worker_running, "Celery worker not running")
->>>>>>> c4411f85
-    @override_settings(EXEMPT_VIEW_PERMISSIONS=["*"], JOBS_ROOT=THIS_DIRECTORY)
-    def test_run_job_object_var(self):
-        """Job run requests can reference objects by their primary keys."""
-        self.add_permissions("extras.run_job")
-<<<<<<< HEAD
-        d = DeviceRole.objects.create(name="role", slug="role")
-        job_data = {
-            "var1": "hello, world!",
-            "var2": 22,
-            "var3": True,
-            "var4": d.pk,
-=======
         device_role = DeviceRole.objects.create(name="role", slug="role")
         job_data = {
             "var1": "FooBar",
             "var2": 123,
             "var3": False,
             "var4": device_role.pk,
->>>>>>> c4411f85
+        }
+
+        data = {
+            "data": job_data,
+            "commit": True,
+        }
+
+        url = reverse("extras-api:job-run", kwargs={"class_path": "local/test_api/TestJob"})
+        response = self.client.post(url, data, format="json", **self.header)
+        self.assertHttpStatus(response, status.HTTP_503_SERVICE_UNAVAILABLE)
+        self.assertEqual(response.data["detail"], "Unable to process request: Celery worker process not running.")
+
+    @skipIf(not celery_worker_running, "Celery worker not running")
+    @override_settings(EXEMPT_VIEW_PERMISSIONS=["*"], JOBS_ROOT=THIS_DIRECTORY)
+    def test_run_job_object_var(self):
+        """Job run requests can reference objects by their primary keys."""
+        self.add_permissions("extras.run_job")
+        device_role = DeviceRole.objects.create(name="role", slug="role")
+        job_data = {
+            "var1": "FooBar",
+            "var2": 123,
+            "var3": False,
+            "var4": device_role.pk,
         }
 
         data = {
@@ -1125,32 +979,26 @@
         response = self.client.post(url, data, format="json", **self.header)
         self.assertHttpStatus(response, status.HTTP_200_OK)
 
-<<<<<<< HEAD
         job = ScheduledJob.objects.last()
-        self.assertEqual(job.kwargs["data"]["var4"], str(d.pk))
-
-    @override_settings(EXEMPT_VIEW_PERMISSIONS=["*"], JOBS_ROOT=THIS_DIRECTORY)
-    def test_run_job_object_var_lookup(self):
-        d = DeviceRole.objects.create(name="role", slug="role")
-        job_data = {"var4": {"name": "role"}}
-=======
+        self.assertEqual(job.kwargs["data"]["var4"], str(device_role.pk))
+
     # TODO: needs to be fixed - see https://github.com/nautobot/nautobot/issues/958
     @skipIf(True, "Disabled due to issue #958")
     @override_settings(EXEMPT_VIEW_PERMISSIONS=["*"], JOBS_ROOT=THIS_DIRECTORY)
     def test_run_job_object_var_lookup(self):
         """Job run requests can reference objects by their attributes."""
         self.add_permissions("extras.run_job")
-        DeviceRole.objects.create(name="role", slug="role")
+        device_role = DeviceRole.objects.create(name="role", slug="role")
         job_data = {
             "var1": "FooBar",
             "var2": 123,
             "var3": False,
             "var4": {"name": "role"},
         }
->>>>>>> c4411f85
-
-        self.assertEqual(self.TestJob.deserialize_data(job_data), {"var4": d})
-
+
+        self.assertEqual(self.TestJob.deserialize_data(job_data), {"var4": device_role})
+
+    @skipIf(not celery_worker_running, "Celery worker not running")
     @override_settings(EXEMPT_VIEW_PERMISSIONS=["*"], JOBS_ROOT=THIS_DIRECTORY)
     def test_run_job_future(self):
         self.add_permissions("extras.run_job")
@@ -1169,7 +1017,7 @@
         response = self.client.post(url, data, format="json", **self.header)
         self.assertHttpStatus(response, status.HTTP_200_OK)
 
-<<<<<<< HEAD
+    @skipIf(not celery_worker_running, "Celery worker not running")
     @override_settings(EXEMPT_VIEW_PERMISSIONS=["*"], JOBS_ROOT=THIS_DIRECTORY)
     def test_run_job_future_past(self):
         self.add_permissions("extras.run_job")
@@ -1188,6 +1036,7 @@
         response = self.client.post(url, data, format="json", **self.header)
         self.assertHttpStatus(response, status.HTTP_400_BAD_REQUEST)
 
+    @skipIf(not celery_worker_running, "Celery worker not running")
     @override_settings(EXEMPT_VIEW_PERMISSIONS=["*"], JOBS_ROOT=THIS_DIRECTORY)
     def test_run_job_interval(self):
         self.add_permissions("extras.run_job")
@@ -1206,8 +1055,6 @@
         response = self.client.post(url, data, format="json", **self.header)
         self.assertHttpStatus(response, status.HTTP_200_OK)
 
-=======
->>>>>>> c4411f85
     @override_settings(EXEMPT_VIEW_PERMISSIONS=[], JOBS_ROOT=THIS_DIRECTORY)
     def test_run_job_with_invalid_data(self):
         self.add_permissions("extras.run_job")
