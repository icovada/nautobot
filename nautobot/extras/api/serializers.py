--- conflicted
+++ resolved
@@ -717,12 +717,9 @@
             "description_override",
             "installed",
             "enabled",
-<<<<<<< HEAD
             "is_job_hook_receiver",
-=======
             "has_sensitive_variables",
             "has_sensitive_variables_override",
->>>>>>> 83a0c9b4
             "approval_required",
             "approval_required_override",
             "commit_default",
